# Copyright 2017 Istio Authors
#
#   Licensed under the Apache License, Version 2.0 (the "License");
#   you may not use this file except in compliance with the License.
#   You may obtain a copy of the License at
#
#       http://www.apache.org/licenses/LICENSE-2.0
#
#   Unless required by applicable law or agreed to in writing, software
#   distributed under the License is distributed on an "AS IS" BASIS,
#   WITHOUT WARRANTIES OR CONDITIONS OF ANY KIND, either express or implied.
#   See the License for the specific language governing permissions and
#   limitations under the License.

apiVersion: apps/v1
kind: Deployment
metadata:
  name: ratings-v2-mysql
  labels:
    app: ratings
    version: v2-mysql
spec:
  replicas: 1
  selector:
    matchLabels:
      app: ratings
      version: v2-mysql
  template:
    metadata:
      labels:
        app: ratings
        version: v2-mysql
    spec:
      containers:
      - name: ratings
<<<<<<< HEAD
        image: istio/examples-bookinfo-ratings-v2:1.12.0
=======
        image: istio/examples-bookinfo-ratings-v2:1.13.0
>>>>>>> 04850e14
        imagePullPolicy: IfNotPresent
        env:
          # ratings-v2 will use mongodb as the default db backend.
          # if you would like to use mysqldb then you can use this file
          # which sets DB_TYPE = 'mysql' and the rest of the parameters shown
          # here and also create the # mysqldb service using bookinfo-mysql.yaml
          # NOTE: This file is mutually exclusive to bookinfo-ratings-v2.yaml
          - name: DB_TYPE
            value: "mysql"
          - name: MYSQL_DB_HOST
            value: mysqldb
          - name: MYSQL_DB_PORT
            value: "3306"
          - name: MYSQL_DB_USER
            value: root
          - name: MYSQL_DB_PASSWORD
            value: password
        ports:
        - containerPort: 9080
---<|MERGE_RESOLUTION|>--- conflicted
+++ resolved
@@ -33,11 +33,7 @@
     spec:
       containers:
       - name: ratings
-<<<<<<< HEAD
-        image: istio/examples-bookinfo-ratings-v2:1.12.0
-=======
         image: istio/examples-bookinfo-ratings-v2:1.13.0
->>>>>>> 04850e14
         imagePullPolicy: IfNotPresent
         env:
           # ratings-v2 will use mongodb as the default db backend.
