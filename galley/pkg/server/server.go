--- conflicted
+++ resolved
@@ -67,13 +67,8 @@
 	newSource                   func(kube.Interfaces, time.Duration, *kube.Schema, *kubeConverter.Config) (runtime.Source, error)
 	netListen                   func(network, address string) (net.Listener, error)
 	newMeshConfigCache          func(path string) (meshconfig.Cache, error)
-<<<<<<< HEAD
 	mcpMetricReporter           func(string) monitoring.Reporter
-	fsNew                       func(string, *kube.Schema, *converter.Config) (runtime.Source, error)
-=======
-	mcpMetricReporter           func(string) server.Reporter
 	fsNew                       func(string, *kube.Schema, *kubeConverter.Config) (runtime.Source, error)
->>>>>>> 829a609d
 }
 
 func defaultPatchTable() patchTable {
