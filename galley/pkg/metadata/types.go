// GENERATED FILE -- DO NOT EDIT
//
//go:generate $GOPATH/src/istio.io/istio/galley/tools/gen-meta/gen-meta.sh runtime pkg/metadata/types.go
//

package metadata

import (
	// Pull in all the known proto types to ensure we get their types registered.

<<<<<<< HEAD
	// Register protos in "github.com/gogo/protobuf/types"
	_ "github.com/gogo/protobuf/types"

	// Register protos in "istio.io/api/authentication/v1alpha1"
	_ "istio.io/api/authentication/v1alpha1"

	// Register protos in "istio.io/api/mixer/v1/config/client"
	_ "istio.io/api/mixer/v1/config/client"

	// Register protos in "istio.io/api/networking/v1alpha3"
	_ "istio.io/api/networking/v1alpha3"

	// Register protos in "istio.io/api/policy/v1beta1"
	_ "istio.io/api/policy/v1beta1"

	// Register protos in "istio.io/api/rbac/v1alpha1"
	_ "istio.io/api/rbac/v1alpha1"

	// Register protos in "k8s.io/api/core/v1"
	_ "k8s.io/api/core/v1"

	// Register protos in "k8s.io/api/extensions/v1beta1"
	_ "k8s.io/api/extensions/v1beta1"

=======
	// Register protos in istio.io/api/authentication/v1alpha1""
	_ "istio.io/api/authentication/v1alpha1"            // Register protos in istio.io/api/mixer/v1/config/client""
	_ "istio.io/api/mixer/v1/config/client"             // Register protos in istio.io/api/networking/v1alpha3""
	_ "istio.io/api/networking/v1alpha3"                // Register protos in istio.io/api/policy/v1beta1""
	_ "istio.io/api/policy/v1beta1"                     // Register protos in istio.io/api/rbac/v1alpha1""
	_ "istio.io/api/rbac/v1alpha1"                      // Register protos in istio.io/istio/galley/pkg/kube/converter/legacy""
	_ "istio.io/istio/galley/pkg/kube/converter/legacy" // Register protos in k8s.io/api/core/v1""
>>>>>>> 829a609d
	"istio.io/istio/galley/pkg/runtime/resource"
	_ "k8s.io/api/core/v1" // Register protos in k8s.io/api/extensions/v1beta1""
	_ "k8s.io/api/extensions/v1beta1"
)

// Types of known resources.
var Types *resource.Schema

var (

	// MeshPolicy metadata
	MeshPolicy resource.Info

	// Policy metadata
	Policy resource.Info

	// Adapter metadata
	Adapter resource.Info

	// HTTPAPISpecBinding metadata
	HTTPAPISpecBinding resource.Info

	// HTTPAPISpec metadata
	HTTPAPISpec resource.Info

	// Apikey metadata
	Apikey resource.Info

	// Authorization metadata
	Authorization resource.Info

	// Bypass metadata
	Bypass resource.Info

	// Checknothing metadata
	Checknothing resource.Info

	// Circonus metadata
	Circonus resource.Info

<<<<<<< HEAD
	// Cloudwatch metadata
	Cloudwatch resource.Info
=======
	// NodeSpec metadata
	NodeSpec resource.Info

	// PodSpec metadata
	PodSpec resource.Info

	// Policy metadata
	Policy resource.Info
>>>>>>> 829a609d

	// Denier metadata
	Denier resource.Info

	// Dogstatsd metadata
	Dogstatsd resource.Info

	// Edge metadata
	Edge resource.Info

	// Fluentd metadata
	Fluentd resource.Info

	// Kubernetesenv metadata
	Kubernetesenv resource.Info

	// Kubernetes metadata
	Kubernetes resource.Info

	// Listchecker metadata
	Listchecker resource.Info

	// Listentry metadata
	Listentry resource.Info

	// Logentry metadata
	Logentry resource.Info

	// Memquota metadata
	Memquota resource.Info

	// Metric metadata
	Metric resource.Info

	// Noop metadata
	Noop resource.Info

	// Opa metadata
	Opa resource.Info

	// Prometheus metadata
	Prometheus resource.Info

	// Quota metadata
	Quota resource.Info

	// Rbac metadata
	Rbac resource.Info

	// Redisquota metadata
	Redisquota resource.Info

	// Reportnothing metadata
	Reportnothing resource.Info

	// Servicecontrolreport metadata
	Servicecontrolreport resource.Info

	// Servicecontrol metadata
	Servicecontrol resource.Info

	// Signalfx metadata
	Signalfx resource.Info

	// Solarwinds metadata
	Solarwinds resource.Info

	// Stackdriver metadata
	Stackdriver resource.Info

	// Statsd metadata
	Statsd resource.Info

	// Stdio metadata
	Stdio resource.Info

	// Tracespan metadata
	Tracespan resource.Info

	// Template metadata
	Template resource.Info

	// QuotaSpecBinding metadata
	QuotaSpecBinding resource.Info

	// QuotaSpec metadata
	QuotaSpec resource.Info

	// DestinationRule metadata
	DestinationRule resource.Info

	// EnvoyFilter metadata
	EnvoyFilter resource.Info

	// Gateway metadata
	Gateway resource.Info

	// ServiceEntry metadata
	ServiceEntry resource.Info

	// Sidecar metadata
	Sidecar resource.Info

	// VirtualService metadata
	VirtualService resource.Info

	// Attributemanifest metadata
	Attributemanifest resource.Info

	// Handler metadata
	Handler resource.Info

	// Instance metadata
	Instance resource.Info

	// Rule metadata
	Rule resource.Info

	// ClusterRbacConfig metadata
	ClusterRbacConfig resource.Info

	// RbacConfig metadata
	RbacConfig resource.Info

	// ServiceRoleBinding metadata
	ServiceRoleBinding resource.Info

	// ServiceRole metadata
	ServiceRole resource.Info

	// Service metadata
	Service resource.Info

	// Ingress metadata
	Ingress resource.Info
)

func init() {
	b := resource.NewSchemaBuilder()
<<<<<<< HEAD

	MeshPolicy = b.Register(
		"istio/authentication/v1alpha1/meshpolicies",
		"type.googleapis.com/istio.authentication.v1alpha1.Policy")
	Policy = b.Register(
		"istio/authentication/v1alpha1/policies",
		"type.googleapis.com/istio.authentication.v1alpha1.Policy")
	Adapter = b.Register(
		"istio/config/v1alpha2/adapters",
		"type.googleapis.com/type.googleapis.com/google.protobuf.Struct")
	HTTPAPISpecBinding = b.Register(
		"istio/config/v1alpha2/httpapispecbindings",
		"type.googleapis.com/istio.mixer.v1.config.client.HTTPAPISpecBinding")
	HTTPAPISpec = b.Register(
		"istio/config/v1alpha2/httpapispecs",
		"type.googleapis.com/istio.mixer.v1.config.client.HTTPAPISpec")
	Apikey = b.Register(
		"istio/config/v1alpha2/legacy/apikeys",
		"type.googleapis.com/type.googleapis.com/google.protobuf.Struct")
	Authorization = b.Register(
		"istio/config/v1alpha2/legacy/authorizations",
		"type.googleapis.com/type.googleapis.com/google.protobuf.Struct")
	Bypass = b.Register(
		"istio/config/v1alpha2/legacy/bypasses",
		"type.googleapis.com/type.googleapis.com/google.protobuf.Struct")
	Checknothing = b.Register(
		"istio/config/v1alpha2/legacy/checknothings",
		"type.googleapis.com/type.googleapis.com/google.protobuf.Struct")
	Circonus = b.Register(
		"istio/config/v1alpha2/legacy/circonuses",
		"type.googleapis.com/type.googleapis.com/google.protobuf.Struct")
	Cloudwatch = b.Register(
		"istio/config/v1alpha2/legacy/cloudwatches",
		"type.googleapis.com/type.googleapis.com/google.protobuf.Struct")
	Denier = b.Register(
		"istio/config/v1alpha2/legacy/deniers",
		"type.googleapis.com/type.googleapis.com/google.protobuf.Struct")
	Dogstatsd = b.Register(
		"istio/config/v1alpha2/legacy/dogstatsds",
		"type.googleapis.com/type.googleapis.com/google.protobuf.Struct")
	Edge = b.Register(
		"istio/config/v1alpha2/legacy/edges",
		"type.googleapis.com/type.googleapis.com/google.protobuf.Struct")
	Fluentd = b.Register(
		"istio/config/v1alpha2/legacy/fluentds",
		"type.googleapis.com/type.googleapis.com/google.protobuf.Struct")
	Kubernetesenv = b.Register(
		"istio/config/v1alpha2/legacy/kubernetesenvs",
		"type.googleapis.com/type.googleapis.com/google.protobuf.Struct")
	Kubernetes = b.Register(
		"istio/config/v1alpha2/legacy/kuberneteses",
		"type.googleapis.com/type.googleapis.com/google.protobuf.Struct")
	Listchecker = b.Register(
		"istio/config/v1alpha2/legacy/listcheckers",
		"type.googleapis.com/type.googleapis.com/google.protobuf.Struct")
	Listentry = b.Register(
		"istio/config/v1alpha2/legacy/listentries",
		"type.googleapis.com/type.googleapis.com/google.protobuf.Struct")
	Logentry = b.Register(
		"istio/config/v1alpha2/legacy/logentries",
		"type.googleapis.com/type.googleapis.com/google.protobuf.Struct")
	Memquota = b.Register(
		"istio/config/v1alpha2/legacy/memquotas",
		"type.googleapis.com/type.googleapis.com/google.protobuf.Struct")
	Metric = b.Register(
		"istio/config/v1alpha2/legacy/metrics",
		"type.googleapis.com/type.googleapis.com/google.protobuf.Struct")
	Noop = b.Register(
		"istio/config/v1alpha2/legacy/noops",
		"type.googleapis.com/type.googleapis.com/google.protobuf.Struct")
	Opa = b.Register(
		"istio/config/v1alpha2/legacy/opas",
		"type.googleapis.com/type.googleapis.com/google.protobuf.Struct")
	Prometheus = b.Register(
		"istio/config/v1alpha2/legacy/prometheuses",
		"type.googleapis.com/type.googleapis.com/google.protobuf.Struct")
	Quota = b.Register(
		"istio/config/v1alpha2/legacy/quotas",
		"type.googleapis.com/type.googleapis.com/google.protobuf.Struct")
	Rbac = b.Register(
		"istio/config/v1alpha2/legacy/rbacs",
		"type.googleapis.com/type.googleapis.com/google.protobuf.Struct")
	Redisquota = b.Register(
		"istio/config/v1alpha2/legacy/redisquotas",
		"type.googleapis.com/type.googleapis.com/google.protobuf.Struct")
	Reportnothing = b.Register(
		"istio/config/v1alpha2/legacy/reportnothings",
		"type.googleapis.com/type.googleapis.com/google.protobuf.Struct")
	Servicecontrolreport = b.Register(
		"istio/config/v1alpha2/legacy/servicecontrolreports",
		"type.googleapis.com/type.googleapis.com/google.protobuf.Struct")
	Servicecontrol = b.Register(
		"istio/config/v1alpha2/legacy/servicecontrols",
		"type.googleapis.com/type.googleapis.com/google.protobuf.Struct")
	Signalfx = b.Register(
		"istio/config/v1alpha2/legacy/signalfxs",
		"type.googleapis.com/type.googleapis.com/google.protobuf.Struct")
	Solarwinds = b.Register(
		"istio/config/v1alpha2/legacy/solarwindses",
		"type.googleapis.com/type.googleapis.com/google.protobuf.Struct")
	Stackdriver = b.Register(
		"istio/config/v1alpha2/legacy/stackdrivers",
		"type.googleapis.com/type.googleapis.com/google.protobuf.Struct")
	Statsd = b.Register(
		"istio/config/v1alpha2/legacy/statsds",
		"type.googleapis.com/type.googleapis.com/google.protobuf.Struct")
	Stdio = b.Register(
		"istio/config/v1alpha2/legacy/stdios",
		"type.googleapis.com/type.googleapis.com/google.protobuf.Struct")
	Tracespan = b.Register(
		"istio/config/v1alpha2/legacy/tracespans",
		"type.googleapis.com/type.googleapis.com/google.protobuf.Struct")
	Template = b.Register(
		"istio/config/v1alpha2/templates",
		"type.googleapis.com/type.googleapis.com/google.protobuf.Struct")
	QuotaSpecBinding = b.Register(
		"istio/mixer/v1/config/client/quotaspecbindings",
		"type.googleapis.com/istio.mixer.v1.config.client.QuotaSpecBinding")
	QuotaSpec = b.Register(
		"istio/mixer/v1/config/client/quotaspecs",
		"type.googleapis.com/istio.mixer.v1.config.client.QuotaSpec")
	DestinationRule = b.Register(
		"istio/networking/v1alpha3/destinationrules",
		"type.googleapis.com/istio.networking.v1alpha3.DestinationRule")
	EnvoyFilter = b.Register(
		"istio/networking/v1alpha3/envoyfilters",
		"type.googleapis.com/istio.networking.v1alpha3.EnvoyFilter")
	Gateway = b.Register(
		"istio/networking/v1alpha3/gateways",
		"type.googleapis.com/istio.networking.v1alpha3.Gateway")
	ServiceEntry = b.Register(
		"istio/networking/v1alpha3/serviceentries",
		"type.googleapis.com/istio.networking.v1alpha3.ServiceEntry")
	Sidecar = b.Register(
		"istio/networking/v1alpha3/sidecars",
		"type.googleapis.com/istio.networking.v1alpha3.Sidecar")
	VirtualService = b.Register(
		"istio/networking/v1alpha3/virtualservices",
		"type.googleapis.com/istio.networking.v1alpha3.VirtualService")
	Attributemanifest = b.Register(
		"istio/policy/v1beta1/attributemanifests",
		"type.googleapis.com/istio.policy.v1beta1.AttributeManifest")
	Handler = b.Register(
		"istio/policy/v1beta1/handlers",
		"type.googleapis.com/istio.policy.v1beta1.Handler")
	Instance = b.Register(
		"istio/policy/v1beta1/instances",
		"type.googleapis.com/istio.policy.v1beta1.Instance")
	Rule = b.Register(
		"istio/policy/v1beta1/rules",
		"type.googleapis.com/istio.policy.v1beta1.Rule")
	ClusterRbacConfig = b.Register(
		"istio/rbac/v1alpha1/clusterrbacconfigs",
		"type.googleapis.com/istio.rbac.v1alpha1.RbacConfig")
	RbacConfig = b.Register(
		"istio/rbac/v1alpha1/rbacconfigs",
		"type.googleapis.com/istio.rbac.v1alpha1.RbacConfig")
	ServiceRoleBinding = b.Register(
		"istio/rbac/v1alpha1/servicerolebindings",
		"type.googleapis.com/istio.rbac.v1alpha1.ServiceRoleBinding")
	ServiceRole = b.Register(
		"istio/rbac/v1alpha1/serviceroles",
		"type.googleapis.com/istio.rbac.v1alpha1.ServiceRole")
	Service = b.Register(
		"k8s/core/v1/services",
		"type.googleapis.com/k8s.io.api.core.v1.ServiceSpec")
	Ingress = b.Register(
		"k8s/extensions/v1beta1/ingresses",
		"type.googleapis.com/k8s.io.api.extensions.v1beta1.IngressSpec")
=======
	AttributeManifest = b.Register("type.googleapis.com/istio.policy.v1beta1.AttributeManifest")
	DestinationRule = b.Register("type.googleapis.com/istio.networking.v1alpha3.DestinationRule")
	EnvoyFilter = b.Register("type.googleapis.com/istio.networking.v1alpha3.EnvoyFilter")
	Gateway = b.Register("type.googleapis.com/istio.networking.v1alpha3.Gateway")
	HTTPAPISpec = b.Register("type.googleapis.com/istio.mixer.v1.config.client.HTTPAPISpec")
	HTTPAPISpecBinding = b.Register("type.googleapis.com/istio.mixer.v1.config.client.HTTPAPISpecBinding")
	Handler = b.Register("type.googleapis.com/istio.policy.v1beta1.Handler")
	IngressSpec = b.Register("type.googleapis.com/k8s.io.api.extensions.v1beta1.IngressSpec")
	Instance = b.Register("type.googleapis.com/istio.policy.v1beta1.Instance")
	LegacyMixerResource = b.Register("type.googleapis.com/istio.mcp.v1alpha1.extensions.LegacyMixerResource")
	NodeSpec = b.Register("type.googleapis.com/k8s.io.api.core.v1.NodeSpec")
	PodSpec = b.Register("type.googleapis.com/k8s.io.api.core.v1.PodSpec")
	Policy = b.Register("type.googleapis.com/istio.authentication.v1alpha1.Policy")
	QuotaSpec = b.Register("type.googleapis.com/istio.mixer.v1.config.client.QuotaSpec")
	QuotaSpecBinding = b.Register("type.googleapis.com/istio.mixer.v1.config.client.QuotaSpecBinding")
	RbacConfig = b.Register("type.googleapis.com/istio.rbac.v1alpha1.RbacConfig")
	Rule = b.Register("type.googleapis.com/istio.policy.v1beta1.Rule")
	ServiceEntry = b.Register("type.googleapis.com/istio.networking.v1alpha3.ServiceEntry")
	ServiceRole = b.Register("type.googleapis.com/istio.rbac.v1alpha1.ServiceRole")
	ServiceRoleBinding = b.Register("type.googleapis.com/istio.rbac.v1alpha1.ServiceRoleBinding")
	ServiceSpec = b.Register("type.googleapis.com/k8s.io.api.core.v1.ServiceSpec")
	Sidecar = b.Register("type.googleapis.com/istio.networking.v1alpha3.Sidecar")
	VirtualService = b.Register("type.googleapis.com/istio.networking.v1alpha3.VirtualService")
>>>>>>> 829a609d

	Types = b.Build()
}<|MERGE_RESOLUTION|>--- conflicted
+++ resolved
@@ -8,7 +8,6 @@
 import (
 	// Pull in all the known proto types to ensure we get their types registered.
 
-<<<<<<< HEAD
 	// Register protos in "github.com/gogo/protobuf/types"
 	_ "github.com/gogo/protobuf/types"
 
@@ -33,18 +32,7 @@
 	// Register protos in "k8s.io/api/extensions/v1beta1"
 	_ "k8s.io/api/extensions/v1beta1"
 
-=======
-	// Register protos in istio.io/api/authentication/v1alpha1""
-	_ "istio.io/api/authentication/v1alpha1"            // Register protos in istio.io/api/mixer/v1/config/client""
-	_ "istio.io/api/mixer/v1/config/client"             // Register protos in istio.io/api/networking/v1alpha3""
-	_ "istio.io/api/networking/v1alpha3"                // Register protos in istio.io/api/policy/v1beta1""
-	_ "istio.io/api/policy/v1beta1"                     // Register protos in istio.io/api/rbac/v1alpha1""
-	_ "istio.io/api/rbac/v1alpha1"                      // Register protos in istio.io/istio/galley/pkg/kube/converter/legacy""
-	_ "istio.io/istio/galley/pkg/kube/converter/legacy" // Register protos in k8s.io/api/core/v1""
->>>>>>> 829a609d
 	"istio.io/istio/galley/pkg/runtime/resource"
-	_ "k8s.io/api/core/v1" // Register protos in k8s.io/api/extensions/v1beta1""
-	_ "k8s.io/api/extensions/v1beta1"
 )
 
 // Types of known resources.
@@ -82,19 +70,8 @@
 	// Circonus metadata
 	Circonus resource.Info
 
-<<<<<<< HEAD
 	// Cloudwatch metadata
 	Cloudwatch resource.Info
-=======
-	// NodeSpec metadata
-	NodeSpec resource.Info
-
-	// PodSpec metadata
-	PodSpec resource.Info
-
-	// Policy metadata
-	Policy resource.Info
->>>>>>> 829a609d
 
 	// Denier metadata
 	Denier resource.Info
@@ -224,6 +201,12 @@
 
 	// ServiceRole metadata
 	ServiceRole resource.Info
+
+	// Node metadata
+	Node resource.Info
+
+	// Pod metadata
+	Pod resource.Info
 
 	// Service metadata
 	Service resource.Info
@@ -234,7 +217,6 @@
 
 func init() {
 	b := resource.NewSchemaBuilder()
-<<<<<<< HEAD
 
 	MeshPolicy = b.Register(
 		"istio/authentication/v1alpha1/meshpolicies",
@@ -398,37 +380,18 @@
 	ServiceRole = b.Register(
 		"istio/rbac/v1alpha1/serviceroles",
 		"type.googleapis.com/istio.rbac.v1alpha1.ServiceRole")
+	Node = b.Register(
+		"k8s/core/v1/nodes",
+		"type.googleapis.com/k8s.io.api.core.v1.NodeSpec")
+	Pod = b.Register(
+		"k8s/core/v1/pods",
+		"type.googleapis.com/k8s.io.api.core.v1.PodSpec")
 	Service = b.Register(
 		"k8s/core/v1/services",
 		"type.googleapis.com/k8s.io.api.core.v1.ServiceSpec")
 	Ingress = b.Register(
 		"k8s/extensions/v1beta1/ingresses",
 		"type.googleapis.com/k8s.io.api.extensions.v1beta1.IngressSpec")
-=======
-	AttributeManifest = b.Register("type.googleapis.com/istio.policy.v1beta1.AttributeManifest")
-	DestinationRule = b.Register("type.googleapis.com/istio.networking.v1alpha3.DestinationRule")
-	EnvoyFilter = b.Register("type.googleapis.com/istio.networking.v1alpha3.EnvoyFilter")
-	Gateway = b.Register("type.googleapis.com/istio.networking.v1alpha3.Gateway")
-	HTTPAPISpec = b.Register("type.googleapis.com/istio.mixer.v1.config.client.HTTPAPISpec")
-	HTTPAPISpecBinding = b.Register("type.googleapis.com/istio.mixer.v1.config.client.HTTPAPISpecBinding")
-	Handler = b.Register("type.googleapis.com/istio.policy.v1beta1.Handler")
-	IngressSpec = b.Register("type.googleapis.com/k8s.io.api.extensions.v1beta1.IngressSpec")
-	Instance = b.Register("type.googleapis.com/istio.policy.v1beta1.Instance")
-	LegacyMixerResource = b.Register("type.googleapis.com/istio.mcp.v1alpha1.extensions.LegacyMixerResource")
-	NodeSpec = b.Register("type.googleapis.com/k8s.io.api.core.v1.NodeSpec")
-	PodSpec = b.Register("type.googleapis.com/k8s.io.api.core.v1.PodSpec")
-	Policy = b.Register("type.googleapis.com/istio.authentication.v1alpha1.Policy")
-	QuotaSpec = b.Register("type.googleapis.com/istio.mixer.v1.config.client.QuotaSpec")
-	QuotaSpecBinding = b.Register("type.googleapis.com/istio.mixer.v1.config.client.QuotaSpecBinding")
-	RbacConfig = b.Register("type.googleapis.com/istio.rbac.v1alpha1.RbacConfig")
-	Rule = b.Register("type.googleapis.com/istio.policy.v1beta1.Rule")
-	ServiceEntry = b.Register("type.googleapis.com/istio.networking.v1alpha3.ServiceEntry")
-	ServiceRole = b.Register("type.googleapis.com/istio.rbac.v1alpha1.ServiceRole")
-	ServiceRoleBinding = b.Register("type.googleapis.com/istio.rbac.v1alpha1.ServiceRoleBinding")
-	ServiceSpec = b.Register("type.googleapis.com/k8s.io.api.core.v1.ServiceSpec")
-	Sidecar = b.Register("type.googleapis.com/istio.networking.v1alpha3.Sidecar")
-	VirtualService = b.Register("type.googleapis.com/istio.networking.v1alpha3.VirtualService")
->>>>>>> 829a609d
 
 	Types = b.Build()
 }