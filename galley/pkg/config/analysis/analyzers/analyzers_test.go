--- conflicted
+++ resolved
@@ -447,15 +447,6 @@
 		},
 	},
 	{
-<<<<<<< HEAD
-		name: "Route Rule no effect on Ingress",
-		inputFiles: []string{
-			"testdata/virtualservice_route_rule_no_effects_ingress.yaml",
-		},
-		analyzer: &virtualservice.DestinationHostAnalyzer{},
-		expected: []message{
-			{msg.IngressRouteRulesNotAffected, "VirtualService testing-service-01-test-01.default"},
-=======
 		name: "certificate duplication in Gateway",
 		inputFiles: []string{
 			"testdata/gateway-duplicate-certificate.yaml",
@@ -466,7 +457,16 @@
 			{msg.GatewayDuplicateCertificate, "Gateway gateway-02-test-01.istio-system"},
 			{msg.GatewayDuplicateCertificate, "Gateway gateway-01-test-02.istio-system"},
 			{msg.GatewayDuplicateCertificate, "Gateway gateway-01-test-03.default"},
->>>>>>> c12ac4fc
+		},
+	},
+	{
+		name: "Route Rule no effect on Ingress",
+		inputFiles: []string{
+			"testdata/virtualservice_route_rule_no_effects_ingress.yaml",
+		},
+		analyzer: &virtualservice.DestinationHostAnalyzer{},
+		expected: []message{
+			{msg.IngressRouteRulesNotAffected, "VirtualService testing-service-01-test-01.default"},
 		},
 	},
 }
