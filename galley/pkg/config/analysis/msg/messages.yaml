# Please keep entries ordered by code.
# NOTE: The range 0000-0100 is reserved for internal and/or future use.
messages:
  - name: "InternalError"
    code: IST0001
    level: Error
    description: "There was an internal error in the toolchain. This is almost always a bug in the implementation."
    template: "Internal error: %v"
    args:
      - name: detail
        type: string

  - name: "Deprecated"
    code: IST0002
    level: Warning
    description: "A feature that the configuration is depending on is now deprecated."
    template: "Deprecated: %s"
    args:
      - name: detail
        type: string

  - name: "ReferencedResourceNotFound"
    code: IST0101
    level: Error
    description: "A resource being referenced does not exist."
    template: "Referenced %s not found: %q"
    args:
      - name: reftype
        type: string
      - name: refval
        type: string

  - name: "NamespaceNotInjected"
    code: IST0102
    level: Warning
    description: "A namespace is not enabled for Istio injection."
    template: "The namespace is not enabled for Istio injection. Run 'kubectl label namespace %s istio-injection=enabled' to enable it, or 'kubectl label namespace %s istio-injection=disabled' to explicitly mark it as not needing injection"
    args:
      - name: namespace
        type: string
      - name: namespace2
        type: string

  - name: "PodMissingProxy"
    code: IST0103
    level: Warning
    description: "A pod is missing the Istio proxy."
    template: "The pod is missing its Istio proxy. Run 'kubectl delete pod %s -n %s' to restart it"
    args:
      - name: pod
        type: string
      - name: namespace
        type: string

  - name: "GatewayPortNotOnWorkload"
    code: IST0104
    level: Warning
    description: "Unhandled gateway port"
    template: "The gateway refers to a port that is not exposed on the workload (pod selector %s; port %d)"
    args:
      - name: selector
        type: string
      - name: port
        type: int
  
  - name: "IstioProxyVersionMismatch"
    code: IST0105
    level: Warning
    description: "The version of the Istio proxy running on the pod does not match the version used by the istio injector."
    template: "The version of the Istio proxy running on the pod does not match the version used by the istio injector (pod version: %s; injector version: %s). This often happens after upgrading the Istio control-plane and can be fixed by redeploying the pod."
    args:
      - name: proxyVersion
        type: string
      - name: injectionVersion
        type: string

  - name: "SchemaValidationError"
    code: IST0106
    level: Error
    description: "The resource has a schema validation error."
    template: "Schema validation error: %v"
    args:
      - name: err
        type: error

  - name: "MisplacedAnnotation"
    code: IST0107
    level: Warning
    description: "An Istio annotation is applied to the wrong kind of resource."
    template: "Misplaced annotation: %s can only be applied to %s"
    args:
       - name: annotation
         type: string
       - name: kind
         type: string

  - name: "UnknownAnnotation"
    code: IST0108
    level: Warning
    description: "An Istio annotation is not recognized for any kind of resource"
    template: "Unknown annotation: %s"
    args:
       - name: annotation
         type: string

  - name: "ConflictingMeshGatewayVirtualServiceHosts"
    code: IST0109
    level: Error
    description: "Conflicting hosts on VirtualServices associated with mesh gateway"
    template: "The VirtualServices %s associated with mesh gateway define the same host %s which can lead to undefined behavior. This can be fixed by merging the conflicting VirtualServices into a single resource."
    args:
      - name: virtualServices
        type: string
      - name: host
        type: string

  - name: "ConflictingSidecarWorkloadSelectors"
    code: IST0110
    level: Error
    description: "A Sidecar resource selects the same workloads as another Sidecar resource"
    template: "The Sidecars %v in namespace %q select the same workload pod %q, which can lead to undefined behavior."
    args:
      - name: conflictingSidecars
        type: "[]string"
      - name: namespace
        type: string
      - name: workloadPod
        type: string

  - name: "MultipleSidecarsWithoutWorkloadSelectors"
    code: IST0111
    level: Error
    description: "More than one sidecar resource in a namespace has no workload selector"
    template: "The Sidecars %v in namespace %q have no workload selector, which can lead to undefined behavior."
    args:
      - name: conflictingSidecars
        type: "[]string"
      - name: namespace
        type: string

  - name: "VirtualServiceDestinationPortSelectorRequired"
    code: IST0112
    level: Error
    description: "A VirtualService routes to a service with more than one port exposed, but does not specify which to use."
    template: "This VirtualService routes to a service %q that exposes multiple ports %v. Specifying a port in the destination is required to disambiguate."
    args:
      - name: destHost
        type: string
      - name: destPorts
        type: "[]int"

  - name: "MTLSPolicyConflict"
    code: IST0113
    level: Error
    description: "A DestinationRule and Policy are in conflict with regards to mTLS."
    template: "A DestinationRule and Policy are in conflict with regards to mTLS for host %s. The DestinationRule %q specifies that mTLS must be %t but the Policy object %q specifies %s."
    args:
      - name: host
        type: string
      - name: destinationRuleName
        type: string
      - name: destinationRuleMTLSMode
        type: bool
      - name: policyName
        type: string
      - name: policyMTLSMode
        type: string

  - name: "PolicySpecifiesPortNameThatDoesntExist"
    code: IST0114
    level: Warning
    description: "A Policy targets a port name that cannot be found."
    template: "Port name %s could not be found for host %s, which means the Policy won't be enforced."
    args:
      - name: portName
        type: string
      - name: host
        type: string

  - name: "DestinationRuleUsesMTLSForWorkloadWithoutSidecar"
    code: IST0115
    level: Error
    description: "A DestinationRule uses mTLS for a workload that has no sidecar."
    template: "DestinationRule %s uses mTLS for workload %s that has no sidecar. Traffic from enmeshed services will fail."
    args:
      - name: destinationRuleName
        type: string
      - name: host
        type: string

<<<<<<< HEAD
  - name: "PortNameIsNotUnderNamingConvention"
    code: IST0116
    level: Warning
    description: "Port name is not under naming convention. Protocol detection is applied to the port."
    template: "Port name %s (port: %d, targetPort: %s) doesn't follow the naming convention of Istio port."
    args:
      - name: portName
        type: string
      - name: port
        type: int
      - name: targetPort
=======
  - name: "DeploymentAssociatedToMultipleServices"
    code: IST0116
    level: Warning
    description: "The resulting pods of a service mesh deployment can't be associated with multiple services using the same port but different protocols."
    template: "This deployment is associated with multiple services using port %d but different protocols: %v"
    args:
      - name: deployment
        type: string
      - name: port
        type: int32
      - name: services
        type: "[]string"

  - name: "DeploymentRequiresServiceAssociated"
    code: IST0117
    level: Warning
    description: "The resulting pods of a service mesh deployment must be associated with at least one service."
    template: "No service associated with this deployment. Service mesh deployments must be associated with a service."
    args:
      - name: deployment
>>>>>>> 24613d93
        type: string<|MERGE_RESOLUTION|>--- conflicted
+++ resolved
@@ -188,19 +188,6 @@
       - name: host
         type: string
 
-<<<<<<< HEAD
-  - name: "PortNameIsNotUnderNamingConvention"
-    code: IST0116
-    level: Warning
-    description: "Port name is not under naming convention. Protocol detection is applied to the port."
-    template: "Port name %s (port: %d, targetPort: %s) doesn't follow the naming convention of Istio port."
-    args:
-      - name: portName
-        type: string
-      - name: port
-        type: int
-      - name: targetPort
-=======
   - name: "DeploymentAssociatedToMultipleServices"
     code: IST0116
     level: Warning
@@ -221,5 +208,17 @@
     template: "No service associated with this deployment. Service mesh deployments must be associated with a service."
     args:
       - name: deployment
->>>>>>> 24613d93
+        type: string
+
+  - name: "PortNameIsNotUnderNamingConvention"
+    code: IST0118
+    level: Warning
+    description: "Port name is not under naming convention. Protocol detection is applied to the port."
+    template: "Port name %s (port: %d, targetPort: %s) doesn't follow the naming convention of Istio port."
+    args:
+      - name: portName
+        type: string
+      - name: port
+        type: int
+      - name: targetPort
         type: string