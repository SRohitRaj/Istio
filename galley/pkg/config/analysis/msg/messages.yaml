# Please keep entries ordered by code.
# NOTE: The range 0000-0100 is reserved for internal and/or future use.
messages:
  - name: "InternalError"
    code: IST0001
    level: Error
    description: "There was an internal error in the toolchain. This is almost always a bug in the implementation."
    template: "Internal error: %v"
    args:
      - name: detail
        type: string

  - name: "Deprecated"
    code: IST0002
    level: Warning
    description: "A feature that the configuration is depending on is now deprecated."
    template: "Deprecated: %s"
    args:
      - name: detail
        type: string

  - name: "ReferencedResourceNotFound"
    code: IST0101
    level: Error
    description: "A resource being referenced does not exist."
    template: "Referenced %s not found: %q"
    args:
      - name: reftype
        type: string
      - name: refval
        type: string

  - name: "NamespaceNotInjected"
    code: IST0102
    level: Info
    description: "A namespace is not enabled for Istio injection."
    template: "The namespace is not enabled for Istio injection. Run 'kubectl label namespace %s istio-injection=enabled' to enable it, or 'kubectl label namespace %s istio-injection=disabled' to explicitly mark it as not needing injection."
    args:
      - name: namespace
        type: string
      - name: namespace2
        type: string

  - name: "PodMissingProxy"
    code: IST0103
    level: Warning
    description: "A pod is missing the Istio proxy."
    template: "The pod is missing the Istio proxy. This can often be resolved by restarting or redeploying the workload."
    args:

  - name: "GatewayPortNotOnWorkload"
    code: IST0104
    level: Warning
    description: "Unhandled gateway port"
    template: "The gateway refers to a port that is not exposed on the workload (pod selector %s; port %d)"
    args:
      - name: selector
        type: string
      - name: port
        type: int

  - name: "IstioProxyImageMismatch"
    code: IST0105
    level: Warning
    description: "The image of the Istio proxy running on the pod does not match the image defined in the injection configuration."
    template: "The image of the Istio proxy running on the pod does not match the image defined in the injection configuration (pod image: %s; injection configuration image: %s). This often happens after upgrading the Istio control-plane and can be fixed by redeploying the pod."
    args:
      - name: proxyImage
        type: string
      - name: injectionImage
        type: string

  - name: "SchemaValidationError"
    code: IST0106
    level: Error
    description: "The resource has a schema validation error."
    template: "Schema validation error: %v"
    args:
      - name: err
        type: error

  - name: "MisplacedAnnotation"
    code: IST0107
    level: Warning
    description: "An Istio annotation is applied to the wrong kind of resource."
    template: "Misplaced annotation: %s can only be applied to %s"
    args:
      - name: annotation
        type: string
      - name: kind
        type: string

  - name: "UnknownAnnotation"
    code: IST0108
    level: Warning
    description: "An Istio annotation is not recognized for any kind of resource"
    template: "Unknown annotation: %s"
    args:
      - name: annotation
        type: string

  - name: "ConflictingMeshGatewayVirtualServiceHosts"
    code: IST0109
    level: Error
    description: "Conflicting hosts on VirtualServices associated with mesh gateway"
    template: "The VirtualServices %s associated with mesh gateway define the same host %s which can lead to undefined behavior. This can be fixed by merging the conflicting VirtualServices into a single resource."
    args:
      - name: virtualServices
        type: string
      - name: host
        type: string

  - name: "ConflictingSidecarWorkloadSelectors"
    code: IST0110
    level: Error
    description: "A Sidecar resource selects the same workloads as another Sidecar resource"
    template: "The Sidecars %v in namespace %q select the same workload pod %q, which can lead to undefined behavior."
    args:
      - name: conflictingSidecars
        type: "[]string"
      - name: namespace
        type: string
      - name: workloadPod
        type: string

  - name: "MultipleSidecarsWithoutWorkloadSelectors"
    code: IST0111
    level: Error
    description: "More than one sidecar resource in a namespace has no workload selector"
    template: "The Sidecars %v in namespace %q have no workload selector, which can lead to undefined behavior."
    args:
      - name: conflictingSidecars
        type: "[]string"
      - name: namespace
        type: string

  - name: "VirtualServiceDestinationPortSelectorRequired"
    code: IST0112
    level: Error
    description: "A VirtualService routes to a service with more than one port exposed, but does not specify which to use."
    template: "This VirtualService routes to a service %q that exposes multiple ports %v. Specifying a port in the destination is required to disambiguate."
    args:
      - name: destHost
        type: string
      - name: destPorts
        type: "[]int"

  - name: "MTLSPolicyConflict"
    code: IST0113
    level: Error
    description: "A DestinationRule and Policy are in conflict with regards to mTLS."
    template: "A DestinationRule and Policy are in conflict with regards to mTLS for host %s. The DestinationRule %q specifies that mTLS must be %t but the Policy object %q specifies %s."
    args:
      - name: host
        type: string
      - name: destinationRuleName
        type: string
      - name: destinationRuleMTLSMode
        type: bool
      - name: policyName
        type: string
      - name: policyMTLSMode
        type: string

  # IST0114 RETIRED
  # IST0115 RETIRED

  - name: "DeploymentAssociatedToMultipleServices"
    code: IST0116
    level: Warning
    description: "The resulting pods of a service mesh deployment can't be associated with multiple services using the same port but different protocols."
    template: "This deployment %s is associated with multiple services using port %d but different protocols: %v"
    args:
      - name: deployment
        type: string
      - name: port
        type: int32
      - name: services
        type: "[]string"

  - name: "DeploymentRequiresServiceAssociated"
    code: IST0117
    level: Warning
    description: "The resulting pods of a service mesh deployment must be associated with at least one service."
    template: "No service associated with this deployment. Service mesh deployments must be associated with a service."

  - name: "PortNameIsNotUnderNamingConvention"
    code: IST0118
    level: Info
    description: "Port name is not under naming convention. Protocol detection is applied to the port."
    template: "Port name %s (port: %d, targetPort: %s) doesn't follow the naming convention of Istio port."
    args:
      - name: portName
        type: string
      - name: port
        type: int
      - name: targetPort
        type: string

  - name: "JwtFailureDueToInvalidServicePortPrefix"
    code: IST0119
    level: Warning
    description: "Authentication policy with JWT targets Service with invalid port specification."
    template: "Authentication policy with JWT targets Service with invalid port specification (port: %d, name: %s, protocol: %s, targetPort: %s)."
    args:
      - name: port
        type: int
      - name: portName
        type: string
      - name: protocol
        type: string
      - name: targetPort
        type: string

  # IST0120 RETIRED
  # IST0121 RETIRED

  - name: "InvalidRegexp"
    code: IST0122
    level: Warning
    description: "Invalid Regex"
    template: "Field %q regular expression invalid: %q (%s)"
    args:
      - name: where
        type: string
      - name: re
        type: string
      - name: problem
        type: string

  - name: "NamespaceMultipleInjectionLabels"
    code: IST0123
    level: Warning
    description: "A namespace has both new and legacy injection labels"
    template: "The namespace has both new and legacy injection labels. Run 'kubectl label namespace %s istio.io/rev-' or 'kubectl label namespace %s istio-injection-'"
    args:
      - name: namespace
        type: string
      - name: namespace2
        type: string

  - name: "InvalidAnnotation"
    code: IST0125
    level: Warning
    description: "An Istio annotation that is not valid"
    template: "Invalid annotation %s: %s"
    args:
      - name: annotation
        type: string
      - name: problem
        type: string

  - name: "UnknownMeshNetworksServiceRegistry"
    code: IST0126
    level: Error
    description: "A service registry in Mesh Networks is unknown"
    template: "Unknown service registry %s in network %s"
    args:
      - name: serviceregistry
        type: string
      - name: network
        type: string

  - name: "NoMatchingWorkloadsFound"
    code: IST0127
    level: Warning
    description: "There aren't workloads matching the resource labels"
    template: "No matching workloads for this resource with the following labels: %s"
    args:
      - name: labels
        type: string

  - name: "NoServerCertificateVerificationDestinationLevel"
    code: IST0128
    level: Error
    description: "No caCertificates are set in DestinationRule, this results in no verification of presented server certificate."
    template: "DestinationRule %s in namespace %s has TLS mode set to %s but no caCertificates are set to validate server identity for host: %s"
    args:
      - name: destinationrule
        type: string
      - name: namespace
        type: string
      - name: mode
        type: string
      - name: host
        type: string

  - name: "NoServerCertificateVerificationPortLevel"
    code: IST0129
    level: Warning
    description: "No caCertificates are set in DestinationRule, this results in no verification of presented server certificate for traffic to a given port."
    template: "DestinationRule %s in namespace %s has TLS mode set to %s but no caCertificates are set to validate server identity for host: %s at port %s"
    args:
      - name: destinationrule
        type: string
      - name: namespace
        type: string
      - name: mode
        type: string
      - name: host
        type: string
      - name: port
        type: string

  - name: "VirtualServiceUnreachableRule"
    code: IST0130
    level: Warning
    description: "A VirtualService rule will never be used because a previous rule uses the same match."
    template: "VirtualService rule %v not used (%s)."
    args:
      - name: ruleno
        type: string
      - name: reason
        type: "string"

  - name: "VirtualServiceIneffectiveMatch"
    code: IST0131
    level: Info
    description: "A VirtualService rule match duplicates a match in a previous rule."
    template: "VirtualService rule %v match %v is not used (duplicates a match in rule %v)."
    args:
      - name: ruleno
        type: string
      - name: matchno
        type: string
      - name: dupno
        type: string

  - name: "VirtualServiceHostNotFoundInGateway"
    code: IST0132
    level: Warning
    description: "Host defined in VirtualService not found in Gateway."
    template: "one or more host %v defined in VirtualService %s not found in Gateway %s."
    args:
      - name: host
        type: "[]string"
      - name: virtualservice
        type: string
      - name: gateway
        type: string

  - name: "SchemaWarning"
    code: IST0133
    level: Warning
    description: "The resource has a schema validation warning."
    template: "Schema validation warning: %v"
    args:
      - name: err
        type: error

  - name: "ServiceEntryAddressesRequired"
    code: IST0134
    level: Warning
    description: "Virtual IP addresses are required for ports serving TCP (or unset) protocol"
    template: "ServiceEntry addresses are required for this protocol."

  - name: "DeprecatedAnnotation"
    code: IST0135
    level: Info
    description: "A resource is using a deprecated Istio annotation."
    template: "Annotation %q has been deprecated and may not work in future Istio versions."
    args:
      - name: annotation
        type: string

  - name: "AlphaAnnotation"
    code: IST0136
    level: Info
    description: "An Istio annotation may not be suitable for production."
    template: "Annotation %q is part of an alpha-phase feature and may be incompletely supported."
    args:
      - name: annotation
        type: string

  - name: "DeploymentConflictingPorts"
    code: IST0137
    level: Warning
    description: "Two services selecting the same workload with the same targetPort MUST refer to the same port."
    template: "This deployment %s is associated with multiple services %v using targetPort %q but different ports: %v."
    args:
      - name: deployment
        type: string
      - name: services
        type: "[]string"
      - name: targetPort
        type: string
      - name: ports
        type: "[]int32"

# https://github.com/envoyproxy/envoy/issues/6767
  - name: "GatewayDuplicateCertificate"
    code: IST0138
    level: Warning
    description: "Duplicate certificate in multiple gateways may cause 404s if clients re-use HTTP2 connections."
    template: "Duplicate certificate in multiple gateways %v may cause 404s if clients re-use HTTP2 connections."
    args:
      - name: gateways
        type: "[]string"

  - name: "InvalidWebhook"
    code: IST0139
    level: Error
    description: "Webhook is invalid or references a control plane service that does not exist."
    template: "%v"
    args:
      - name: error
        type: string

<<<<<<< HEAD
  - name: "ServiceEntryHTTPSTrafficOnHTTPPort"
    code: IST0140
    level: Warning
    description: "ServiceEntry Sending HTTPS to HTTP port."
    template: "ServiceEntry Sending HTTPS to HTTP port on %s"
    args:
      - name: host
        type: "string"
=======
  - name: "IngressRouteRulesNotAffected"
    code: IST0140
    level: Warning
    description: "Route rules have no effect on ingress gateway requests"
    template: "Subset in virtual service %s has no effect on ingress gateway %s requests"
    args:
      - name: virtualservicesubset
        type: string
      - name: virtualservice
        type: string

  - name: "InsufficientPermissions"
    code: IST0141
    level: Error
    description: "Required permissions to install Istio are missing."
    template: "Missing required permission to create resource %v (%v)"
    args:
      - name: resource
        type: string
      - name: error
        type: string

  - name: "UnsupportedKubernetesVersion"
    code: IST0142
    level: Error
    description: "The Kubernetes version is not supported"
    template: "The Kubernetes Version %q is lower than the minimum version: %v"
    args:
      - name: version
        type: string
      - name: minimumVersion
        type: string

  - name: "LocalhostListener"
    code: IST0143
    level: Error
    description: "A port exposed in by a Service is bound to a localhost address"
    template: "Port %v is exposed in a Service but listens on localhost. It will not be exposed to other pods."
    args:
      - name: port
        type: string
>>>>>>> f19e8042
<|MERGE_RESOLUTION|>--- conflicted
+++ resolved
@@ -406,55 +406,53 @@
       - name: error
         type: string
 
-<<<<<<< HEAD
+  - name: "IngressRouteRulesNotAffected"
+    code: IST0140
+    level: Warning
+    description: "Route rules have no effect on ingress gateway requests"
+    template: "Subset in virtual service %s has no effect on ingress gateway %s requests"
+    args:
+      - name: virtualservicesubset
+        type: string
+      - name: virtualservice
+        type: string
+
+  - name: "InsufficientPermissions"
+    code: IST0141
+    level: Error
+    description: "Required permissions to install Istio are missing."
+    template: "Missing required permission to create resource %v (%v)"
+    args:
+      - name: resource
+        type: string
+      - name: error
+        type: string
+
+  - name: "UnsupportedKubernetesVersion"
+    code: IST0142
+    level: Error
+    description: "The Kubernetes version is not supported"
+    template: "The Kubernetes Version %q is lower than the minimum version: %v"
+    args:
+      - name: version
+        type: string
+      - name: minimumVersion
+        type: string
+
+  - name: "LocalhostListener"
+    code: IST0143
+    level: Error
+    description: "A port exposed in by a Service is bound to a localhost address"
+    template: "Port %v is exposed in a Service but listens on localhost. It will not be exposed to other pods."
+    args:
+      - name: port
+        type: string
+
   - name: "ServiceEntryHTTPSTrafficOnHTTPPort"
-    code: IST0140
+    code: IST0144
     level: Warning
     description: "ServiceEntry Sending HTTPS to HTTP port."
     template: "ServiceEntry Sending HTTPS to HTTP port on %s"
     args:
       - name: host
-        type: "string"
-=======
-  - name: "IngressRouteRulesNotAffected"
-    code: IST0140
-    level: Warning
-    description: "Route rules have no effect on ingress gateway requests"
-    template: "Subset in virtual service %s has no effect on ingress gateway %s requests"
-    args:
-      - name: virtualservicesubset
-        type: string
-      - name: virtualservice
-        type: string
-
-  - name: "InsufficientPermissions"
-    code: IST0141
-    level: Error
-    description: "Required permissions to install Istio are missing."
-    template: "Missing required permission to create resource %v (%v)"
-    args:
-      - name: resource
-        type: string
-      - name: error
-        type: string
-
-  - name: "UnsupportedKubernetesVersion"
-    code: IST0142
-    level: Error
-    description: "The Kubernetes version is not supported"
-    template: "The Kubernetes Version %q is lower than the minimum version: %v"
-    args:
-      - name: version
-        type: string
-      - name: minimumVersion
-        type: string
-
-  - name: "LocalhostListener"
-    code: IST0143
-    level: Error
-    description: "A port exposed in by a Service is bound to a localhost address"
-    template: "Port %v is exposed in a Service but listens on localhost. It will not be exposed to other pods."
-    args:
-      - name: port
-        type: string
->>>>>>> f19e8042
+        type: "string"