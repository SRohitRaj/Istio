// GENERATED FILE -- DO NOT EDIT
//

package msg

import (
	"istio.io/istio/galley/pkg/config/analysis/diag"
	"istio.io/istio/pkg/config/resource"
)

var (
	// InternalError defines a diag.MessageType for message "InternalError".
	// Description: There was an internal error in the toolchain. This is almost always a bug in the implementation.
	InternalError = diag.NewMessageType(diag.Error, "IST0001", "Internal error: %v")

	// Deprecated defines a diag.MessageType for message "Deprecated".
	// Description: A feature that the configuration is depending on is now deprecated.
	Deprecated = diag.NewMessageType(diag.Warning, "IST0002", "Deprecated: %s")

	// ReferencedResourceNotFound defines a diag.MessageType for message "ReferencedResourceNotFound".
	// Description: A resource being referenced does not exist.
	ReferencedResourceNotFound = diag.NewMessageType(diag.Error, "IST0101", "Referenced %s not found: %q")

	// NamespaceNotInjected defines a diag.MessageType for message "NamespaceNotInjected".
	// Description: A namespace is not enabled for Istio injection.
	NamespaceNotInjected = diag.NewMessageType(diag.Info, "IST0102", "The namespace is not enabled for Istio injection. Run 'kubectl label namespace %s istio-injection=enabled' to enable it, or 'kubectl label namespace %s istio-injection=disabled' to explicitly mark it as not needing injection.")

	// PodMissingProxy defines a diag.MessageType for message "PodMissingProxy".
	// Description: A pod is missing the Istio proxy.
	PodMissingProxy = diag.NewMessageType(diag.Warning, "IST0103", "The pod is missing the Istio proxy. This can often be resolved by restarting or redeploying the workload.")

	// GatewayPortNotOnWorkload defines a diag.MessageType for message "GatewayPortNotOnWorkload".
	// Description: Unhandled gateway port
	GatewayPortNotOnWorkload = diag.NewMessageType(diag.Warning, "IST0104", "The gateway refers to a port that is not exposed on the workload (pod selector %s; port %d)")

	// IstioProxyImageMismatch defines a diag.MessageType for message "IstioProxyImageMismatch".
	// Description: The image of the Istio proxy running on the pod does not match the image defined in the injection configuration.
	IstioProxyImageMismatch = diag.NewMessageType(diag.Warning, "IST0105", "The image of the Istio proxy running on the pod does not match the image defined in the injection configuration (pod image: %s; injection configuration image: %s). This often happens after upgrading the Istio control-plane and can be fixed by redeploying the pod.")

	// SchemaValidationError defines a diag.MessageType for message "SchemaValidationError".
	// Description: The resource has a schema validation error.
	SchemaValidationError = diag.NewMessageType(diag.Error, "IST0106", "Schema validation error: %v")

	// MisplacedAnnotation defines a diag.MessageType for message "MisplacedAnnotation".
	// Description: An Istio annotation is applied to the wrong kind of resource.
	MisplacedAnnotation = diag.NewMessageType(diag.Warning, "IST0107", "Misplaced annotation: %s can only be applied to %s")

	// UnknownAnnotation defines a diag.MessageType for message "UnknownAnnotation".
	// Description: An Istio annotation is not recognized for any kind of resource
	UnknownAnnotation = diag.NewMessageType(diag.Warning, "IST0108", "Unknown annotation: %s")

	// ConflictingMeshGatewayVirtualServiceHosts defines a diag.MessageType for message "ConflictingMeshGatewayVirtualServiceHosts".
	// Description: Conflicting hosts on VirtualServices associated with mesh gateway
	ConflictingMeshGatewayVirtualServiceHosts = diag.NewMessageType(diag.Error, "IST0109", "The VirtualServices %s associated with mesh gateway define the same host %s which can lead to undefined behavior. This can be fixed by merging the conflicting VirtualServices into a single resource.")

	// ConflictingSidecarWorkloadSelectors defines a diag.MessageType for message "ConflictingSidecarWorkloadSelectors".
	// Description: A Sidecar resource selects the same workloads as another Sidecar resource
	ConflictingSidecarWorkloadSelectors = diag.NewMessageType(diag.Error, "IST0110", "The Sidecars %v in namespace %q select the same workload pod %q, which can lead to undefined behavior.")

	// MultipleSidecarsWithoutWorkloadSelectors defines a diag.MessageType for message "MultipleSidecarsWithoutWorkloadSelectors".
	// Description: More than one sidecar resource in a namespace has no workload selector
	MultipleSidecarsWithoutWorkloadSelectors = diag.NewMessageType(diag.Error, "IST0111", "The Sidecars %v in namespace %q have no workload selector, which can lead to undefined behavior.")

	// VirtualServiceDestinationPortSelectorRequired defines a diag.MessageType for message "VirtualServiceDestinationPortSelectorRequired".
	// Description: A VirtualService routes to a service with more than one port exposed, but does not specify which to use.
	VirtualServiceDestinationPortSelectorRequired = diag.NewMessageType(diag.Error, "IST0112", "This VirtualService routes to a service %q that exposes multiple ports %v. Specifying a port in the destination is required to disambiguate.")

	// MTLSPolicyConflict defines a diag.MessageType for message "MTLSPolicyConflict".
	// Description: A DestinationRule and Policy are in conflict with regards to mTLS.
	MTLSPolicyConflict = diag.NewMessageType(diag.Error, "IST0113", "A DestinationRule and Policy are in conflict with regards to mTLS for host %s. The DestinationRule %q specifies that mTLS must be %t but the Policy object %q specifies %s.")

	// DeploymentAssociatedToMultipleServices defines a diag.MessageType for message "DeploymentAssociatedToMultipleServices".
	// Description: The resulting pods of a service mesh deployment can't be associated with multiple services using the same port but different protocols.
	DeploymentAssociatedToMultipleServices = diag.NewMessageType(diag.Warning, "IST0116", "This deployment %s is associated with multiple services using port %d but different protocols: %v")

	// DeploymentRequiresServiceAssociated defines a diag.MessageType for message "DeploymentRequiresServiceAssociated".
	// Description: The resulting pods of a service mesh deployment must be associated with at least one service.
	DeploymentRequiresServiceAssociated = diag.NewMessageType(diag.Warning, "IST0117", "No service associated with this deployment. Service mesh deployments must be associated with a service.")

	// PortNameIsNotUnderNamingConvention defines a diag.MessageType for message "PortNameIsNotUnderNamingConvention".
	// Description: Port name is not under naming convention. Protocol detection is applied to the port.
	PortNameIsNotUnderNamingConvention = diag.NewMessageType(diag.Info, "IST0118", "Port name %s (port: %d, targetPort: %s) doesn't follow the naming convention of Istio port.")

	// JwtFailureDueToInvalidServicePortPrefix defines a diag.MessageType for message "JwtFailureDueToInvalidServicePortPrefix".
	// Description: Authentication policy with JWT targets Service with invalid port specification.
	JwtFailureDueToInvalidServicePortPrefix = diag.NewMessageType(diag.Warning, "IST0119", "Authentication policy with JWT targets Service with invalid port specification (port: %d, name: %s, protocol: %s, targetPort: %s).")

	// InvalidRegexp defines a diag.MessageType for message "InvalidRegexp".
	// Description: Invalid Regex
	InvalidRegexp = diag.NewMessageType(diag.Warning, "IST0122", "Field %q regular expression invalid: %q (%s)")

	// NamespaceMultipleInjectionLabels defines a diag.MessageType for message "NamespaceMultipleInjectionLabels".
	// Description: A namespace has both new and legacy injection labels
	NamespaceMultipleInjectionLabels = diag.NewMessageType(diag.Warning, "IST0123", "The namespace has both new and legacy injection labels. Run 'kubectl label namespace %s istio.io/rev-' or 'kubectl label namespace %s istio-injection-'")

	// InvalidAnnotation defines a diag.MessageType for message "InvalidAnnotation".
	// Description: An Istio annotation that is not valid
	InvalidAnnotation = diag.NewMessageType(diag.Warning, "IST0125", "Invalid annotation %s: %s")

	// UnknownMeshNetworksServiceRegistry defines a diag.MessageType for message "UnknownMeshNetworksServiceRegistry".
	// Description: A service registry in Mesh Networks is unknown
	UnknownMeshNetworksServiceRegistry = diag.NewMessageType(diag.Error, "IST0126", "Unknown service registry %s in network %s")

	// NoMatchingWorkloadsFound defines a diag.MessageType for message "NoMatchingWorkloadsFound".
	// Description: There aren't workloads matching the resource labels
	NoMatchingWorkloadsFound = diag.NewMessageType(diag.Warning, "IST0127", "No matching workloads for this resource with the following labels: %s")

	// NoServerCertificateVerificationDestinationLevel defines a diag.MessageType for message "NoServerCertificateVerificationDestinationLevel".
	// Description: No caCertificates are set in DestinationRule, this results in no verification of presented server certificate.
	NoServerCertificateVerificationDestinationLevel = diag.NewMessageType(diag.Error, "IST0128", "DestinationRule %s in namespace %s has TLS mode set to %s but no caCertificates are set to validate server identity for host: %s")

	// NoServerCertificateVerificationPortLevel defines a diag.MessageType for message "NoServerCertificateVerificationPortLevel".
	// Description: No caCertificates are set in DestinationRule, this results in no verification of presented server certificate for traffic to a given port.
	NoServerCertificateVerificationPortLevel = diag.NewMessageType(diag.Warning, "IST0129", "DestinationRule %s in namespace %s has TLS mode set to %s but no caCertificates are set to validate server identity for host: %s at port %s")

	// VirtualServiceUnreachableRule defines a diag.MessageType for message "VirtualServiceUnreachableRule".
	// Description: A VirtualService rule will never be used because a previous rule uses the same match.
	VirtualServiceUnreachableRule = diag.NewMessageType(diag.Warning, "IST0130", "VirtualService rule %v not used (%s).")

	// VirtualServiceIneffectiveMatch defines a diag.MessageType for message "VirtualServiceIneffectiveMatch".
	// Description: A VirtualService rule match duplicates a match in a previous rule.
	VirtualServiceIneffectiveMatch = diag.NewMessageType(diag.Info, "IST0131", "VirtualService rule %v match %v is not used (duplicates a match in rule %v).")

	// VirtualServiceHostNotFoundInGateway defines a diag.MessageType for message "VirtualServiceHostNotFoundInGateway".
	// Description: Host defined in VirtualService not found in Gateway.
	VirtualServiceHostNotFoundInGateway = diag.NewMessageType(diag.Warning, "IST0132", "one or more host %v defined in VirtualService %s not found in Gateway %s.")

	// SchemaWarning defines a diag.MessageType for message "SchemaWarning".
	// Description: The resource has a schema validation warning.
	SchemaWarning = diag.NewMessageType(diag.Warning, "IST0133", "Schema validation warning: %v")

	// ServiceEntryAddressesRequired defines a diag.MessageType for message "ServiceEntryAddressesRequired".
	// Description: Virtual IP addresses are required for ports serving TCP (or unset) protocol
	ServiceEntryAddressesRequired = diag.NewMessageType(diag.Warning, "IST0134", "ServiceEntry addresses are required for this protocol.")

	// DeprecatedAnnotation defines a diag.MessageType for message "DeprecatedAnnotation".
	// Description: A resource is using a deprecated Istio annotation.
	DeprecatedAnnotation = diag.NewMessageType(diag.Info, "IST0135", "Annotation %q has been deprecated and may not work in future Istio versions.")

	// AlphaAnnotation defines a diag.MessageType for message "AlphaAnnotation".
	// Description: An Istio annotation may not be suitable for production.
	AlphaAnnotation = diag.NewMessageType(diag.Info, "IST0136", "Annotation %q is part of an alpha-phase feature and may be incompletely supported.")

	// DeploymentConflictingPorts defines a diag.MessageType for message "DeploymentConflictingPorts".
	// Description: Two services selecting the same workload with the same targetPort MUST refer to the same port.
	DeploymentConflictingPorts = diag.NewMessageType(diag.Warning, "IST0137", "This deployment %s is associated with multiple services %v using targetPort %q but different ports: %v.")

	// GatewayDuplicateCertificate defines a diag.MessageType for message "GatewayDuplicateCertificate".
	// Description: Duplicate certificate in multiple gateways may cause 404s if clients re-use HTTP2 connections.
	GatewayDuplicateCertificate = diag.NewMessageType(diag.Warning, "IST0138", "Duplicate certificate in multiple gateways %v may cause 404s if clients re-use HTTP2 connections.")

	// InvalidWebhook defines a diag.MessageType for message "InvalidWebhook".
	// Description: Webhook is invalid or references a control plane service that does not exist.
	InvalidWebhook = diag.NewMessageType(diag.Error, "IST0139", "%v")

<<<<<<< HEAD
	// ServiceEntryHTTPSTrafficOnHTTPPort defines a diag.MessageType for message "ServiceEntryHTTPSTrafficOnHTTPPort".
	// Description: ServiceEntry Sending HTTPS to HTTP port.
	ServiceEntryHTTPSTrafficOnHTTPPort = diag.NewMessageType(diag.Warning, "IST0140", "ServiceEntry Sending HTTPS to HTTP port on %s")
=======
	// IngressRouteRulesNotAffected defines a diag.MessageType for message "IngressRouteRulesNotAffected".
	// Description: Route rules have no effect on ingress gateway requests
	IngressRouteRulesNotAffected = diag.NewMessageType(diag.Warning, "IST0140", "Subset in virtual service %s has no effect on ingress gateway %s requests")

	// InsufficientPermissions defines a diag.MessageType for message "InsufficientPermissions".
	// Description: Required permissions to install Istio are missing.
	InsufficientPermissions = diag.NewMessageType(diag.Error, "IST0141", "Missing required permission to create resource %v (%v)")

	// UnsupportedKubernetesVersion defines a diag.MessageType for message "UnsupportedKubernetesVersion".
	// Description: The Kubernetes version is not supported
	UnsupportedKubernetesVersion = diag.NewMessageType(diag.Error, "IST0142", "The Kubernetes Version %q is lower than the minimum version: %v")

	// LocalhostListener defines a diag.MessageType for message "LocalhostListener".
	// Description: A port exposed in by a Service is bound to a localhost address
	LocalhostListener = diag.NewMessageType(diag.Error, "IST0143", "Port %v is exposed in a Service but listens on localhost. It will not be exposed to other pods.")
>>>>>>> f19e8042
)

// All returns a list of all known message types.
func All() []*diag.MessageType {
	return []*diag.MessageType{
		InternalError,
		Deprecated,
		ReferencedResourceNotFound,
		NamespaceNotInjected,
		PodMissingProxy,
		GatewayPortNotOnWorkload,
		IstioProxyImageMismatch,
		SchemaValidationError,
		MisplacedAnnotation,
		UnknownAnnotation,
		ConflictingMeshGatewayVirtualServiceHosts,
		ConflictingSidecarWorkloadSelectors,
		MultipleSidecarsWithoutWorkloadSelectors,
		VirtualServiceDestinationPortSelectorRequired,
		MTLSPolicyConflict,
		DeploymentAssociatedToMultipleServices,
		DeploymentRequiresServiceAssociated,
		PortNameIsNotUnderNamingConvention,
		JwtFailureDueToInvalidServicePortPrefix,
		InvalidRegexp,
		NamespaceMultipleInjectionLabels,
		InvalidAnnotation,
		UnknownMeshNetworksServiceRegistry,
		NoMatchingWorkloadsFound,
		NoServerCertificateVerificationDestinationLevel,
		NoServerCertificateVerificationPortLevel,
		VirtualServiceUnreachableRule,
		VirtualServiceIneffectiveMatch,
		VirtualServiceHostNotFoundInGateway,
		SchemaWarning,
		ServiceEntryAddressesRequired,
		DeprecatedAnnotation,
		AlphaAnnotation,
		DeploymentConflictingPorts,
		GatewayDuplicateCertificate,
		InvalidWebhook,
<<<<<<< HEAD
		ServiceEntryHTTPSTrafficOnHTTPPort,
=======
		IngressRouteRulesNotAffected,
		InsufficientPermissions,
		UnsupportedKubernetesVersion,
		LocalhostListener,
>>>>>>> f19e8042
	}
}

// NewInternalError returns a new diag.Message based on InternalError.
func NewInternalError(r *resource.Instance, detail string) diag.Message {
	return diag.NewMessage(
		InternalError,
		r,
		detail,
	)
}

// NewDeprecated returns a new diag.Message based on Deprecated.
func NewDeprecated(r *resource.Instance, detail string) diag.Message {
	return diag.NewMessage(
		Deprecated,
		r,
		detail,
	)
}

// NewReferencedResourceNotFound returns a new diag.Message based on ReferencedResourceNotFound.
func NewReferencedResourceNotFound(r *resource.Instance, reftype string, refval string) diag.Message {
	return diag.NewMessage(
		ReferencedResourceNotFound,
		r,
		reftype,
		refval,
	)
}

// NewNamespaceNotInjected returns a new diag.Message based on NamespaceNotInjected.
func NewNamespaceNotInjected(r *resource.Instance, namespace string, namespace2 string) diag.Message {
	return diag.NewMessage(
		NamespaceNotInjected,
		r,
		namespace,
		namespace2,
	)
}

// NewPodMissingProxy returns a new diag.Message based on PodMissingProxy.
func NewPodMissingProxy(r *resource.Instance) diag.Message {
	return diag.NewMessage(
		PodMissingProxy,
		r,
	)
}

// NewGatewayPortNotOnWorkload returns a new diag.Message based on GatewayPortNotOnWorkload.
func NewGatewayPortNotOnWorkload(r *resource.Instance, selector string, port int) diag.Message {
	return diag.NewMessage(
		GatewayPortNotOnWorkload,
		r,
		selector,
		port,
	)
}

// NewIstioProxyImageMismatch returns a new diag.Message based on IstioProxyImageMismatch.
func NewIstioProxyImageMismatch(r *resource.Instance, proxyImage string, injectionImage string) diag.Message {
	return diag.NewMessage(
		IstioProxyImageMismatch,
		r,
		proxyImage,
		injectionImage,
	)
}

// NewSchemaValidationError returns a new diag.Message based on SchemaValidationError.
func NewSchemaValidationError(r *resource.Instance, err error) diag.Message {
	return diag.NewMessage(
		SchemaValidationError,
		r,
		err,
	)
}

// NewMisplacedAnnotation returns a new diag.Message based on MisplacedAnnotation.
func NewMisplacedAnnotation(r *resource.Instance, annotation string, kind string) diag.Message {
	return diag.NewMessage(
		MisplacedAnnotation,
		r,
		annotation,
		kind,
	)
}

// NewUnknownAnnotation returns a new diag.Message based on UnknownAnnotation.
func NewUnknownAnnotation(r *resource.Instance, annotation string) diag.Message {
	return diag.NewMessage(
		UnknownAnnotation,
		r,
		annotation,
	)
}

// NewConflictingMeshGatewayVirtualServiceHosts returns a new diag.Message based on ConflictingMeshGatewayVirtualServiceHosts.
func NewConflictingMeshGatewayVirtualServiceHosts(r *resource.Instance, virtualServices string, host string) diag.Message {
	return diag.NewMessage(
		ConflictingMeshGatewayVirtualServiceHosts,
		r,
		virtualServices,
		host,
	)
}

// NewConflictingSidecarWorkloadSelectors returns a new diag.Message based on ConflictingSidecarWorkloadSelectors.
func NewConflictingSidecarWorkloadSelectors(r *resource.Instance, conflictingSidecars []string, namespace string, workloadPod string) diag.Message {
	return diag.NewMessage(
		ConflictingSidecarWorkloadSelectors,
		r,
		conflictingSidecars,
		namespace,
		workloadPod,
	)
}

// NewMultipleSidecarsWithoutWorkloadSelectors returns a new diag.Message based on MultipleSidecarsWithoutWorkloadSelectors.
func NewMultipleSidecarsWithoutWorkloadSelectors(r *resource.Instance, conflictingSidecars []string, namespace string) diag.Message {
	return diag.NewMessage(
		MultipleSidecarsWithoutWorkloadSelectors,
		r,
		conflictingSidecars,
		namespace,
	)
}

// NewVirtualServiceDestinationPortSelectorRequired returns a new diag.Message based on VirtualServiceDestinationPortSelectorRequired.
func NewVirtualServiceDestinationPortSelectorRequired(r *resource.Instance, destHost string, destPorts []int) diag.Message {
	return diag.NewMessage(
		VirtualServiceDestinationPortSelectorRequired,
		r,
		destHost,
		destPorts,
	)
}

// NewMTLSPolicyConflict returns a new diag.Message based on MTLSPolicyConflict.
func NewMTLSPolicyConflict(r *resource.Instance, host string, destinationRuleName string, destinationRuleMTLSMode bool, policyName string, policyMTLSMode string) diag.Message {
	return diag.NewMessage(
		MTLSPolicyConflict,
		r,
		host,
		destinationRuleName,
		destinationRuleMTLSMode,
		policyName,
		policyMTLSMode,
	)
}

// NewDeploymentAssociatedToMultipleServices returns a new diag.Message based on DeploymentAssociatedToMultipleServices.
func NewDeploymentAssociatedToMultipleServices(r *resource.Instance, deployment string, port int32, services []string) diag.Message {
	return diag.NewMessage(
		DeploymentAssociatedToMultipleServices,
		r,
		deployment,
		port,
		services,
	)
}

// NewDeploymentRequiresServiceAssociated returns a new diag.Message based on DeploymentRequiresServiceAssociated.
func NewDeploymentRequiresServiceAssociated(r *resource.Instance) diag.Message {
	return diag.NewMessage(
		DeploymentRequiresServiceAssociated,
		r,
	)
}

// NewPortNameIsNotUnderNamingConvention returns a new diag.Message based on PortNameIsNotUnderNamingConvention.
func NewPortNameIsNotUnderNamingConvention(r *resource.Instance, portName string, port int, targetPort string) diag.Message {
	return diag.NewMessage(
		PortNameIsNotUnderNamingConvention,
		r,
		portName,
		port,
		targetPort,
	)
}

// NewJwtFailureDueToInvalidServicePortPrefix returns a new diag.Message based on JwtFailureDueToInvalidServicePortPrefix.
func NewJwtFailureDueToInvalidServicePortPrefix(r *resource.Instance, port int, portName string, protocol string, targetPort string) diag.Message {
	return diag.NewMessage(
		JwtFailureDueToInvalidServicePortPrefix,
		r,
		port,
		portName,
		protocol,
		targetPort,
	)
}

// NewInvalidRegexp returns a new diag.Message based on InvalidRegexp.
func NewInvalidRegexp(r *resource.Instance, where string, re string, problem string) diag.Message {
	return diag.NewMessage(
		InvalidRegexp,
		r,
		where,
		re,
		problem,
	)
}

// NewNamespaceMultipleInjectionLabels returns a new diag.Message based on NamespaceMultipleInjectionLabels.
func NewNamespaceMultipleInjectionLabels(r *resource.Instance, namespace string, namespace2 string) diag.Message {
	return diag.NewMessage(
		NamespaceMultipleInjectionLabels,
		r,
		namespace,
		namespace2,
	)
}

// NewInvalidAnnotation returns a new diag.Message based on InvalidAnnotation.
func NewInvalidAnnotation(r *resource.Instance, annotation string, problem string) diag.Message {
	return diag.NewMessage(
		InvalidAnnotation,
		r,
		annotation,
		problem,
	)
}

// NewUnknownMeshNetworksServiceRegistry returns a new diag.Message based on UnknownMeshNetworksServiceRegistry.
func NewUnknownMeshNetworksServiceRegistry(r *resource.Instance, serviceregistry string, network string) diag.Message {
	return diag.NewMessage(
		UnknownMeshNetworksServiceRegistry,
		r,
		serviceregistry,
		network,
	)
}

// NewNoMatchingWorkloadsFound returns a new diag.Message based on NoMatchingWorkloadsFound.
func NewNoMatchingWorkloadsFound(r *resource.Instance, labels string) diag.Message {
	return diag.NewMessage(
		NoMatchingWorkloadsFound,
		r,
		labels,
	)
}

// NewNoServerCertificateVerificationDestinationLevel returns a new diag.Message based on NoServerCertificateVerificationDestinationLevel.
func NewNoServerCertificateVerificationDestinationLevel(r *resource.Instance, destinationrule string, namespace string, mode string, host string) diag.Message {
	return diag.NewMessage(
		NoServerCertificateVerificationDestinationLevel,
		r,
		destinationrule,
		namespace,
		mode,
		host,
	)
}

// NewNoServerCertificateVerificationPortLevel returns a new diag.Message based on NoServerCertificateVerificationPortLevel.
func NewNoServerCertificateVerificationPortLevel(r *resource.Instance, destinationrule string, namespace string, mode string, host string, port string) diag.Message {
	return diag.NewMessage(
		NoServerCertificateVerificationPortLevel,
		r,
		destinationrule,
		namespace,
		mode,
		host,
		port,
	)
}

// NewVirtualServiceUnreachableRule returns a new diag.Message based on VirtualServiceUnreachableRule.
func NewVirtualServiceUnreachableRule(r *resource.Instance, ruleno string, reason string) diag.Message {
	return diag.NewMessage(
		VirtualServiceUnreachableRule,
		r,
		ruleno,
		reason,
	)
}

// NewVirtualServiceIneffectiveMatch returns a new diag.Message based on VirtualServiceIneffectiveMatch.
func NewVirtualServiceIneffectiveMatch(r *resource.Instance, ruleno string, matchno string, dupno string) diag.Message {
	return diag.NewMessage(
		VirtualServiceIneffectiveMatch,
		r,
		ruleno,
		matchno,
		dupno,
	)
}

// NewVirtualServiceHostNotFoundInGateway returns a new diag.Message based on VirtualServiceHostNotFoundInGateway.
func NewVirtualServiceHostNotFoundInGateway(r *resource.Instance, host []string, virtualservice string, gateway string) diag.Message {
	return diag.NewMessage(
		VirtualServiceHostNotFoundInGateway,
		r,
		host,
		virtualservice,
		gateway,
	)
}

// NewSchemaWarning returns a new diag.Message based on SchemaWarning.
func NewSchemaWarning(r *resource.Instance, err error) diag.Message {
	return diag.NewMessage(
		SchemaWarning,
		r,
		err,
	)
}

// NewServiceEntryAddressesRequired returns a new diag.Message based on ServiceEntryAddressesRequired.
func NewServiceEntryAddressesRequired(r *resource.Instance) diag.Message {
	return diag.NewMessage(
		ServiceEntryAddressesRequired,
		r,
	)
}

// NewDeprecatedAnnotation returns a new diag.Message based on DeprecatedAnnotation.
func NewDeprecatedAnnotation(r *resource.Instance, annotation string) diag.Message {
	return diag.NewMessage(
		DeprecatedAnnotation,
		r,
		annotation,
	)
}

// NewAlphaAnnotation returns a new diag.Message based on AlphaAnnotation.
func NewAlphaAnnotation(r *resource.Instance, annotation string) diag.Message {
	return diag.NewMessage(
		AlphaAnnotation,
		r,
		annotation,
	)
}

// NewDeploymentConflictingPorts returns a new diag.Message based on DeploymentConflictingPorts.
func NewDeploymentConflictingPorts(r *resource.Instance, deployment string, services []string, targetPort string, ports []int32) diag.Message {
	return diag.NewMessage(
		DeploymentConflictingPorts,
		r,
		deployment,
		services,
		targetPort,
		ports,
	)
}

// NewGatewayDuplicateCertificate returns a new diag.Message based on GatewayDuplicateCertificate.
func NewGatewayDuplicateCertificate(r *resource.Instance, gateways []string) diag.Message {
	return diag.NewMessage(
		GatewayDuplicateCertificate,
		r,
		gateways,
	)
}

// NewInvalidWebhook returns a new diag.Message based on InvalidWebhook.
func NewInvalidWebhook(r *resource.Instance, error string) diag.Message {
	return diag.NewMessage(
		InvalidWebhook,
		r,
		error,
	)
}

<<<<<<< HEAD
// NewServiceEntryHTTPSTrafficOnHTTPPort returns a new diag.Message based on ServiceEntryHTTPSTrafficOnHTTPPort.
func NewServiceEntryHTTPSTrafficOnHTTPPort(r *resource.Instance, host string) diag.Message {
	return diag.NewMessage(
		ServiceEntryHTTPSTrafficOnHTTPPort,
		r,
		host,
=======
// NewIngressRouteRulesNotAffected returns a new diag.Message based on IngressRouteRulesNotAffected.
func NewIngressRouteRulesNotAffected(r *resource.Instance, virtualservicesubset string, virtualservice string) diag.Message {
	return diag.NewMessage(
		IngressRouteRulesNotAffected,
		r,
		virtualservicesubset,
		virtualservice,
	)
}

// NewInsufficientPermissions returns a new diag.Message based on InsufficientPermissions.
func NewInsufficientPermissions(r *resource.Instance, resource string, error string) diag.Message {
	return diag.NewMessage(
		InsufficientPermissions,
		r,
		resource,
		error,
	)
}

// NewUnsupportedKubernetesVersion returns a new diag.Message based on UnsupportedKubernetesVersion.
func NewUnsupportedKubernetesVersion(r *resource.Instance, version string, minimumVersion string) diag.Message {
	return diag.NewMessage(
		UnsupportedKubernetesVersion,
		r,
		version,
		minimumVersion,
	)
}

// NewLocalhostListener returns a new diag.Message based on LocalhostListener.
func NewLocalhostListener(r *resource.Instance, port string) diag.Message {
	return diag.NewMessage(
		LocalhostListener,
		r,
		port,
>>>>>>> f19e8042
	)
}<|MERGE_RESOLUTION|>--- conflicted
+++ resolved
@@ -153,11 +153,6 @@
 	// Description: Webhook is invalid or references a control plane service that does not exist.
 	InvalidWebhook = diag.NewMessageType(diag.Error, "IST0139", "%v")
 
-<<<<<<< HEAD
-	// ServiceEntryHTTPSTrafficOnHTTPPort defines a diag.MessageType for message "ServiceEntryHTTPSTrafficOnHTTPPort".
-	// Description: ServiceEntry Sending HTTPS to HTTP port.
-	ServiceEntryHTTPSTrafficOnHTTPPort = diag.NewMessageType(diag.Warning, "IST0140", "ServiceEntry Sending HTTPS to HTTP port on %s")
-=======
 	// IngressRouteRulesNotAffected defines a diag.MessageType for message "IngressRouteRulesNotAffected".
 	// Description: Route rules have no effect on ingress gateway requests
 	IngressRouteRulesNotAffected = diag.NewMessageType(diag.Warning, "IST0140", "Subset in virtual service %s has no effect on ingress gateway %s requests")
@@ -173,7 +168,10 @@
 	// LocalhostListener defines a diag.MessageType for message "LocalhostListener".
 	// Description: A port exposed in by a Service is bound to a localhost address
 	LocalhostListener = diag.NewMessageType(diag.Error, "IST0143", "Port %v is exposed in a Service but listens on localhost. It will not be exposed to other pods.")
->>>>>>> f19e8042
+
+	// ServiceEntryHTTPSTrafficOnHTTPPort defines a diag.MessageType for message "ServiceEntryHTTPSTrafficOnHTTPPort".
+	// Description: ServiceEntry Sending HTTPS to HTTP port.
+	ServiceEntryHTTPSTrafficOnHTTPPort = diag.NewMessageType(diag.Warning, "IST0144", "ServiceEntry Sending HTTPS to HTTP port on %s")
 )
 
 // All returns a list of all known message types.
@@ -215,14 +213,11 @@
 		DeploymentConflictingPorts,
 		GatewayDuplicateCertificate,
 		InvalidWebhook,
-<<<<<<< HEAD
-		ServiceEntryHTTPSTrafficOnHTTPPort,
-=======
 		IngressRouteRulesNotAffected,
 		InsufficientPermissions,
 		UnsupportedKubernetesVersion,
 		LocalhostListener,
->>>>>>> f19e8042
+		ServiceEntryHTTPSTrafficOnHTTPPort,
 	}
 }
 
@@ -588,50 +583,50 @@
 	)
 }
 
-<<<<<<< HEAD
+// NewIngressRouteRulesNotAffected returns a new diag.Message based on IngressRouteRulesNotAffected.
+func NewIngressRouteRulesNotAffected(r *resource.Instance, virtualservicesubset string, virtualservice string) diag.Message {
+	return diag.NewMessage(
+		IngressRouteRulesNotAffected,
+		r,
+		virtualservicesubset,
+		virtualservice,
+	)
+}
+
+// NewInsufficientPermissions returns a new diag.Message based on InsufficientPermissions.
+func NewInsufficientPermissions(r *resource.Instance, resource string, error string) diag.Message {
+	return diag.NewMessage(
+		InsufficientPermissions,
+		r,
+		resource,
+		error,
+	)
+}
+
+// NewUnsupportedKubernetesVersion returns a new diag.Message based on UnsupportedKubernetesVersion.
+func NewUnsupportedKubernetesVersion(r *resource.Instance, version string, minimumVersion string) diag.Message {
+	return diag.NewMessage(
+		UnsupportedKubernetesVersion,
+		r,
+		version,
+		minimumVersion,
+	)
+}
+
+// NewLocalhostListener returns a new diag.Message based on LocalhostListener.
+func NewLocalhostListener(r *resource.Instance, port string) diag.Message {
+	return diag.NewMessage(
+		LocalhostListener,
+		r,
+		port,
+	)
+}
+
 // NewServiceEntryHTTPSTrafficOnHTTPPort returns a new diag.Message based on ServiceEntryHTTPSTrafficOnHTTPPort.
 func NewServiceEntryHTTPSTrafficOnHTTPPort(r *resource.Instance, host string) diag.Message {
 	return diag.NewMessage(
 		ServiceEntryHTTPSTrafficOnHTTPPort,
 		r,
 		host,
-=======
-// NewIngressRouteRulesNotAffected returns a new diag.Message based on IngressRouteRulesNotAffected.
-func NewIngressRouteRulesNotAffected(r *resource.Instance, virtualservicesubset string, virtualservice string) diag.Message {
-	return diag.NewMessage(
-		IngressRouteRulesNotAffected,
-		r,
-		virtualservicesubset,
-		virtualservice,
-	)
-}
-
-// NewInsufficientPermissions returns a new diag.Message based on InsufficientPermissions.
-func NewInsufficientPermissions(r *resource.Instance, resource string, error string) diag.Message {
-	return diag.NewMessage(
-		InsufficientPermissions,
-		r,
-		resource,
-		error,
-	)
-}
-
-// NewUnsupportedKubernetesVersion returns a new diag.Message based on UnsupportedKubernetesVersion.
-func NewUnsupportedKubernetesVersion(r *resource.Instance, version string, minimumVersion string) diag.Message {
-	return diag.NewMessage(
-		UnsupportedKubernetesVersion,
-		r,
-		version,
-		minimumVersion,
-	)
-}
-
-// NewLocalhostListener returns a new diag.Message based on LocalhostListener.
-func NewLocalhostListener(r *resource.Instance, port string) diag.Message {
-	return diag.NewMessage(
-		LocalhostListener,
-		r,
-		port,
->>>>>>> f19e8042
 	)
 }