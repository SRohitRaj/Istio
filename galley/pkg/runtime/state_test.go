--- conflicted
+++ resolved
@@ -76,15 +76,10 @@
 		Kind: resource.Added,
 		Entry: resource.Entry{
 			ID: resource.VersionedKey{
-<<<<<<< HEAD
-				Version:    "v1",
-				Key:        resource.Key{Collection: emptyInfo.Collection, FullName: fn},
-=======
 				Version: "v1",
-				Key:     resource.Key{TypeURL: emptyInfo.TypeURL, FullName: fn},
-			},
-			Metadata: resource.Metadata{
->>>>>>> 829a609d
+				Key:     resource.Key{Collection: emptyInfo.Collection, FullName: fn},
+			},
+			Metadata: resource.Metadata{
 				CreateTime: fakeCreateTime0,
 			},
 			Item: &types.Any{},
@@ -117,15 +112,11 @@
 		Kind: resource.Added,
 		Entry: resource.Entry{
 			ID: resource.VersionedKey{
-<<<<<<< HEAD
-				Version:    "v1",
-				Key:        resource.Key{Collection: emptyInfo.Collection, FullName: fn},
-=======
+
 				Version: "v1",
-				Key:     resource.Key{TypeURL: emptyInfo.TypeURL, FullName: fn},
-			},
-			Metadata: resource.Metadata{
->>>>>>> 829a609d
+				Key:     resource.Key{Collection: emptyInfo.Collection, FullName: fn},
+			},
+			Metadata: resource.Metadata{
 				CreateTime: fakeCreateTime0,
 			},
 			Item: &types.Any{},
@@ -141,15 +132,10 @@
 		Kind: resource.Updated,
 		Entry: resource.Entry{
 			ID: resource.VersionedKey{
-<<<<<<< HEAD
-				Version:    "v2",
-				Key:        resource.Key{Collection: emptyInfo.Collection, FullName: fn},
-=======
 				Version: "v2",
-				Key:     resource.Key{TypeURL: emptyInfo.TypeURL, FullName: fn},
-			},
-			Metadata: resource.Metadata{
->>>>>>> 829a609d
+				Key:     resource.Key{Collection: emptyInfo.Collection, FullName: fn},
+			},
+			Metadata: resource.Metadata{
 				CreateTime: fakeCreateTime1,
 			},
 			Item: &types.Any{},
@@ -181,15 +167,10 @@
 		Kind: resource.Added,
 		Entry: resource.Entry{
 			ID: resource.VersionedKey{
-<<<<<<< HEAD
-				Version:    "v1",
-				Key:        resource.Key{Collection: emptyInfo.Collection, FullName: fn},
-=======
 				Version: "v1",
-				Key:     resource.Key{TypeURL: emptyInfo.TypeURL, FullName: fn},
-			},
-			Metadata: resource.Metadata{
->>>>>>> 829a609d
+				Key:     resource.Key{Collection: emptyInfo.Collection, FullName: fn},
+			},
+			Metadata: resource.Metadata{
 				CreateTime: fakeCreateTime0,
 			},
 			Item: &types.Any{},
@@ -205,15 +186,11 @@
 		Kind: resource.Updated,
 		Entry: resource.Entry{
 			ID: resource.VersionedKey{
-<<<<<<< HEAD
-				Version:    "v1",
-				Key:        resource.Key{Collection: emptyInfo.Collection, FullName: fn},
-=======
+
 				Version: "v1",
-				Key:     resource.Key{TypeURL: emptyInfo.TypeURL, FullName: fn},
-			},
-			Metadata: resource.Metadata{
->>>>>>> 829a609d
+				Key:     resource.Key{Collection: emptyInfo.Collection, FullName: fn},
+			},
+			Metadata: resource.Metadata{
 				CreateTime: fakeCreateTime1,
 			},
 			Item: &types.Any{},
