// Copyright 2018 Istio Authors
//
// Licensed under the Apache License, Version 2.0 (the "License");
// you may not use this file except in compliance with the License.
// You may obtain a copy of the License at
//
//     http://www.apache.org/licenses/LICENSE-2.0
//
// Unless required by applicable law or agreed to in writing, software
// distributed under the License is distributed on an "AS IS" BASIS,
// WITHOUT WARRANTIES OR CONDITIONS OF ANY KIND, either express or implied.
// See the License for the specific language governing permissions and
// limitations under the License.

package runtime

import (
	"context"
	"fmt"
<<<<<<< HEAD
=======
	"sync"
>>>>>>> ead03bc2
	"time"

	"istio.io/istio/galley/pkg/metadata"
	"istio.io/istio/galley/pkg/runtime/groups"
	"istio.io/istio/galley/pkg/runtime/monitoring"
	"istio.io/istio/galley/pkg/runtime/processing"
	"istio.io/istio/galley/pkg/runtime/publish"
	"istio.io/istio/galley/pkg/runtime/resource"
	"istio.io/istio/galley/pkg/util"
	"istio.io/istio/pkg/log"
)

var scope = log.RegisterScope("runtime", "Galley runtime", 0)

// Processor is the main control-loop for processing incoming config events and translating them into
// component configuration
type Processor struct {
	// source interface for retrieving the events from.
	source Source

<<<<<<< HEAD
	// handler for events.
	handler processing.Handler

	eventCh chan resource.Event

=======
	distribute bool

	// eventCh channel that was obtained from source
	eventCh chan resource.Event

	// handler for events.
	handler processing.Handler

>>>>>>> ead03bc2
	// The current in-memory configuration State
	state         *State
	stateStrategy *publish.Strategy

	distributor publish.Distributor

	// hook that gets called after each event processing. Useful for testing.
	postProcessHook postProcessHookFn

	// lastEventTime records the last time an event was received.
	lastEventTime time.Time

<<<<<<< HEAD
	worker *util.Worker
=======
	// worker handles the lifecycle of the processing worker thread.
	worker *util.Worker

	// Condition used to notify callers of AwaitFullSync that the full sync has occurred.
	fullSyncCond *sync.Cond
>>>>>>> ead03bc2
}

type postProcessHookFn func()

// NewProcessor returns a new instance of a Processor
func NewProcessor(src Source, distributor publish.Distributor, cfg *Config) *Processor {
	stateStrategy := publish.NewStrategyWithDefaults()

	return newProcessor(src, cfg, metadata.Types, stateStrategy, distributor, nil)
}

func newProcessor(
	src Source,
	cfg *Config,
	schema *resource.Schema,
	stateStrategy *publish.Strategy,
	distributor publish.Distributor,
	postProcessHook postProcessHookFn) *Processor {
	now := time.Now()

	p := &Processor{
		stateStrategy:   stateStrategy,
		distributor:     distributor,
		source:          src,
		eventCh:         make(chan resource.Event, 1024),
		postProcessHook: postProcessHook,
		worker:          util.NewWorker("runtime processor", scope),
		lastEventTime:   now,
		fullSyncCond:    sync.NewCond(&sync.Mutex{}),
	}
	stateListener := processing.ListenerFromFn(func(c resource.Collection) {
		// When the state indicates a change occurred, update the publishing strategy
		if p.distribute {
			stateStrategy.OnChange()
		}
	})
	p.state = newState(schema, cfg, stateListener)

	p.handler = buildDispatcher(p.state)
	return p
}

// Start the processor. This will cause processor to listen to incoming events from the provider
// and publish component configuration via the Distributor.
func (p *Processor) Start() error {
	setupFn := func() error {
		err := p.source.Start(func(e resource.Event) {
			p.eventCh <- e
		})
		if err != nil {
			return fmt.Errorf("runtime unable to Start source: %v", err)
		}
		return nil
	}

	runFn := func(ctx context.Context) {
		scope.Info("Starting processor...")
		defer func() {
			scope.Debugf("Process.process: Exiting worker thread")
			close(p.eventCh)
<<<<<<< HEAD
			p.state.close()
=======
			p.stateStrategy.Reset()
>>>>>>> ead03bc2
		}()

		defer p.source.Stop()

		scope.Debug("Starting process loop")

		for {
			select {
			case <-ctx.Done():
				// Graceful termination.
				scope.Debug("Processor.process: done")
				return
			case e := <-p.eventCh:
				p.processEvent(e)
<<<<<<< HEAD
			case <-p.state.strategy.Publish:
				scope.Debug("Processor.process: publish")
				p.state.publish()
=======
			case <-p.stateStrategy.Publish:
				scope.Debug("Processor.process: publish")
				s := p.state.buildSnapshot()
				p.distributor.SetSnapshot(groups.Default, s)
>>>>>>> ead03bc2
			}

			if p.postProcessHook != nil {
				p.postProcessHook()
			}
		}
	}

	return p.worker.Start(setupFn, runFn)
}

// Stop the processor.
func (p *Processor) Stop() {
	scope.Info("Stopping processor...")
	p.worker.Stop()
<<<<<<< HEAD
=======
}

// AwaitFullSync waits until the full sync event is received from the source. For testing purposes only.
func (p *Processor) AwaitFullSync() {
	p.fullSyncCond.L.Lock()
	defer p.fullSyncCond.L.Unlock()

	if !p.distribute {
		p.fullSyncCond.Wait()
	}
>>>>>>> ead03bc2
}

func (p *Processor) processEvent(e resource.Event) {
	if scope.DebugEnabled() {
		scope.Debugf("Incoming source event: %v", e)
	}
	p.recordEvent()

	if e.Kind == resource.FullSync {
		scope.Infof("Synchronization is complete, starting distribution.")

		p.fullSyncCond.L.Lock()
		p.distribute = true
		p.fullSyncCond.Broadcast()
		p.fullSyncCond.L.Unlock()

		p.stateStrategy.OnChange()
		return
	}

	p.handler.Handle(e)
}

func (p *Processor) recordEvent() {
	now := time.Now()
	monitoring.RecordProcessorEventProcessed(now.Sub(p.lastEventTime))
	p.lastEventTime = now
}

func buildDispatcher(state *State) *processing.Dispatcher {
	b := processing.NewDispatcherBuilder()

	for _, spec := range state.schema.All() {
		b.Add(spec.Collection, state)
	}

	return b.Build()
}<|MERGE_RESOLUTION|>--- conflicted
+++ resolved
@@ -17,10 +17,7 @@
 import (
 	"context"
 	"fmt"
-<<<<<<< HEAD
-=======
 	"sync"
->>>>>>> ead03bc2
 	"time"
 
 	"istio.io/istio/galley/pkg/metadata"
@@ -41,22 +38,14 @@
 	// source interface for retrieving the events from.
 	source Source
 
-<<<<<<< HEAD
+	distribute bool
+
+	// eventCh channel that was obtained from source
+	eventCh chan resource.Event
+
 	// handler for events.
 	handler processing.Handler
 
-	eventCh chan resource.Event
-
-=======
-	distribute bool
-
-	// eventCh channel that was obtained from source
-	eventCh chan resource.Event
-
-	// handler for events.
-	handler processing.Handler
-
->>>>>>> ead03bc2
 	// The current in-memory configuration State
 	state         *State
 	stateStrategy *publish.Strategy
@@ -69,15 +58,11 @@
 	// lastEventTime records the last time an event was received.
 	lastEventTime time.Time
 
-<<<<<<< HEAD
-	worker *util.Worker
-=======
 	// worker handles the lifecycle of the processing worker thread.
 	worker *util.Worker
 
 	// Condition used to notify callers of AwaitFullSync that the full sync has occurred.
 	fullSyncCond *sync.Cond
->>>>>>> ead03bc2
 }
 
 type postProcessHookFn func()
@@ -138,11 +123,7 @@
 		defer func() {
 			scope.Debugf("Process.process: Exiting worker thread")
 			close(p.eventCh)
-<<<<<<< HEAD
-			p.state.close()
-=======
 			p.stateStrategy.Reset()
->>>>>>> ead03bc2
 		}()
 
 		defer p.source.Stop()
@@ -157,16 +138,10 @@
 				return
 			case e := <-p.eventCh:
 				p.processEvent(e)
-<<<<<<< HEAD
-			case <-p.state.strategy.Publish:
-				scope.Debug("Processor.process: publish")
-				p.state.publish()
-=======
 			case <-p.stateStrategy.Publish:
 				scope.Debug("Processor.process: publish")
 				s := p.state.buildSnapshot()
 				p.distributor.SetSnapshot(groups.Default, s)
->>>>>>> ead03bc2
 			}
 
 			if p.postProcessHook != nil {
@@ -182,8 +157,6 @@
 func (p *Processor) Stop() {
 	scope.Info("Stopping processor...")
 	p.worker.Stop()
-<<<<<<< HEAD
-=======
 }
 
 // AwaitFullSync waits until the full sync event is received from the source. For testing purposes only.
@@ -194,7 +167,6 @@
 	if !p.distribute {
 		p.fullSyncCond.Wait()
 	}
->>>>>>> ead03bc2
 }
 
 func (p *Processor) processEvent(e resource.Event) {
