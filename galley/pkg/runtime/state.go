// Copyright 2018 Istio Authors
//
// Licensed under the Apache License, Version 2.0 (the "License");
// you may not use this file except in compliance with the License.
// You may obtain a copy of the License at
//
//     http://www.apache.org/licenses/LICENSE-2.0
//
// Unless required by applicable law or agreed to in writing, software
// distributed under the License is distributed on an "AS IS" BASIS,
// WITHOUT WARRANTIES OR CONDITIONS OF ANY KIND, either express or implied.
// See the License for the specific language governing permissions and
// limitations under the License.

package runtime

import (
	"bytes"
	"fmt"
	"sync"

	"github.com/gogo/protobuf/types"

	mcp "istio.io/api/mcp/v1alpha1"
	"istio.io/istio/galley/pkg/metadata"
	"istio.io/istio/galley/pkg/runtime/conversions"
	"istio.io/istio/galley/pkg/runtime/resource"
	"istio.io/istio/pkg/mcp/snapshot"
)

// State is the in-memory state of Galley.
type State struct {
	schema *resource.Schema

	config *Config

	// version counter is a nonce that generates unique ids for each updated view of State.
	versionCounter int64

	// entries for per-message-type State.
	entriesLock sync.Mutex
	entries     map[resource.Collection]*resourceTypeState
}

// per-resource-type State.
type resourceTypeState struct {
	// The version number for the current State of the object. Every time entries or versions change,
	// the version number also change
	version  int64
	entries  map[resource.FullName]*mcp.Resource
	versions map[resource.FullName]resource.Version
}

func newState(schema *resource.Schema, cfg *Config) *State {
	s := &State{
		schema:  schema,
		config:  cfg,
		entries: make(map[resource.Collection]*resourceTypeState),
	}

	// pre-populate state for all known types so that built snapshots
	// includes valid default version for empty resource collections.
	for _, info := range schema.All() {
		s.entries[info.Collection] = &resourceTypeState{
			entries:  make(map[resource.FullName]*mcp.Resource),
			versions: make(map[resource.FullName]resource.Version),
		}
	}

	return s
}

func (s *State) apply(event resource.Event) bool {
	pks, found := s.getResourceTypeState(event.Entry.ID.Collection)
	if !found {
		return false
	}

	switch event.Kind {
	case resource.Added, resource.Updated:

		// Check to see if the version has changed.
		if curVersion := pks.versions[event.Entry.ID.FullName]; curVersion == event.Entry.ID.Version {
			scope.Debugf("Received event for the current, known version: %v", event)
			return false
		}

		// TODO: Check for content-wise equality

		entry, ok := s.toResource(event.Entry)
		if !ok {
			return false
		}

		pks.entries[event.Entry.ID.FullName] = entry
		pks.versions[event.Entry.ID.FullName] = event.Entry.ID.Version
		recordStateTypeCount(event.Entry.ID.Collection.String(), len(pks.entries))

	case resource.Deleted:
		delete(pks.entries, event.Entry.ID.FullName)
		delete(pks.versions, event.Entry.ID.FullName)
		recordStateTypeCount(event.Entry.ID.Collection.String(), len(pks.entries))

	default:
		scope.Errorf("Unknown event kind: %v", event.Kind)
		return false
	}

	s.versionCounter++
	pks.version = s.versionCounter

	scope.Debugf("In-memory state has changed:\n%v\n", s)

	return true
}

func (s *State) getResourceTypeState(name resource.Collection) (*resourceTypeState, bool) {
	s.entriesLock.Lock()
	defer s.entriesLock.Unlock()

	pks, found := s.entries[name]
	return pks, found
}

func (s *State) buildSnapshot() snapshot.Snapshot {
	s.entriesLock.Lock()
	defer s.entriesLock.Unlock()

	b := snapshot.NewInMemoryBuilder()

	for collection, state := range s.entries {
		entries := make([]*mcp.Resource, 0, len(state.entries))
		for _, entry := range state.entries {
			entries = append(entries, entry)
		}
		version := fmt.Sprintf("%d", state.version)
		b.Set(collection.String(), version, entries)
	}

	// Build entities that are derived from existing ones.
	s.buildProjections(b)

	return b.Build()
}

func (s *State) buildProjections(b *snapshot.InMemoryBuilder) {
	s.buildIngressProjectionResources(b)
}

func (s *State) buildIngressProjectionResources(b *snapshot.InMemoryBuilder) {
	ingressByHost := make(map[string]resource.Entry)

	// Build ingress projections
	state := s.entries[metadata.Ingress.Collection]
	if state == nil {
		return
	}

	for name, entry := range state.entries {
		ingress, err := conversions.ToIngressSpec(entry)
		if err != nil {
			// Shouldn't happen
			scope.Errorf("error during ingress projection: %v", err)
			continue
		}

		key := extractKey(name, state.versions[name])
		meta := extractMetadata(entry)

		conversions.IngressToVirtualService(key, meta, ingress, s.config.DomainSuffix, ingressByHost)

		gw := conversions.IngressToGateway(key, meta, ingress)

		err = b.SetEntry(
			metadata.Gateway.Collection.String(),
			gw.ID.FullName.String(),
			string(gw.ID.Version),
			gw.Metadata.CreateTime,
			gw.Metadata.Labels,
			gw.Metadata.Annotations,
			gw.Item)
		if err != nil {
			scope.Errorf("Unable to set gateway entry: %v", err)
		}
	}

	for _, e := range ingressByHost {
		err := b.SetEntry(
			metadata.VirtualService.Collection.String(),
			e.ID.FullName.String(),
			string(e.ID.Version),
			e.Metadata.CreateTime,
			e.Metadata.Labels,
			e.Metadata.Annotations,
			e.Item)
		if err != nil {
			scope.Errorf("Unable to set virtualservice entry: %v", err)
		}
	}
}

func extractKey(name resource.FullName, version resource.Version) resource.VersionedKey {
	return resource.VersionedKey{
		Key: resource.Key{
			TypeURL:  metadata.IngressSpec.TypeURL,
			FullName: name,
		},
		Version: version,
	}
}

func extractMetadata(entry *mcp.Resource) resource.Metadata {
	ts, err := types.TimestampFromProto(entry.Metadata.CreateTime)
	if err != nil {
		// It is an invalid timestamp. This shouldn't happen.
		scope.Errorf("Error converting proto timestamp to time.Time: %v", err)
	}

<<<<<<< HEAD
	return resource.VersionedKey{
		Key: resource.Key{
			Collection: metadata.Ingress.Collection,
			FullName:   name,
		},
		Version:    version,
		CreateTime: ts,
=======
	return resource.Metadata{
		CreateTime:  ts,
		Labels:      entry.Metadata.GetLabels(),
		Annotations: entry.Metadata.GetAnnotations(),
>>>>>>> 829a609d
	}
}

func (s *State) toResource(e resource.Entry) (*mcp.Resource, bool) {
	body, err := types.MarshalAny(e.Item)
	if err != nil {
		scope.Errorf("Error serializing proto from source e: %v:", e)
		return nil, false
	}

	createTime, err := types.TimestampProto(e.Metadata.CreateTime)
	if err != nil {
		scope.Errorf("Error parsing resource create_time for event (%v): %v", e, err)
		return nil, false
	}

	entry := &mcp.Resource{
		Metadata: &mcp.Metadata{
			Name:        e.ID.FullName.String(),
			CreateTime:  createTime,
			Version:     string(e.ID.Version),
			Labels:      e.Metadata.Labels,
			Annotations: e.Metadata.Annotations,
		},
		Body: body,
	}

	return entry, true
}

// String implements fmt.Stringer
func (s *State) String() string {
	var b bytes.Buffer

	_, _ = fmt.Fprintf(&b, "[State @%v]\n", s.versionCounter)

	sn := s.buildSnapshot().(*snapshot.InMemory)
	_, _ = fmt.Fprintf(&b, "%v", sn)

	return b.String()
}<|MERGE_RESOLUTION|>--- conflicted
+++ resolved
@@ -202,8 +202,8 @@
 func extractKey(name resource.FullName, version resource.Version) resource.VersionedKey {
 	return resource.VersionedKey{
 		Key: resource.Key{
-			TypeURL:  metadata.IngressSpec.TypeURL,
-			FullName: name,
+			Collection: metadata.Ingress.Collection,
+			FullName:   name,
 		},
 		Version: version,
 	}
@@ -216,20 +216,10 @@
 		scope.Errorf("Error converting proto timestamp to time.Time: %v", err)
 	}
 
-<<<<<<< HEAD
-	return resource.VersionedKey{
-		Key: resource.Key{
-			Collection: metadata.Ingress.Collection,
-			FullName:   name,
-		},
-		Version:    version,
-		CreateTime: ts,
-=======
 	return resource.Metadata{
 		CreateTime:  ts,
 		Labels:      entry.Metadata.GetLabels(),
 		Annotations: entry.Metadata.GetAnnotations(),
->>>>>>> 829a609d
 	}
 }
 
