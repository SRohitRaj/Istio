{{- if not .Values.global.externalIstiod }}
apiVersion: apps/v1
kind: Deployment
metadata:
  name: istiod{{- if not (eq .Values.revision "") }}-{{ .Values.revision }}{{- end }}
  namespace: {{ .Release.Namespace }}
  labels:
    app: istiod
    istio.io/rev: {{ .Values.revision | default "default" }}
    install.operator.istio.io/owning-resource: {{ .Values.ownerName | default "unknown" }}
    operator.istio.io/component: "Pilot"
    istio: pilot
    release: {{ .Release.Name }}
{{- range $key, $val := .Values.pilot.deploymentLabels }}
    {{ $key }}: "{{ $val }}"
{{- end }}
spec:
{{- if not .Values.pilot.autoscaleEnabled }}
{{- if .Values.pilot.replicaCount }}
  replicas: {{ .Values.pilot.replicaCount }}
{{- end }}
{{- end }}
  strategy:
    rollingUpdate:
      maxSurge: {{ .Values.pilot.rollingMaxSurge }}
      maxUnavailable: {{ .Values.pilot.rollingMaxUnavailable }}
  selector:
    matchLabels:
      {{- if ne .Values.revision "" }}
      app: istiod
      istio.io/rev: {{ .Values.revision | default "default" }}
      {{- else }}
      istio: pilot
      {{- end }}
  template:
    metadata:
      labels:
        app: istiod
        istio.io/rev: {{ .Values.revision | default "default" }}
        install.operator.istio.io/owning-resource: {{ .Values.ownerName | default "unknown" }}
        sidecar.istio.io/inject: "false"
        operator.istio.io/component: "Pilot"
        {{- if ne .Values.revision "" }}
        istio: istiod
        {{- else }}
        istio: pilot
        {{- end }}
      annotations:
        {{- if .Values.meshConfig.enablePrometheusMerge }}
        prometheus.io/port: "15014"
        prometheus.io/scrape: "true"
        {{- end }}
        sidecar.istio.io/inject: "false"
        {{- if .Values.pilot.podAnnotations }}
{{ toYaml .Values.pilot.podAnnotations | indent 8 }}
        {{- end }}
    spec:
<<<<<<< HEAD
{{- if .Values.pilot.nodeSelector }}
      nodeSelector:
{{ toYaml .Values.pilot.nodeSelector | trim | indent 8 }}
{{- end }}
      serviceAccountName: istiod-service-account
=======
      serviceAccountName: istiod{{- if not (eq .Values.revision "") }}-{{ .Values.revision }}{{- end }}
>>>>>>> 69d21b1b
{{- if .Values.global.priorityClassName }}
      priorityClassName: "{{ .Values.global.priorityClassName }}"
{{- end }}
      securityContext:
        fsGroup: 1337
      containers:
        - name: discovery
{{- if contains "/" .Values.pilot.image }}
          image: "{{ .Values.pilot.image }}"
{{- else }}
          image: "{{ .Values.pilot.hub | default .Values.global.hub }}/{{ .Values.pilot.image | default "pilot" }}:{{ .Values.pilot.tag | default .Values.global.tag }}"
{{- end }}
{{- if .Values.global.imagePullPolicy }}
          imagePullPolicy: {{ .Values.global.imagePullPolicy }}
{{- end }}
          args:
          - "discovery"
          - --monitoringAddr=:15014
{{- if .Values.global.logging.level }}
          - --log_output_level={{ .Values.global.logging.level }}
{{- end}}
{{- if .Values.global.logAsJson }}
          - --log_as_json
{{- end }}
          - --domain
          - {{ .Values.global.proxy.clusterDomain }}
{{- if .Values.global.oneNamespace }}
          - "-a"
          - {{ .Release.Namespace }}
{{- end }}
{{- if .Values.pilot.plugins }}
          - --plugins={{ .Values.pilot.plugins }}
{{- end }}
          - --keepaliveMaxServerConnectionAge
          - "{{ .Values.pilot.keepaliveMaxServerConnectionAge }}"
          ports:
          - containerPort: 8080
            protocol: TCP
          - containerPort: 15010
            protocol: TCP
          - containerPort: 15017
            protocol: TCP
          readinessProbe:
            httpGet:
              path: /ready
              port: 8080
            initialDelaySeconds: 1
            periodSeconds: 3
            timeoutSeconds: 5
          env:
          - name: REVISION
            value: "{{ .Values.revision | default `default` }}"
          - name: JWT_POLICY
            value: {{ .Values.global.jwtPolicy }}
          - name: PILOT_CERT_PROVIDER
            value: {{ .Values.global.pilotCertProvider }}
          - name: POD_NAME
            valueFrom:
              fieldRef:
                apiVersion: v1
                fieldPath: metadata.name
          - name: POD_NAMESPACE
            valueFrom:
              fieldRef:
                apiVersion: v1
                fieldPath: metadata.namespace
          - name: SERVICE_ACCOUNT
            valueFrom:
              fieldRef:
                apiVersion: v1
                fieldPath: spec.serviceAccountName
          - name: KUBECONFIG
            value: /var/run/secrets/remote/config
          {{- if .Values.pilot.env }}
          {{- range $key, $val := .Values.pilot.env }}
          - name: {{ $key }}
            value: "{{ $val }}"
          {{- end }}
          {{- end }}
{{- if .Values.pilot.traceSampling }}
          - name: PILOT_TRACE_SAMPLING
            value: "{{ .Values.pilot.traceSampling }}"
{{- end }}
          - name: PILOT_ENABLE_PROTOCOL_SNIFFING_FOR_OUTBOUND
            value: "{{ .Values.pilot.enableProtocolSniffingForOutbound }}"
          - name: PILOT_ENABLE_PROTOCOL_SNIFFING_FOR_INBOUND
            value: "{{ .Values.pilot.enableProtocolSniffingForInbound }}"
          - name: ISTIOD_ADDR
            value: istiod{{- if not (eq .Values.revision "") }}-{{ .Values.revision }}{{- end }}.{{ .Release.Namespace }}.svc:15012
          - name: PILOT_ENABLE_ANALYSIS
            value: "{{ .Values.global.istiod.enableAnalysis }}"
          - name: CLUSTER_ID
            value: "{{ $.Values.global.multiCluster.clusterName | default `Kubernetes` }}"
{{- if not .Values.telemetry.v2.enabled }}
          - name: PILOT_ENDPOINT_TELEMETRY_LABEL
            value: "false"
{{- end }}
          resources:
{{- if .Values.pilot.resources }}
{{ toYaml .Values.pilot.resources | trim | indent 12 }}
{{- else }}
{{ toYaml .Values.global.defaultResources | trim | indent 12 }}
{{- end }}
          securityContext:
            runAsUser: 1337
            runAsGroup: 1337
            runAsNonRoot: true
            capabilities:
              drop:
              - ALL
          volumeMounts:
          {{- if eq .Values.global.jwtPolicy "third-party-jwt" }}
          - name: istio-token
            mountPath: /var/run/secrets/tokens
            readOnly: true
          {{- end }}
          - name: local-certs
            mountPath: /var/run/secrets/istio-dns
          - name: cacerts
            mountPath: /etc/cacerts
            readOnly: true
          - name: istio-kubeconfig
            mountPath: /var/run/secrets/remote
            readOnly: true
          {{- if .Values.pilot.jwksResolverExtraRootCA }}
          - name: extracacerts
            mountPath: /cacerts
          {{- end }}
      volumes:
      # Technically not needed on this pod - but it helps debugging/testing SDS
      # Should be removed after everything works.
      - emptyDir:
          medium: Memory
        name: local-certs
      {{- if eq .Values.global.jwtPolicy "third-party-jwt" }}
      - name: istio-token
        projected:
          sources:
            - serviceAccountToken:
                audience: {{ .Values.global.sds.token.aud }}
                expirationSeconds: 43200
                path: istio-token
      {{- end }}
      # Optional: user-generated root
      - name: cacerts
        secret:
          secretName: cacerts
          optional: true
      - name: istio-kubeconfig
        secret:
          secretName: istio-kubeconfig
          optional: true
  {{- if .Values.pilot.jwksResolverExtraRootCA }}
      - name: extracacerts
        configMap:
          name: pilot-jwks-extra-cacerts{{- if not (eq .Values.revision "") }}-{{ .Values.revision }}{{- end }}
  {{- end }}
---
{{- end }}<|MERGE_RESOLUTION|>--- conflicted
+++ resolved
@@ -55,15 +55,12 @@
 {{ toYaml .Values.pilot.podAnnotations | indent 8 }}
         {{- end }}
     spec:
-<<<<<<< HEAD
+      serviceAccountName: istiod{{- if not (eq .Values.revision "") }}-{{ .Values.revision }}{{- end }}
 {{- if .Values.pilot.nodeSelector }}
       nodeSelector:
 {{ toYaml .Values.pilot.nodeSelector | trim | indent 8 }}
 {{- end }}
       serviceAccountName: istiod-service-account
-=======
-      serviceAccountName: istiod{{- if not (eq .Values.revision "") }}-{{ .Values.revision }}{{- end }}
->>>>>>> 69d21b1b
 {{- if .Values.global.priorityClassName }}
       priorityClassName: "{{ .Values.global.priorityClassName }}"
 {{- end }}
