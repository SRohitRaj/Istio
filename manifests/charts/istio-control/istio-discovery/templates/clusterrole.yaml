apiVersion: rbac.authorization.k8s.io/v1
kind: ClusterRole
metadata:
<<<<<<< HEAD
{{- if not .Values.global.externalIstiod }}
  name: istiod-cr{{- if not (eq .Values.revision "")}}-{{ .Values.revision }}{{- end }}{{ .Release.Namespace }}
{{- else }}
  name: istiod{{- if not (eq .Values.revision "")}}-{{ .Values.revision }}{{- end }}-{{ .Values.global.istioNamespace }}
{{- end }}
=======
  name: istiod-clusterrole{{- if not (eq .Values.revision "")}}-{{ .Values.revision }}{{- end }}-{{ .Release.Namespace }}
>>>>>>> 6b00f05c
  labels:
    app: istiod
    release: {{ .Release.Name }}
rules:
  # sidecar injection controller
  - apiGroups: ["admissionregistration.k8s.io"]
    resources: ["mutatingwebhookconfigurations"]
    verbs: ["get", "list", "watch", "update", "patch"]

  # configuration validation webhook controller
  - apiGroups: ["admissionregistration.k8s.io"]
    resources: ["validatingwebhookconfigurations"]
    verbs: ["get", "list", "watch", "update"]

  # istio configuration
  # removing CRD permissions can break older versions of Istio running alongside this control plane (https://github.com/istio/istio/issues/29382)
  # please proceed with caution
  - apiGroups: ["config.istio.io", "security.istio.io", "networking.istio.io", "authentication.istio.io", "rbac.istio.io", "telemetry.istio.io"]
    verbs: ["get", "watch", "list"]
    resources: ["*"]
{{- if .Values.global.istiod.enableAnalysis }}
  - apiGroups: ["config.istio.io", "security.istio.io", "networking.istio.io", "authentication.istio.io", "rbac.istio.io", "telemetry.istio.io"]
    verbs: ["update"]
    # TODO: should be on just */status but wildcard is not supported
    resources: ["*"]
{{- end }}
  - apiGroups: ["networking.istio.io"]
    verbs: [ "get", "watch", "list", "update", "patch", "create", "delete" ]
    resources: [ "workloadentries" ]
  - apiGroups: ["networking.istio.io"]
    verbs: [ "get", "watch", "list", "update", "patch", "create", "delete" ]
    resources: [ "workloadentries/status" ]

  # auto-detect installed CRD definitions
  - apiGroups: ["apiextensions.k8s.io"]
    resources: ["customresourcedefinitions"]
    verbs: ["get", "list", "watch"]

  # discovery and routing
  - apiGroups: [""]
    resources: ["pods", "nodes", "services", "namespaces", "endpoints"]
    verbs: ["get", "list", "watch"]
  - apiGroups: ["discovery.k8s.io"]
    resources: ["endpointslices"]
    verbs: ["get", "list", "watch"]

  # ingress controller
{{- if .Values.global.istiod.enableAnalysis }}
  - apiGroups: ["extensions", "networking.k8s.io"]
    resources: ["ingresses"]
    verbs: ["get", "list", "watch"]
  - apiGroups: ["extensions", "networking.k8s.io"]
    resources: ["ingresses/status"]
    verbs: ["*"]
{{- end}}
  - apiGroups: ["networking.k8s.io"]
    resources: ["ingresses", "ingressclasses"]
    verbs: ["get", "list", "watch"]
  - apiGroups: ["networking.k8s.io"]
    resources: ["ingresses/status"]
    verbs: ["*"]

  # required for CA's namespace controller
  - apiGroups: [""]
    resources: ["configmaps"]
    verbs: ["create", "get", "list", "watch", "update"]

  # Istiod and bootstrap.
  - apiGroups: ["certificates.k8s.io"]
    resources:
      - "certificatesigningrequests"
      - "certificatesigningrequests/approval"
      - "certificatesigningrequests/status"
    verbs: ["update", "create", "get", "delete", "watch"]
  - apiGroups: ["certificates.k8s.io"]
    resources:
      - "signers"
    resourceNames:
    - "kubernetes.io/legacy-unknown"
    verbs: ["approve"]

  # Used by Istiod to verify the JWT tokens
  - apiGroups: ["authentication.k8s.io"]
    resources: ["tokenreviews"]
    verbs: ["create"]

  # Used by Istiod to verify gateway SDS
  - apiGroups: ["authorization.k8s.io"]
    resources: ["subjectaccessreviews"]
    verbs: ["create"]

  # Use for Kubernetes Service APIs
  - apiGroups: ["networking.x-k8s.io"]
    resources: ["*"]
    verbs: ["get", "watch", "list"]
  - apiGroups: ["networking.x-k8s.io"]
    resources: ["*"] # TODO: should be on just */status but wildcard is not supported
    verbs: ["update"]

  # Needed for multicluster secret reading, possibly ingress certs in the future
  - apiGroups: [""]
    resources: ["secrets"]
    verbs: ["get", "watch", "list"]

  # Used for MCS serviceexport management
  - apiGroups: ["multicluster.x-k8s.io"]
    resources: ["serviceexports"]
    verbs: ["get", "watch", "list", "create", "delete"]

---
apiVersion: rbac.authorization.k8s.io/v1
kind: ClusterRole
metadata:
<<<<<<< HEAD
{{- if not .Values.global.externalIstiod }}
  name: istio-reader-cr{{- if not (eq .Values.revision "")}}-{{ .Values.revision }}{{- end }}
{{- else }}
  name: istio-reader{{- if not (eq .Values.revision "")}}-{{ .Values.revision }}{{- end }}-{{ .Values.global.istioNamespace }}
{{- end }}
=======
  name: istio-reader-clusterrole{{- if not (eq .Values.revision "")}}-{{ .Values.revision }}{{- end }}-{{ .Release.Namespace }}
>>>>>>> 6b00f05c
  labels:
    app: istio-reader
    release: {{ .Release.Name }}
rules:
  - apiGroups:
      - "config.istio.io"
      - "security.istio.io"
      - "networking.istio.io"
      - "authentication.istio.io"
      - "rbac.istio.io"
    resources: ["*"]
    verbs: ["get", "list", "watch"]
  - apiGroups: [""]
    resources: ["endpoints", "pods", "services", "nodes", "replicationcontrollers", "namespaces", "secrets"]
    verbs: ["get", "list", "watch"]
  - apiGroups: ["networking.istio.io"]
    verbs: [ "get", "watch", "list" ]
    resources: [ "workloadentries" ]
  - apiGroups: ["apiextensions.k8s.io"]
    resources: ["customresourcedefinitions"]
    verbs: ["get", "list", "watch"]
  - apiGroups: ["discovery.k8s.io"]
    resources: ["endpointslices"]
    verbs: ["get", "list", "watch"]
  - apiGroups: ["apps"]
    resources: ["replicasets"]
    verbs: ["get", "list", "watch"]
  - apiGroups: ["authentication.k8s.io"]
    resources: ["tokenreviews"]
    verbs: ["create"]
  - apiGroups: ["authorization.k8s.io"]
    resources: ["subjectaccessreviews"]
    verbs: ["create"]
{{- if .Values.global.externalIstiod }}
  - apiGroups: [""]
    resources: ["configmaps"]
    verbs: ["create", "get", "list", "watch", "update"]
  - apiGroups: ["admissionregistration.k8s.io"]
    resources: ["mutatingwebhookconfigurations"]
    verbs: ["get", "list", "watch", "update", "patch"]
  - apiGroups: ["admissionregistration.k8s.io"]
    resources: ["validatingwebhookconfigurations"]
    verbs: ["get", "list", "watch", "update"]
{{- end}}
---<|MERGE_RESOLUTION|>--- conflicted
+++ resolved
@@ -1,15 +1,11 @@
 apiVersion: rbac.authorization.k8s.io/v1
 kind: ClusterRole
 metadata:
-<<<<<<< HEAD
 {{- if not .Values.global.externalIstiod }}
-  name: istiod-cr{{- if not (eq .Values.revision "")}}-{{ .Values.revision }}{{- end }}{{ .Release.Namespace }}
+  name: istiod-clusterrole{{- if not (eq .Values.revision "")}}-{{ .Values.revision }}{{- end }}-{{ .Release.Namespace }}
 {{- else }}
   name: istiod{{- if not (eq .Values.revision "")}}-{{ .Values.revision }}{{- end }}-{{ .Values.global.istioNamespace }}
 {{- end }}
-=======
-  name: istiod-clusterrole{{- if not (eq .Values.revision "")}}-{{ .Values.revision }}{{- end }}-{{ .Release.Namespace }}
->>>>>>> 6b00f05c
   labels:
     app: istiod
     release: {{ .Release.Name }}
@@ -123,15 +119,11 @@
 apiVersion: rbac.authorization.k8s.io/v1
 kind: ClusterRole
 metadata:
-<<<<<<< HEAD
 {{- if not .Values.global.externalIstiod }}
-  name: istio-reader-cr{{- if not (eq .Values.revision "")}}-{{ .Values.revision }}{{- end }}
+  name: istio-reader-clusterrole{{- if not (eq .Values.revision "")}}-{{ .Values.revision }}{{- end }}-{{ .Release.Namespace }}
 {{- else }}
   name: istio-reader{{- if not (eq .Values.revision "")}}-{{ .Values.revision }}{{- end }}-{{ .Values.global.istioNamespace }}
 {{- end }}
-=======
-  name: istio-reader-clusterrole{{- if not (eq .Values.revision "")}}-{{ .Values.revision }}{{- end }}-{{ .Release.Namespace }}
->>>>>>> 6b00f05c
   labels:
     app: istio-reader
     release: {{ .Release.Name }}
