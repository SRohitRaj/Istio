--- conflicted
+++ resolved
@@ -250,12 +250,8 @@
 {{- end }}
           - name: ingressgatewaysdsudspath
             mountPath: /var/run/ingress_gateway
-<<<<<<< HEAD
-{{- end }}
           {{- if .Values.global.mountMtlsCerts }}
           # Use the key and cert mounted to /etc/certs/ for the in-cluster mTLS communications.
-=======
->>>>>>> 0655abc6
           - name: istio-certs
             mountPath: /etc/certs
             readOnly: true
@@ -285,12 +281,8 @@
               expirationSeconds: 43200
               audience: {{ .Values.global.sds.token.aud }}
 {{- end }}
-<<<<<<< HEAD
-{{- end }}
       {{- if .Values.global.mountMtlsCerts }}
       # Use the key and cert mounted to /etc/certs/ for the in-cluster mTLS communications.
-=======
->>>>>>> 0655abc6
       - name: istio-certs
         secret:
           secretName: istio.istio-ingressgateway-service-account
