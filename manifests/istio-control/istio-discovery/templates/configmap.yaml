--- conflicted
+++ resolved
@@ -248,37 +248,6 @@
 {{- $originalMesh := include "mesh" . | fromYaml }}
 {{- $mesh := mergeOverwrite $originalMesh .Values.meshConfig }}
 
-<<<<<<< HEAD
-  Corefile: |-
-
-    global:15054 {
-        errors
-        log
-        proxy . 127.0.0.1:15053 {
-        }
-
-    }
-
-    .:15054 {
-        errors
-        log
-        health :15056 {
-          lameduck 5s
-        }
-
-        kubernetes cluster.local in-addr.arpa ip6.arpa {
-            pods insecure
-            fallthrough in-addr.arpa ip6.arpa
-            ttl 30
-        }
-        prometheus :9153
-
-        forward . /etc/resolv.conf
-        cache 30
-        reload
-        loadbalance
-    }
-=======
 {{- if .Values.pilot.configMap }}
 apiVersion: v1
 kind: ConfigMap
@@ -298,6 +267,36 @@
     networks: {}
   {{- end }}
 
+  Corefile: |-
+
+    global:15054 {
+        errors
+        log
+        proxy . 127.0.0.1:15053 {
+        }
+
+    }
+
+    .:15054 {
+        errors
+        log
+        health :15056 {
+          lameduck 5s
+        }
+
+        kubernetes cluster.local in-addr.arpa ip6.arpa {
+            pods insecure
+            fallthrough in-addr.arpa ip6.arpa
+            ttl 30
+        }
+        prometheus :9153
+
+        forward . /etc/resolv.conf
+        cache 30
+        reload
+        loadbalance
+    }
+
   values.yaml: |-
 {{ toYaml .Values.pilot | trim | indent 4 }}
 
@@ -307,6 +306,5 @@
 {{- else }}
 {{- include "mesh" . }}
 {{- end }}
->>>>>>> 3b0d9f6c
 ---
 {{- end }}