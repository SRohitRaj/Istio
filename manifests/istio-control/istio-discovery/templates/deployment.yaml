--- conflicted
+++ resolved
@@ -220,27 +220,6 @@
         configMap:
           name: istio-validation
           optional: true
-<<<<<<< HEAD
-        {{- else }}
-      # Not using istiod - sidecar and certs.
-      - name: pilot-envoy-config
-        configMap:
-          name: pilot-envoy-config{{ .Values.version }}
-        {{- if .Values.global.controlPlaneSecurityEnabled}}
-=======
-      - name: config-volume
-        configMap:
-          name: istio{{ .Values.version }}
-  {{- if .Values.global.controlPlaneSecurityEnabled }}
->>>>>>> 43f37cf5
-      - name: istio-certs
-        secret:
-          secretName: istio.istio-pilot-service-account
-          optional: true
-        {{- end }}
-        {{- end }}
-      # End 'if istiod/else'
-
       - name: config-volume
         configMap:
           name: istio{{ .Values.version }}
