--- conflicted
+++ resolved
@@ -170,39 +170,6 @@
       # controlPlaneAuthPolicy is for mounted secrets, will wait for the files.
       controlPlaneAuthPolicy: NONE
       discoveryAddress: istiod.istio-system.svc:15012
-<<<<<<< HEAD
-
-  Corefile: |-
-
-    global:15054 {
-        errors
-        log
-        proxy . 127.0.0.1:15053 {
-        }
-
-    }
-
-    .:15054 {
-        errors
-        log
-        health :15056 {
-          lameduck 5s
-        }
-
-        kubernetes cluster.local in-addr.arpa ip6.arpa {
-            pods insecure
-            fallthrough in-addr.arpa ip6.arpa
-            ttl 30
-        }
-        prometheus :9153
-
-        forward . /etc/resolv.conf
-        cache 30
-        reload
-        loadbalance
-    }
-=======
->>>>>>> 3b0d9f6c
 ---
 
 ---
@@ -875,14 +842,6 @@
       targetPort: 15017
     - port: 15014
       name: http-monitoring # prometheus stats
-    - name: dns
-      port: 53
-      targetPort: 15053
-      protocol: UDP
-    - name: dns-tls
-      port: 853
-      targetPort: 15053
-      protocol: TCP
   selector:
     app: istiod
     # Label used by the 'default' service. For versioned deployments we match with app and version.
@@ -938,7 +897,6 @@
           - containerPort: 8080
           - containerPort: 15010
           - containerPort: 15017
-          - containerPort: 15053
           readinessProbe:
             httpGet:
               path: /ready
@@ -1007,43 +965,6 @@
           - name: inject
             mountPath: /var/lib/istio/inject
             readOnly: true
-
-        # CoreDNS sidecar. Ports are used internally, to run as non-root.
-        # This is a short-term solution - the code in istiod can also be used
-        # directly. The plan is to move coreDNS on the agent.
-        - name: dns
-          image: coredns/coredns:1.1.2
-          imagePullPolicy: IfNotPresent
-          args: [ "-conf", "/var/lib/istio/coredns/Corefile" ]
-          securityContext:
-            runAsUser: 1337
-            runAsGroup: 1337
-            runAsNonRoot: true
-            capabilities:
-              drop:
-                - ALL
-          volumeMounts:
-            - name: local-certs
-              mountPath: /var/run/secrets/istio-dns
-            - name: config-volume
-              mountPath: /var/lib/istio/coredns
-          ports:
-            - containerPort: 15054
-              name: dns
-              protocol: UDP
-            - containerPort: 15055
-              name: metrics
-              protocol: TCP
-          livenessProbe:
-            httpGet:
-              path: /health
-              port: 15056
-              scheme: HTTP
-            initialDelaySeconds: 60
-            timeoutSeconds: 5
-            successThreshold: 1
-            failureThreshold: 5
-
       volumes:
       # Technically not needed on this pod - but it helps debugging/testing SDS
       # Should be removed after everything works.
