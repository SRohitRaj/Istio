# Build patched images

## Pilot

1.  Disables support for workload label updates, based on [upstream patch](https://github.com/istio/istio/pull/16748).
2.  Filters out STATIC service entry endpoints with `network` field from Ingress Gateways, based on [upstream patch](https://github.com/istio/istio/pull/26729/files). Context for the problem can be found in [this doc](https://docs.google.com/document/d/19Bp-rL4GSZfuwKZKJSt9VPPOAwfnW1MrWyO_mvmBjXE/edit#heading=h.jepy8uc455ut).

    -   `REQUESTED_NETWORK_VIEW` needs to be set in the Ingress Gateway to `networkA`.
    -   `network` needs to be set to the ServiceEntry (with resolution type `STATIC`) to `networkB`.
    -   [meshNetworks](https://github.com/getyourguide/k8s-platform/blob/master/charts/istio/values.jinja2.yaml#L629) needs to be set.

    ```yaml
    meshNetworks:
      networkB:
        endpoints:
        - fromCidr: "10.20.0.0/20"
        gateways:
        - address: 10.20.7.196
            port: 8001
    ```

    -   All proxies without `REQUESTED_NETWORK_VIEW` set will see all networks. Proxies with `REQUESTED_NETWORK_VIEW` configured will only see the local network plus the ones explicitly defined.
<<<<<<< HEAD
3. Create separate connectionManager for different filter chains [upstream patch](https://github.com/istio/istio/pull/13955)
=======
3.  In some cases, Envoy of ingress gateways doesn't startup as Listeners are not pushed by Pilot. The root cause lies somewhere in `SetServiceInstances` function. We were not able to tell exactly in which conditions and a hack was introduced to return an error on the first request from Envoy, forcing a re-discovery of listeners. We expect this is fixed in newer versions of Istio. See the [Post Mortem](https://docs.google.com/document/d/1x-QcBpl0tGv8IgRwOxstLA6M5hUcGBB0VZsbje8aslM/edit#) for more details.
>>>>>>> 4ac8f707

```shell
docker build -t 130607246975.dkr.ecr.eu-central-1.amazonaws.com/sre/istio-pilot:1.1.8-patched -f getyourguide/pilot.dockerfile .
docker push 130607246975.dkr.ecr.eu-central-1.amazonaws.com/sre/istio-pilot:1.1.8-patched
```

## Sidecar Injector

Puts `istio-proxy` at first position in list of containers, based on [upstream patch](https://github.com/istio/istio/pull/24737).

```shell
docker build -t sre/istio-sidecar-injector -f getyourguide/sidecar-injector.dockerfile .
docker tag sre/istio-sidecar-injector:latest 130607246975.dkr.ecr.eu-central-1.amazonaws.com/sre/istio-sidecar-injector:1.1.8-patched
docker push 130607246975.dkr.ecr.eu-central-1.amazonaws.com/sre/istio-sidecar-injector:1.1.8-patched
```

## Istio Proxy

Adds the `wait` command to `pilot-agent`, based on [upstream patch](https://github.com/istio/istio/pull/24737).

```shell
docker build -t sre/istio-proxyv2 -f getyourguide/proxyv2.dockerfile .
docker tag sre/istio-proxyv2:latest 130607246975.dkr.ecr.eu-central-1.amazonaws.com/sre/istio-proxyv2:1.1.8-patched
docker push 130607246975.dkr.ecr.eu-central-1.amazonaws.com/sre/istio-proxyv2:1.1.8-patched
```<|MERGE_RESOLUTION|>--- conflicted
+++ resolved
@@ -20,11 +20,9 @@
     ```
 
     -   All proxies without `REQUESTED_NETWORK_VIEW` set will see all networks. Proxies with `REQUESTED_NETWORK_VIEW` configured will only see the local network plus the ones explicitly defined.
-<<<<<<< HEAD
-3. Create separate connectionManager for different filter chains [upstream patch](https://github.com/istio/istio/pull/13955)
-=======
-3.  In some cases, Envoy of ingress gateways doesn't startup as Listeners are not pushed by Pilot. The root cause lies somewhere in `SetServiceInstances` function. We were not able to tell exactly in which conditions and a hack was introduced to return an error on the first request from Envoy, forcing a re-discovery of listeners. We expect this is fixed in newer versions of Istio. See the [Post Mortem](https://docs.google.com/document/d/1x-QcBpl0tGv8IgRwOxstLA6M5hUcGBB0VZsbje8aslM/edit#) for more details.
->>>>>>> 4ac8f707
+
+3. In some cases, Envoy of ingress gateways doesn't startup as Listeners are not pushed by Pilot. The root cause lies somewhere in `SetServiceInstances` function. We were not able to tell exactly in which conditions and a hack was introduced to return an error on the first request from Envoy, forcing a re-discovery of listeners. We expect this is fixed in newer versions of Istio. See the [Post Mortem](https://docs.google.com/document/d/1x-QcBpl0tGv8IgRwOxstLA6M5hUcGBB0VZsbje8aslM/edit#) for more details.
+4. Create separate connectionManager for different filter chains [upstream patch](https://github.com/istio/istio/pull/13955)
 
 ```shell
 docker build -t 130607246975.dkr.ecr.eu-central-1.amazonaws.com/sre/istio-pilot:1.1.8-patched -f getyourguide/pilot.dockerfile .
