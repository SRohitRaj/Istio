--- conflicted
+++ resolved
@@ -119,11 +119,7 @@
 	} else {
 		l.LogAndPrintf("Component %s deleted successfully.", componentName)
 		if opts.Verbose {
-<<<<<<< HEAD
-			l.LogAndPrintf("The following objects were deleted:\n%s", k8sObjectsString(objs))
-=======
-			l.logAndPrintf("The following parseObjectSetFromManifest were deleted:\n%s", k8sObjectsString(objs))
->>>>>>> ca572ee3
+			l.LogAndPrintf("The following parseObjectSetFromManifest were deleted:\n%s", k8sObjectsString(objs))
 		}
 	}
 
