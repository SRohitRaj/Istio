--- conflicted
+++ resolved
@@ -74,19 +74,9 @@
 		"Maximum time to wait for Istio resources in each component to be ready."+
 			" The --wait flag must be set for this flag to apply.")
 	cmd.PersistentFlags().BoolVarP(&args.skipConfirmation, "skip-confirmation", "y", false, skipConfirmationFlagHelpStr)
-<<<<<<< HEAD
 	cmd.PersistentFlags().BoolVar(&args.force, "force", false, "Proceed even with validation errors.")
 	cmd.PersistentFlags().StringArrayVarP(&args.set, "set", "s", nil, setFlagHelpStr)
-	cmd.PersistentFlags().StringVarP(&args.charts, "charts", "d", "", chartsFlagHelpStr)
-=======
-	cmd.PersistentFlags().BoolVar(&args.force, "force", false, "Proceed even with validation errors")
-	cmd.PersistentFlags().DurationVar(&args.readinessTimeout, "readiness-timeout", 300*time.Second, "Maximum seconds to wait for all Istio resources to be ready."+
-		" The --wait flag must be set for this flag to apply")
-	cmd.PersistentFlags().BoolVarP(&args.wait, "wait", "w", false, "Wait, if set will wait until all Pods, Services, and minimum number of Pods "+
-		"of a Deployment are in a ready state before the command exits. It will wait for a maximum duration of --readiness-timeout seconds")
-	cmd.PersistentFlags().StringArrayVarP(&args.set, "set", "s", nil, SetFlagHelpStr)
 	cmd.PersistentFlags().StringVarP(&args.charts, "charts", "d", "", ChartsFlagHelpStr)
->>>>>>> 4c54ae15
 }
 
 func manifestApplyCmd(rootArgs *rootArgs, maArgs *manifestApplyArgs, logOpts *log.Options) *cobra.Command {
