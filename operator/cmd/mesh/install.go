--- conflicted
+++ resolved
@@ -199,28 +199,15 @@
 		return fmt.Errorf("could not configure logs: %s", err)
 	}
 
-<<<<<<< HEAD
-=======
 	iop.Name = savedIOPName(iop)
 
 	// Detect whether previous installation exists prior to performing the installation.
 	exists := revtag.PreviousInstallExists(context.Background(), kubeClient.Kube())
->>>>>>> 4e804a97
 	iop, err = InstallManifests(iop, iArgs.Force, rootArgs.DryRun, kubeClient, client, iArgs.ReadinessTimeout, l)
 	if err != nil {
 		return fmt.Errorf("failed to install manifests: %v", err)
 	}
-<<<<<<< HEAD
-
-	if helmreconciler.DetectIfTagWebhookIsNeeded(kubeClient, iop) {
-		p.Println("Making this installation the default for injection and validation.")
-		tagManifests, err := helmreconciler.GenerateTagWebhookYAML(kubeClient, iop, false)
-		if err == nil && !rootArgs.DryRun {
-			if err = revtag.Create(kubeClient, tagManifests, ns); err != nil {
-				return fmt.Errorf("failed to create revision tag: %v", err)
-			}
-		}
-=======
+
 	opts := &helmreconciler.ProcessDefaultWebhookOptions{
 		Namespace: ns,
 		DryRun:    rootArgs.DryRun,
@@ -229,7 +216,6 @@
 		return fmt.Errorf("failed to process default webhook: %v", err)
 	} else if processed {
 		p.Println("Made this installation the default for injection and validation.")
->>>>>>> 4e804a97
 	}
 
 	if iArgs.Verify {
