--- conflicted
+++ resolved
@@ -8642,9 +8642,6 @@
       - name: istio-certs
         secret:
           secretName: istio.istio-pilot-service-account
-<<<<<<< HEAD
-
-=======
           optional: true
       affinity:      
         nodeAffinity:
@@ -8679,7 +8676,6 @@
                 operator: In
                 values:
                 - "s390x"
->>>>>>> 67b8fe19
 ---
 
 
