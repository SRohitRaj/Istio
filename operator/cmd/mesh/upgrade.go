--- conflicted
+++ resolved
@@ -99,12 +99,8 @@
 			" The --wait flag must be set for this flag to apply")
 	cmd.PersistentFlags().BoolVar(&args.force, "force", false,
 		"Apply the upgrade without eligibility checks")
-<<<<<<< HEAD
 	cmd.PersistentFlags().StringArrayVarP(&args.set, "set", "s", nil, setFlagHelpStr)
-=======
-	cmd.PersistentFlags().StringArrayVarP(&args.set, "set", "s", nil, SetFlagHelpStr)
 	cmd.PersistentFlags().StringVarP(&args.charts, "charts", "d", "", ChartsFlagHelpStr)
->>>>>>> 4c54ae15
 }
 
 // UpgradeCmd upgrades Istio control plane in-place with eligibility checks
@@ -218,13 +214,8 @@
 	waitForConfirmation(args.skipConfirmation, l)
 
 	// Apply the Istio Control Plane specs reading from inFilenames to the cluster
-<<<<<<< HEAD
-	err = ApplyManifests(nil, args.inFilenames, args.force, rootArgs.dryRun,
+	err = ApplyManifests(applyInstallFlagAlias(args.set, args.charts), args.inFilenames, args.force, rootArgs.dryRun,
 		args.kubeConfigPath, args.context, args.wait, args.readinessTimeout, l)
-=======
-	err = ApplyManifests(applyInstallFlagAlias(args.set, args.charts), args.inFilenames, args.force, rootArgs.dryRun,
-		rootArgs.verbose, args.kubeConfigPath, args.context, args.wait, upgradeWaitSecWhenApply, l)
->>>>>>> 4c54ae15
 	if err != nil {
 		return fmt.Errorf("failed to apply the Istio Control Plane specs. Error: %v", err)
 	}
