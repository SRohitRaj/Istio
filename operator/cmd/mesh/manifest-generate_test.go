--- conflicted
+++ resolved
@@ -497,17 +497,12 @@
 	}()
 	version.DockerInfo.Hub = "testHub"
 	version.DockerInfo.Tag = "testTag"
-<<<<<<< HEAD
 	l := log.NewConsoleLogger(true, os.Stdout, os.Stderr)
-	_, iops, err := GenerateConfig(nil, "", true, nil, l)
-=======
-	l := NewLogger(true, os.Stdout, os.Stderr)
 	ysf, err := yamlFromSetFlags([]string{"installPackagePath=" + liveInstallPackageDir}, false, l)
 	if err != nil {
 		t.Fatal(err)
 	}
 	_, iops, err := GenerateConfig(nil, ysf, true, nil, l)
->>>>>>> ca572ee3
 	if err != nil {
 		t.Fatal(err)
 	}
