// Copyright 2019 Istio Authors
//
// Licensed under the Apache License, Version 2.0 (the "License");
// you may not use this file except in compliance with the License.
// You may obtain a copy of the License at
//
//     http://www.apache.org/licenses/LICENSE-2.0
//
// Unless required by applicable law or agreed to in writing, software
// distributed under the License is distributed on an "AS IS" BASIS,
// WITHOUT WARRANTIES OR CONDITIONS OF ANY KIND, either express or implied.
// See the License for the specific language governing permissions and
// limitations under the License.

package manifest

import (
	context2 "context"
	"fmt"
	"io"
	"io/ioutil"
	"os"
	"path/filepath"
	"sort"
	"strings"
	"sync"
	"time"

	"github.com/ghodss/yaml"
	"github.com/hashicorp/go-multierror"
	"github.com/pkg/errors"
	appsv1 "k8s.io/api/apps/v1"
	v1 "k8s.io/api/core/v1"
	apiextensionsv1beta1 "k8s.io/apiextensions-apiserver/pkg/apis/apiextensions/v1beta1"
	apiextensionsclient "k8s.io/apiextensions-apiserver/pkg/client/clientset/clientset"
	kerrors "k8s.io/apimachinery/pkg/api/errors"
	metav1 "k8s.io/apimachinery/pkg/apis/meta/v1"
	"k8s.io/apimachinery/pkg/fields"
	"k8s.io/apimachinery/pkg/labels"
	"k8s.io/apimachinery/pkg/runtime/schema"
	"k8s.io/apimachinery/pkg/runtime/serializer"
	"k8s.io/apimachinery/pkg/util/wait"
	"k8s.io/client-go/kubernetes"
	"k8s.io/client-go/kubernetes/scheme"
	_ "k8s.io/client-go/plugin/pkg/client/auth/gcp" // for GCP auth
	"k8s.io/client-go/rest"
	"k8s.io/client-go/tools/clientcmd"
	kubectlutil "k8s.io/kubectl/pkg/util/deployment"
	"k8s.io/utils/pointer"

<<<<<<< HEAD
	"istio.io/api/operator/v1alpha1"
=======
	"istio.io/pkg/log"

>>>>>>> ca572ee3
	iopv1alpha1 "istio.io/istio/operator/pkg/apis/istio/v1alpha1"
	"istio.io/istio/operator/pkg/helm"
	"istio.io/istio/operator/pkg/kubectlcmd"
	"istio.io/istio/operator/pkg/name"
	"istio.io/istio/operator/pkg/object"
	"istio.io/istio/operator/pkg/util"
	pkgversion "istio.io/istio/operator/pkg/version"
	"istio.io/istio/pilot/pkg/model"
)

const (
	// cRDPollInterval is how often the state of CRDs is polled when waiting for their creation.
	cRDPollInterval = 500 * time.Millisecond
	// cRDPollTimeout is the maximum wait time for all CRDs to be created.
	cRDPollTimeout = 60 * time.Second

	// Time to wait for internal dependencies before proceeding to installing the next component.
	internalDepTimeout = 10 * time.Minute

	// operatorReconcileStr indicates that the operator will reconcile the resource.
	operatorReconcileStr = "Reconcile"
)

var (
	// operatorLabelStr indicates Istio operator is managing this resource.
	operatorLabelStr = name.OperatorAPINamespace + "/managed"
	// istioComponentLabelStr indicates which Istio component a resource belongs to.
	istioComponentLabelStr = name.OperatorAPINamespace + "/component"
	// istioVersionLabelStr indicates the Istio version of the installation.
	istioVersionLabelStr = name.OperatorAPINamespace + "/version"

	scope = log.RegisterScope("installer", "installer", 0)
)

// ComponentApplyOutput is used to capture errors and stdout/stderr outputs for a command, per component.
type ComponentApplyOutput struct {
	// Stdout is the stdout output.
	Stdout string
	// Stderr is the stderr output.
	Stderr string
	// Error is the error output.
	Err error
	// Manifest is the manifest applied to the cluster.
	Manifest string
}

type CompositeOutput map[name.ComponentName]*ComponentApplyOutput

type componentNameToListMap map[name.ComponentName][]name.ComponentName
type componentTree map[name.ComponentName]interface{}

// deployment holds associated replicaSets for a deployment
type deployment struct {
	replicaSets *appsv1.ReplicaSet
	deployment  *appsv1.Deployment
}

var (
	componentDependencies = componentNameToListMap{
		name.PilotComponentName: {
			name.PolicyComponentName,
			name.TelemetryComponentName,
			name.CNIComponentName,
			name.IngressComponentName,
			name.EgressComponentName,
			name.AddonComponentName,
		},
		name.IstioBaseComponentName: {
			name.PilotComponentName,
		},
	}

	installTree      = make(componentTree)
	dependencyWaitCh = make(map[name.ComponentName]chan struct{})
	kubectl          = kubectlcmd.New()

	k8sRESTConfig     *rest.Config
	k8sClientset      *kubernetes.Clientset
	currentKubeconfig string
	currentContext    string
	// TODO: remove whitelist after : https://github.com/kubernetes/kubernetes/issues/66430
	defaultPilotPruneWhileList = []string{
		// kubectl apply prune default
		"core/v1/Pod",
		"core/v1/ConfigMap",
		"core/v1/Service",
		"core/v1/Secret",
		"core/v1/Endpoints",
		"core/v1/Namespace",
		"core/v1/PersistentVolume",
		"core/v1/PersistentVolumeClaim",
		"core/v1/ReplicationController",
		"batch/v1/Job",
		"batch/v1beta1/CronJob",
		"extensions/v1beta1/Ingress",
		"apps/v1/DaemonSet",
		"apps/v1/Deployment",
		"apps/v1/ReplicaSet",
		"apps/v1/StatefulSet",
		"networking.istio.io/v1alpha3/DestinationRule",
		"networking.istio.io/v1alpha3/EnvoyFilter",
	}
	componentPruneWhiteList = map[name.ComponentName][]string{
		name.PilotComponentName: defaultPilotPruneWhileList,
	}
)

func init() {
	buildInstallTree()
	for _, parent := range componentDependencies {
		for _, child := range parent {
			dependencyWaitCh[child] = make(chan struct{}, 1)
		}
	}

}

// ParseK8SYAMLToIstioOperator parses a IstioOperator CustomResource YAML string and unmarshals in into
// an IstioOperatorSpec object. It returns the object and an API group/version with it.
func ParseK8SYAMLToIstioOperator(yml string) (*iopv1alpha1.IstioOperator, *schema.GroupVersionKind, error) {
	o, err := object.ParseYAMLToK8sObject([]byte(yml))
	if err != nil {
		return nil, nil, err
	}
	iop := &iopv1alpha1.IstioOperator{}
	if err := util.UnmarshalWithJSONPB(yml, iop, false); err != nil {
		return nil, nil, err
	}
	gvk := o.GroupVersionKind()
	iopv1alpha1.SetNamespace(iop.Spec, o.Namespace)
	return iop, &gvk, nil
}

// RenderToDir writes manifests to a local filesystem directory tree.
func RenderToDir(manifests name.ManifestMap, outputDir string, dryRun bool) error {
	logAndPrint("Component dependencies tree: \n%s", installTreeString())
	logAndPrint("Rendering manifests to output dir %s", outputDir)
	return renderRecursive(manifests, installTree, outputDir, dryRun)
}

func renderRecursive(manifests name.ManifestMap, installTree componentTree, outputDir string, dryRun bool) error {
	for k, v := range installTree {
		componentName := string(k)
		// In cases (like gateways) where multiple instances can exist, concatenate the manifests and apply as one.
		ym := strings.Join(manifests[k], helm.YAMLSeparator)
		logAndPrint("Rendering: %s", componentName)
		dirName := filepath.Join(outputDir, componentName)
		if !dryRun {
			if err := os.MkdirAll(dirName, os.ModePerm); err != nil {
				return fmt.Errorf("could not create directory %s; %s", outputDir, err)
			}
		}
		fname := filepath.Join(dirName, componentName) + ".yaml"
		logAndPrint("Writing manifest to %s", fname)
		if !dryRun {
			if err := ioutil.WriteFile(fname, []byte(ym), 0644); err != nil {
				return fmt.Errorf("could not write manifest config; %s", err)
			}
		}

		kt, ok := v.(componentTree)
		if !ok {
			// Leaf
			return nil
		}
		if err := renderRecursive(manifests, kt, dirName, dryRun); err != nil {
			return err
		}
	}
	return nil
}

<<<<<<< HEAD
=======
func parseKubectlVersion(kubectlStdout string) (*goversion.Version, *goversion.Version, error) {
	yamlObj := make(map[string]interface{})
	err := yaml.Unmarshal([]byte(kubectlStdout), &yamlObj)
	if err != nil {
		return nil, nil, err
	}
	var errs util.Errors
	var clientVersion, serverVersion *goversion.Version
	cPath := util.ToYAMLPath("clientVersion.gitVersion")
	cNode, cFound, err := tpath.GetFromTreePath(yamlObj, cPath)
	errs = util.AppendErr(errs, err)
	if cFound {
		var cVer string
		if cVer, err = pkgversion.TagToVersionString(cNode.(string)); err == nil {
			clientVersion, err = goversion.NewVersion(cVer)
		}
		errs = util.AppendErr(errs, err)
	}
	sPath := util.ToYAMLPath("serverVersion.gitVersion")
	sNode, sFound, err := tpath.GetFromTreePath(yamlObj, sPath)
	errs = util.AppendErr(errs, err)
	if sFound {
		var sVer string
		if sVer, err = pkgversion.TagToVersionString(sNode.(string)); err == nil {
			serverVersion, err = goversion.NewVersion(sVer)
		}
		errs = util.AppendErr(errs, err)
	}
	return clientVersion, serverVersion, errs.ToError()
}

>>>>>>> ca572ee3
// ApplyAll applies all given manifests using kubectl client.
func ApplyAll(manifests name.ManifestMap, version pkgversion.Version, iop *v1alpha1.IstioOperatorSpec, opts *kubectlcmd.Options) (CompositeOutput, error) {
	scope.Infof("Preparing manifests for these components:")
	for c := range manifests {
		scope.Infof("- %s", c)
	}
	scope.Infof("Component dependencies tree: \n%s", installTreeString())
	if _, _, err := InitK8SRestClient(opts.Kubeconfig, opts.Context); err != nil {
		return nil, err
	}
	// Set up the namespace for installation
	if err := CreateNamespace(iop.Namespace); err != nil {
		return nil, err
	}
	return applyRecursive(manifests, version, iop.Revision, opts)
}

func CreateNamespace(namespace string) error {
	if namespace == "" {
		// Setup default namespace
		namespace = "istio-system"
	}

	// TODO we need to stop creating configs in every function that needs them. One client should be used.
	cs, e := kubernetes.NewForConfig(k8sRESTConfig)
	if e != nil {
		return fmt.Errorf("k8s client error: %s", e)
	}
	ns := &v1.Namespace{ObjectMeta: metav1.ObjectMeta{
		Name: namespace,
		Labels: map[string]string{
			"istio-injection": "disabled",
		},
	}}
	_, err := cs.CoreV1().Namespaces().Create(context2.TODO(), ns, metav1.CreateOptions{})
	if err != nil && !kerrors.IsAlreadyExists(err) {
		return fmt.Errorf("failed to create namespace %v: %v", namespace, err)
	}
	return nil
}

// Apply applies all given manifest using kubectl client.
func Apply(manifest string, opts *kubectlcmd.Options) error {
	if _, _, err := InitK8SRestClient(opts.Kubeconfig, opts.Context); err != nil {
		return err
	}

	stdoutApply, stderrApply, err := kubectl.Apply(manifest, opts)
	if err != nil {
		return fmt.Errorf("%s\n%s\n%s", err, stdoutApply, stderrApply)
	}
	return nil
}

func applyRecursive(manifests name.ManifestMap, version pkgversion.Version, revision string, opts *kubectlcmd.Options) (CompositeOutput, error) {
	var wg sync.WaitGroup
	var mu sync.Mutex
	out := CompositeOutput{}
	allAppliedObjects := object.K8sObjects{}
	for c, m := range manifests {
		c := c
		m := m
		wg.Add(1)
		go func() {
			if s := dependencyWaitCh[c]; s != nil {
				scope.Infof("%s is waiting on a prerequisite...", c)
				<-s
				scope.Infof("Prerequisite for %s has completed, proceeding with install.", c)
			}
			applyOut, appliedObjects := ApplyManifest(c, strings.Join(m, helm.YAMLSeparator), version.String(), revision, *opts)
			mu.Lock()
			out[c] = applyOut
			allAppliedObjects = append(allAppliedObjects, appliedObjects...)
			mu.Unlock()

			// If we are depending on a component, we may depend on it actually running (eg Deployment is ready)
			// For example, for the validation webhook to become ready, so we should wait for it always.
			if len(componentDependencies[c]) > 0 {
				no := *opts
				no.WaitTimeout = internalDepTimeout
				if err := WaitForResources(appliedObjects, k8sClientset, opts.WaitTimeout, opts.DryRun); err != nil {
					scope.Errorf("Failed to wait for resource: %v", err)
				}
			}
			// Signal all the components that depend on us.
			for _, ch := range componentDependencies[c] {
				scope.Infof("unblocking child %s.", ch)
				dependencyWaitCh[ch] <- struct{}{}
			}
			wg.Done()
		}()
	}
	wg.Wait()
	if opts.Wait {
		return out, WaitForResources(allAppliedObjects, k8sClientset, opts.WaitTimeout, opts.DryRun)
	}
	return out, nil
}

func ApplyManifest(componentName name.ComponentName, manifestStr, version, revision string,
	opts kubectlcmd.Options) (*ComponentApplyOutput, object.K8sObjects) {
	stdout, stderr := "", ""
	appliedObjects := object.K8sObjects{}
	objects, err := object.ParseK8sObjectsFromYAMLManifest(manifestStr)
	if err != nil {
		return buildComponentApplyOutput(stdout, stderr, appliedObjects, err), appliedObjects
	}
	componentLabel := fmt.Sprintf("%s=%s", istioComponentLabelStr, componentName)

	// If there is no revision set, define it as "default". This avoids having any control plane
	// installed without an istio.io/rev label, which makes simplifies some of the logic around handling
	// a control plane without a revision set. For example, we can scope the telemetry v2 filters
	// so it doesn't get duplicated between a revision and the default revision.
	// The motivation behind this is to support the legacy single control plane workflow - if this
	// is no longer needed, this can be removed.
	if revision == "" && componentName == name.PilotComponentName {
		revision = "default"
	}
	// Only pilot component uses revisions
	if componentName == name.PilotComponentName {
		componentLabel += fmt.Sprintf(",%s=%s", model.RevisionLabel, revision)
	}

	// TODO: remove this when `kubectl --prune` supports empty objects
	//  (https://github.com/kubernetes/kubernetes/issues/40635)
	// Delete all resources for a disabled component
	if len(objects) == 0 && !opts.DryRun {
		if revision != "" {
			// We should not prune if revision is set, as we may prune other revisions
			return &ComponentApplyOutput{}, nil
		}
		getOpts := opts
		getOpts.Output = "yaml"
		getOpts.ExtraArgs = []string{"--all-namespaces", "--selector", componentLabel}
		stdoutGet, stderrGet, err := kubectl.GetAll(&getOpts)
		if err != nil {
			stdout += "\n" + stdoutGet
			stderr += "\n" + stderrGet
			return buildComponentApplyOutput(stdout, stderr, appliedObjects, err), appliedObjects
		}
		items, err := GetKubectlGetItems(stdoutGet)
		if err != nil {
			return buildComponentApplyOutput(stdout, stderr, appliedObjects, err), appliedObjects
		}
		if len(items) == 0 {
			return buildComponentApplyOutput(stdout, stderr, appliedObjects, err), appliedObjects
		}

		logAndPrint("- Pruning objects for disabled component %s...", componentName)
		delObjects, err := object.ParseK8sObjectsFromYAMLManifest(stdoutGet)
		if err != nil {
			return buildComponentApplyOutput(stdout, stderr, appliedObjects, err), appliedObjects
		}
		delOpts := opts
		delOpts.Output = ""
		delOpts.ExtraArgs = []string{"--selector", componentLabel}
		stdoutDel, stderrDel, err := kubectl.Delete(stdoutGet, &delOpts)
		stdout += "\n" + stdoutDel
		stderr += "\n" + stderrDel
		if err != nil {
			logAndPrint("✘ Finished pruning objects for disabled component %s.", componentName)
			return buildComponentApplyOutput(stdout, stderr, appliedObjects, err), appliedObjects
		}
		appliedObjects = append(appliedObjects, delObjects...)
		logAndPrint("✔ Finished pruning objects for disabled component %s.", componentName)
		return buildComponentApplyOutput(stdout, stderr, appliedObjects, err), appliedObjects
	}

	for _, o := range objects {
		o.AddLabels(map[string]string{istioComponentLabelStr: string(componentName)})
		o.AddLabels(map[string]string{operatorLabelStr: operatorReconcileStr})
		o.AddLabels(map[string]string{istioVersionLabelStr: version})
	}

	opts.ExtraArgs = []string{"--selector", componentLabel}
	// Base components include namespaces and CRDs, pruning them will remove user configs, which makes it hard to roll back.
	if componentName != name.IstioBaseComponentName && opts.Prune == nil {
		opts.Prune = pointer.BoolPtr(true)
		pwl, ok := componentPruneWhiteList[componentName]
		if ok {
			for _, pw := range pwl {
				pwa := []string{"--prune-whitelist", pw}
				opts.ExtraArgs = append(opts.ExtraArgs, pwa...)
			}
		}
	}

	logAndPrint("- Applying manifest for component %s...", componentName)

	// Apply namespace resources first, then wait.
	nsObjects := nsKindObjects(objects)
	stdout, stderr, err = applyObjects(nsObjects, &opts, stdout, stderr)
	if err != nil {
		return buildComponentApplyOutput(stdout, stderr, appliedObjects, err), appliedObjects
	}
	if err := WaitForResources(nsObjects, k8sClientset, opts.WaitTimeout, opts.DryRun); err != nil {
		return buildComponentApplyOutput(stdout, stderr, appliedObjects, err), appliedObjects
	}
	appliedObjects = append(appliedObjects, nsObjects...)

	// Apply CRDs, then wait.
	crdObjects := cRDKindObjects(objects)
	stdout, stderr, err = applyObjects(crdObjects, &opts, stdout, stderr)
	if err != nil {
		return buildComponentApplyOutput(stdout, stderr, appliedObjects, err), appliedObjects
	}
	if err := waitForCRDs(crdObjects, stdout, opts.DryRun); err != nil {
		return buildComponentApplyOutput(stdout, stderr, appliedObjects, err), appliedObjects
	}
	appliedObjects = append(appliedObjects, crdObjects...)

	// Apply all remaining objects.
	// We sort them by namespace so that we can pass the `-n` to the apply command. This is required for prune to work
	// See https://github.com/kubernetes/kubernetes/issues/87756 for details
	namespaces, nonNsCrdObjectsByNamespace := splitByNamespace(objectsNotInLists(objects, nsObjects, crdObjects))
	var applyErrors *multierror.Error
	for _, ns := range namespaces {
		nonNsCrdObjects := nonNsCrdObjectsByNamespace[ns]
		nsOpts := opts
		nsOpts.Namespace = ns
		stdout, stderr, err = applyObjects(nonNsCrdObjects, &nsOpts, stdout, stderr)
		if err != nil {
			applyErrors = multierror.Append(applyErrors, errors.Wrapf(err, "error applying object to namespace %s", ns))
		}
		appliedObjects = append(appliedObjects, nonNsCrdObjects...)
	}
	mark := "✔"
	if err = applyErrors.ErrorOrNil(); err != nil {
		mark = "✘"
	}
	logAndPrint("%s Finished applying manifest for component %s.", mark, componentName)
	return buildComponentApplyOutput(stdout, stderr, appliedObjects, err), appliedObjects
}

// Split objects by namespace, and return a sorted list of keys defining the order they should be applied
func splitByNamespace(objs object.K8sObjects) ([]string, map[string]object.K8sObjects) {
	res := map[string]object.K8sObjects{}
	order := []string{}
	for _, obj := range objs {
		if _, f := res[obj.Namespace]; !f {
			order = append(order, obj.Namespace)
		}
		res[obj.Namespace] = append(res[obj.Namespace], obj)
	}
	// Sort in alphabetical order. The key thing here is that the clusterwide resources are applied first.
	// Clusterwide resources have no namespace, so they are sorted first.
	sort.Strings(order)
	return order, res
}

func GetKubectlGetItems(stdoutGet string) ([]interface{}, error) {
	yamlGet := make(map[string]interface{})
	err := yaml.Unmarshal([]byte(stdoutGet), &yamlGet)
	if err != nil {
		return nil, err
	}
	if yamlGet["kind"] != "List" {
		return nil, fmt.Errorf("`kubectl get` returned YAML whose kind is not List")
	}
	if _, ok := yamlGet["items"]; !ok {
		return nil, fmt.Errorf("`kubectl get` returned YAML without 'items'")
	}
	switch items := yamlGet["items"].(type) {
	case []interface{}:
		return items, nil
	}
	return nil, fmt.Errorf("`kubectl get` returned incorrect 'items' type")
}

func DeploymentExists(kubeconfig, context, namespace, name string) (bool, error) {
	if _, _, err := InitK8SRestClient(kubeconfig, context); err != nil {
		return false, err
	}

	cs, err := kubernetes.NewForConfig(k8sRESTConfig)
	if err != nil {
		return false, fmt.Errorf("k8s client error: %s", err)
	}

	d, err := cs.AppsV1().Deployments(namespace).Get(context2.TODO(), name, metav1.GetOptions{})
	if err != nil {
		return false, err
	}
	return d != nil, nil
}

func applyObjects(objs object.K8sObjects, opts *kubectlcmd.Options, stdout, stderr string) (string, string, error) {
	if len(objs) == 0 {
		return stdout, stderr, nil
	}

	objs.Sort(DefaultObjectOrder())

	mns, err := objs.JSONManifest()
	if err != nil {
		return stdout, stderr, err
	}

	stdoutApply, stderrApply, err := kubectl.Apply(mns, opts)
	stdout += "\n" + stdoutApply
	stderr += "\n" + stderrApply

	return stdout, stderr, err
}

func buildComponentApplyOutput(stdout string, stderr string, objects object.K8sObjects, err error) *ComponentApplyOutput {
	manifest, _ := objects.YAMLManifest()
	return &ComponentApplyOutput{
		Stdout:   stdout,
		Stderr:   stderr,
		Manifest: manifest,
		Err:      err,
	}
}

func istioCustomResources(group string) bool {
	switch group {
	case "config.istio.io",
		"rbac.istio.io",
		"security.istio.io",
		"authentication.istio.io",
		"networking.istio.io":
		return true
	}
	return false
}

// DefaultObjectOrder is default sorting function used to sort k8s objects.
func DefaultObjectOrder() func(o *object.K8sObject) int {
	return func(o *object.K8sObject) int {
		gk := o.Group + "/" + o.Kind
		switch {
		// Create CRDs asap - both because they are slow and because we will likely create instances of them soon
		case gk == "apiextensions.k8s.io/CustomResourceDefinition":
			return -1000

			// We need to create ServiceAccounts, Roles before we bind them with a RoleBinding
		case gk == "/ServiceAccount" || gk == "rbac.authorization.k8s.io/ClusterRole":
			return 1
		case gk == "rbac.authorization.k8s.io/ClusterRoleBinding":
			return 2

			// validatingwebhookconfiguration is configured to FAIL-OPEN in the default install. For the
			// re-install case we want to apply the validatingwebhookconfiguration first to reset any
			// orphaned validatingwebhookconfiguration that is FAIL-CLOSE.
		case gk == "admissionregistration.k8s.io/ValidatingWebhookConfiguration":
			return 3

		case istioCustomResources(o.Group):
			return 4

			// Pods might need configmap or secrets - avoid backoff by creating them first
		case gk == "/ConfigMap" || gk == "/Secrets":
			return 100

			// Create the pods after we've created other things they might be waiting for
		case gk == "extensions/Deployment" || gk == "app/Deployment":
			return 1000

			// Autoscalers typically act on a deployment
		case gk == "autoscaling/HorizontalPodAutoscaler":
			return 1001

			// Create services late - after pods have been started
		case gk == "/Service":
			return 10000

		default:
			return 1000
		}
	}
}

func cRDKindObjects(objects object.K8sObjects) object.K8sObjects {
	var ret object.K8sObjects
	for _, o := range objects {
		if o.Kind == "CustomResourceDefinition" {
			ret = append(ret, o)
		}
	}
	return ret
}

func nsKindObjects(objects object.K8sObjects) object.K8sObjects {
	var ret object.K8sObjects
	for _, o := range objects {
		if o.Kind == "Namespace" {
			ret = append(ret, o)
		}
	}
	return ret
}

func objectsNotInLists(objects object.K8sObjects, lists ...object.K8sObjects) object.K8sObjects {
	var ret object.K8sObjects

	filterMap := make(map[*object.K8sObject]bool)
	for _, list := range lists {
		for _, object := range list {
			filterMap[object] = true
		}
	}

	for _, o := range objects {
		if !filterMap[o] {
			ret = append(ret, o)
		}
	}
	return ret
}

func canSkipCrdWait(applyOut string) bool {
	for _, line := range strings.Split(applyOut, "\n") {
		if line == "" {
			continue
		}
		segments := strings.Split(line, " ")
		if len(segments) == 2 {
			changed := segments[1] != "unchanged"
			isCrd := strings.HasPrefix(segments[0], "customresourcedefinition")
			if changed && isCrd {
				return false
			}
		}
	}
	return true
}

func waitForCRDs(objects object.K8sObjects, stdout string, dryRun bool) error {
	if dryRun {
		scope.Info("Not waiting for CRDs in dry run mode.")
		return nil
	}

	if canSkipCrdWait(stdout) {
		scope.Info("Skipping CRD wait, no changes detected")
		return nil
	}
	scope.Info("Waiting for CRDs to be applied.")
	cs, err := apiextensionsclient.NewForConfig(k8sRESTConfig)
	if err != nil {
		return fmt.Errorf("k8s client error: %s", err)
	}

	var crdNames []string
	for _, o := range cRDKindObjects(objects) {
		crdNames = append(crdNames, o.Name)
	}

	errPoll := wait.Poll(cRDPollInterval, cRDPollTimeout, func() (bool, error) {
	descriptor:
		for _, crdName := range crdNames {
			crd, errGet := cs.ApiextensionsV1beta1().CustomResourceDefinitions().Get(context2.TODO(), crdName, metav1.GetOptions{})
			if errGet != nil {
				return false, errGet
			}
			for _, cond := range crd.Status.Conditions {
				switch cond.Type {
				case apiextensionsv1beta1.Established:
					if cond.Status == apiextensionsv1beta1.ConditionTrue {
						scope.Infof("established CRD %s", crdName)
						continue descriptor
					}
				case apiextensionsv1beta1.NamesAccepted:
					if cond.Status == apiextensionsv1beta1.ConditionFalse {
						scope.Warnf("name conflict for %v: %v", crdName, cond.Reason)
					}
				}
			}
			scope.Infof("missing status condition for %q", crdName)
			return false, nil
		}
		return true, nil
	})

	if errPoll != nil {
		scope.Errorf("failed to verify CRD creation; %s", errPoll)
		return fmt.Errorf("failed to verify CRD creation: %s", errPoll)
	}

	scope.Info("Finished applying CRDs.")
	return nil
}

// WaitForResources polls to get the current status of all pods, PVCs, and Services
// until all are ready or a timeout is reached
func WaitForResources(objects object.K8sObjects, cs *kubernetes.Clientset, waitTimeout time.Duration, dryRun bool) error {
	if dryRun {
		logAndPrint("Not waiting for resources ready in dry run mode.")
		return nil
	}

	var notReady []string

	errPoll := wait.Poll(2*time.Second, waitTimeout, func() (bool, error) {
		pods := []v1.Pod{}
		deployments := []deployment{}
		namespaces := []v1.Namespace{}

		for _, o := range objects {
			kind := o.GroupVersionKind().Kind
			switch kind {
			case "Namespace":
				namespace, err := cs.CoreV1().Namespaces().Get(context2.TODO(), o.Name, metav1.GetOptions{})
				if err != nil {
					return false, err
				}
				namespaces = append(namespaces, *namespace)
			case "Pod":
				pod, err := cs.CoreV1().Pods(o.Namespace).Get(context2.TODO(), o.Name, metav1.GetOptions{})
				if err != nil {
					return false, err
				}
				pods = append(pods, *pod)
			case "ReplicationController":
				rc, err := cs.CoreV1().ReplicationControllers(o.Namespace).Get(context2.TODO(), o.Name, metav1.GetOptions{})
				if err != nil {
					return false, err
				}
				list, err := getPods(cs, rc.Namespace, rc.Spec.Selector)
				if err != nil {
					return false, err
				}
				pods = append(pods, list...)
			case "Deployment":
				currentDeployment, err := cs.AppsV1().Deployments(o.Namespace).Get(context2.TODO(), o.Name, metav1.GetOptions{})
				if err != nil {
					return false, err
				}
				_, _, newReplicaSet, err := kubectlutil.GetAllReplicaSets(currentDeployment, cs.AppsV1())
				if err != nil || newReplicaSet == nil {
					return false, err
				}
				newDeployment := deployment{
					newReplicaSet,
					currentDeployment,
				}
				deployments = append(deployments, newDeployment)
			case "DaemonSet":
				ds, err := cs.AppsV1().DaemonSets(o.Namespace).Get(context2.TODO(), o.Name, metav1.GetOptions{})
				if err != nil {
					return false, err
				}
				list, err := getPods(cs, ds.Namespace, ds.Spec.Selector.MatchLabels)
				if err != nil {
					return false, err
				}
				pods = append(pods, list...)
			case "StatefulSet":
				sts, err := cs.AppsV1().StatefulSets(o.Namespace).Get(context2.TODO(), o.Name, metav1.GetOptions{})
				if err != nil {
					return false, err
				}
				list, err := getPods(cs, sts.Namespace, sts.Spec.Selector.MatchLabels)
				if err != nil {
					return false, err
				}
				pods = append(pods, list...)
			case "ReplicaSet":
				rs, err := cs.AppsV1().ReplicaSets(o.Namespace).Get(context2.TODO(), o.Name, metav1.GetOptions{})
				if err != nil {
					return false, err
				}
				list, err := getPods(cs, rs.Namespace, rs.Spec.Selector.MatchLabels)
				if err != nil {
					return false, err
				}
				pods = append(pods, list...)
			}
		}
		dr, dnr := deploymentsReady(deployments)
		nsr, nnr := namespacesReady(namespaces)
		pr, pnr := podsReady(pods)
		isReady := dr && nsr && pr
		if !isReady {
			logAndPrint("  Waiting for resources to become ready...")
		}
		notReady = append(append(nnr, dnr...), pnr...)
		return isReady, nil
	})

	if errPoll != nil {
		msg := fmt.Sprintf("resources not ready after %v: %v\n%s", waitTimeout, errPoll, strings.Join(notReady, "\n"))
		return errors.New(msg)
	}
	return nil
}

func getPods(client kubernetes.Interface, namespace string, selector map[string]string) ([]v1.Pod, error) {
	list, err := client.CoreV1().Pods(namespace).List(context2.TODO(), metav1.ListOptions{
		FieldSelector: fields.Everything().String(),
		LabelSelector: labels.Set(selector).AsSelector().String(),
	})
	return list.Items, err
}

func namespacesReady(namespaces []v1.Namespace) (bool, []string) {
	var notReady []string
	for _, namespace := range namespaces {
		if !isNamespaceReady(&namespace) {
			notReady = append(notReady, "Namespace/"+namespace.Name)
		}
	}
	return len(notReady) == 0, notReady
}

func podsReady(pods []v1.Pod) (bool, []string) {
	var notReady []string
	for _, pod := range pods {
		if !isPodReady(&pod) {
			notReady = append(notReady, "Pod/"+pod.Namespace+"/"+pod.Name)
		}
	}
	return len(notReady) == 0, notReady
}

func isNamespaceReady(namespace *v1.Namespace) bool {
	return namespace.Status.Phase == v1.NamespaceActive
}

func isPodReady(pod *v1.Pod) bool {
	if len(pod.Status.Conditions) > 0 {
		for _, condition := range pod.Status.Conditions {
			if condition.Type == v1.PodReady &&
				condition.Status == v1.ConditionTrue {
				return true
			}
		}
	}
	return false
}

func deploymentsReady(deployments []deployment) (bool, []string) {
	var notReady []string
	for _, v := range deployments {
		if v.replicaSets.Status.ReadyReplicas < *v.deployment.Spec.Replicas {
			notReady = append(notReady, "Deployment/"+v.deployment.Namespace+"/"+v.deployment.Name)
		}
	}
	return len(notReady) == 0, notReady
}

func buildInstallTree() {
	// Starting with root, recursively insert each first level child into each node.
	insertChildrenRecursive(name.IstioBaseComponentName, installTree, componentDependencies)
}

func insertChildrenRecursive(componentName name.ComponentName, tree componentTree, children componentNameToListMap) {
	tree[componentName] = make(componentTree)
	for _, child := range children[componentName] {
		insertChildrenRecursive(child, tree[componentName].(componentTree), children)
	}
}

func installTreeString() string {
	var sb strings.Builder
	buildInstallTreeString(name.IstioBaseComponentName, "", &sb)
	return sb.String()
}

func buildInstallTreeString(componentName name.ComponentName, prefix string, sb io.StringWriter) {
	_, _ = sb.WriteString(prefix + string(componentName) + "\n")
	if _, ok := installTree[componentName].(componentTree); !ok {
		return
	}
	for k := range installTree[componentName].(componentTree) {
		buildInstallTreeString(k, prefix+"  ", sb)
	}
}

func InitK8SRestClient(kubeconfig, context string) (*rest.Config, *kubernetes.Clientset, error) {
	var err error
	if kubeconfig == currentKubeconfig && context == currentContext && k8sRESTConfig != nil {
		return k8sRESTConfig, k8sClientset, nil
	}
	currentKubeconfig, currentContext = kubeconfig, context

	k8sRESTConfig, err = defaultRestConfig(kubeconfig, context)
	if err != nil {
		return nil, nil, err
	}
	k8sClientset, err = kubernetes.NewForConfig(k8sRESTConfig)
	if err != nil {
		return nil, nil, err
	}

	return k8sRESTConfig, k8sClientset, nil
}

func defaultRestConfig(kubeconfig, configContext string) (*rest.Config, error) {
	config, err := BuildClientConfig(kubeconfig, configContext)
	if err != nil {
		return nil, err
	}
	config.APIPath = "/api"
	config.GroupVersion = &v1.SchemeGroupVersion
	config.NegotiatedSerializer = serializer.WithoutConversionCodecFactory{CodecFactory: scheme.Codecs}
	return config, nil
}

// BuildClientConfig is a helper function that builds client config from a kubeconfig filepath.
// It overrides the current context with the one provided (empty to use default).
//
// This is a modified version of k8s.io/client-go/tools/clientcmd/BuildConfigFromFlags with the
// difference that it loads default configs if not running in-cluster.
func BuildClientConfig(kubeconfig, context string) (*rest.Config, error) {
	if kubeconfig != "" {
		info, err := os.Stat(kubeconfig)
		if err != nil || info.Size() == 0 {
			// If the specified kubeconfig doesn't exists / empty file / any other error
			// from file stat, fall back to default
			kubeconfig = ""
		}
	}

	//Config loading rules:
	// 1. kubeconfig if it not empty string
	// 2. In cluster config if running in-cluster
	// 3. Config(s) in KUBECONFIG environment variable
	// 4. Use $HOME/.kube/config
	loadingRules := clientcmd.NewDefaultClientConfigLoadingRules()
	loadingRules.DefaultClientConfig = &clientcmd.DefaultClientConfig
	loadingRules.ExplicitPath = kubeconfig
	configOverrides := &clientcmd.ConfigOverrides{
		ClusterDefaults: clientcmd.ClusterDefaults,
		CurrentContext:  context,
	}

	return clientcmd.NewNonInteractiveDeferredLoadingClientConfig(loadingRules, configOverrides).ClientConfig()
}

func logAndPrint(v ...interface{}) {
	s := fmt.Sprintf(v[0].(string), v[1:]...)
	scope.Infof(s)
	fmt.Println(s)
}<|MERGE_RESOLUTION|>--- conflicted
+++ resolved
@@ -48,12 +48,7 @@
 	kubectlutil "k8s.io/kubectl/pkg/util/deployment"
 	"k8s.io/utils/pointer"
 
-<<<<<<< HEAD
 	"istio.io/api/operator/v1alpha1"
-=======
-	"istio.io/pkg/log"
-
->>>>>>> ca572ee3
 	iopv1alpha1 "istio.io/istio/operator/pkg/apis/istio/v1alpha1"
 	"istio.io/istio/operator/pkg/helm"
 	"istio.io/istio/operator/pkg/kubectlcmd"
@@ -62,6 +57,7 @@
 	"istio.io/istio/operator/pkg/util"
 	pkgversion "istio.io/istio/operator/pkg/version"
 	"istio.io/istio/pilot/pkg/model"
+	"istio.io/pkg/log"
 )
 
 const (
@@ -226,40 +222,6 @@
 	return nil
 }
 
-<<<<<<< HEAD
-=======
-func parseKubectlVersion(kubectlStdout string) (*goversion.Version, *goversion.Version, error) {
-	yamlObj := make(map[string]interface{})
-	err := yaml.Unmarshal([]byte(kubectlStdout), &yamlObj)
-	if err != nil {
-		return nil, nil, err
-	}
-	var errs util.Errors
-	var clientVersion, serverVersion *goversion.Version
-	cPath := util.ToYAMLPath("clientVersion.gitVersion")
-	cNode, cFound, err := tpath.GetFromTreePath(yamlObj, cPath)
-	errs = util.AppendErr(errs, err)
-	if cFound {
-		var cVer string
-		if cVer, err = pkgversion.TagToVersionString(cNode.(string)); err == nil {
-			clientVersion, err = goversion.NewVersion(cVer)
-		}
-		errs = util.AppendErr(errs, err)
-	}
-	sPath := util.ToYAMLPath("serverVersion.gitVersion")
-	sNode, sFound, err := tpath.GetFromTreePath(yamlObj, sPath)
-	errs = util.AppendErr(errs, err)
-	if sFound {
-		var sVer string
-		if sVer, err = pkgversion.TagToVersionString(sNode.(string)); err == nil {
-			serverVersion, err = goversion.NewVersion(sVer)
-		}
-		errs = util.AppendErr(errs, err)
-	}
-	return clientVersion, serverVersion, errs.ToError()
-}
-
->>>>>>> ca572ee3
 // ApplyAll applies all given manifests using kubectl client.
 func ApplyAll(manifests name.ManifestMap, version pkgversion.Version, iop *v1alpha1.IstioOperatorSpec, opts *kubectlcmd.Options) (CompositeOutput, error) {
 	scope.Infof("Preparing manifests for these components:")
