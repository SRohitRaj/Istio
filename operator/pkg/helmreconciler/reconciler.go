// Copyright Istio Authors
//
// Licensed under the Apache License, Version 2.0 (the "License");
// you may not use this file except in compliance with the License.
// You may obtain a copy of the License at
//
//     http://www.apache.org/licenses/LICENSE-2.0
//
// Unless required by applicable law or agreed to in writing, software
// distributed under the License is distributed on an "AS IS" BASIS,
// WITHOUT WARRANTIES OR CONDITIONS OF ANY KIND, either express or implied.
// See the License for the specific language governing permissions and
// limitations under the License.

package helmreconciler

import (
	"context"
	"fmt"
	"os"
	"strings"
	"sync"
	"time"

	"k8s.io/apimachinery/pkg/api/meta"
	metav1 "k8s.io/apimachinery/pkg/apis/meta/v1"
	"k8s.io/apimachinery/pkg/apis/meta/v1/unstructured"
	"k8s.io/apimachinery/pkg/runtime"
	"k8s.io/apimachinery/pkg/runtime/schema"
	"k8s.io/apimachinery/pkg/types"
	"k8s.io/apimachinery/pkg/util/wait"
	"sigs.k8s.io/controller-runtime/pkg/client"
	"sigs.k8s.io/yaml"

	"istio.io/api/label"
	"istio.io/api/operator/v1alpha1"
	revtag "istio.io/istio/istioctl/pkg/tag"
	"istio.io/istio/istioctl/pkg/util/formatting"
	istioV1Alpha1 "istio.io/istio/operator/pkg/apis/istio/v1alpha1"
	"istio.io/istio/operator/pkg/helm"
	"istio.io/istio/operator/pkg/metrics"
	"istio.io/istio/operator/pkg/name"
	"istio.io/istio/operator/pkg/object"
	"istio.io/istio/operator/pkg/util"
	"istio.io/istio/operator/pkg/util/clog"
	"istio.io/istio/operator/pkg/util/progress"
	"istio.io/istio/pkg/config"
	"istio.io/istio/pkg/config/analysis"
	"istio.io/istio/pkg/config/analysis/analyzers/webhook"
	"istio.io/istio/pkg/config/analysis/diag"
	"istio.io/istio/pkg/config/analysis/local"
	"istio.io/istio/pkg/config/constants"
	"istio.io/istio/pkg/config/resource"
<<<<<<< HEAD
	"istio.io/istio/pkg/config/schema/gvk"
=======
	"istio.io/istio/pkg/config/schema/gvr"
>>>>>>> 4e804a97
	"istio.io/istio/pkg/kube"
	"istio.io/istio/pkg/version"
)

// HelmReconciler reconciles resources rendered by a set of helm charts.
type HelmReconciler struct {
	client     client.Client
	kubeClient kube.Client
	iop        *istioV1Alpha1.IstioOperator
	opts       *Options
	// copy of the last generated manifests.
	manifests name.ManifestMap
	// dependencyWaitCh is a map of signaling channels. A parent with children ch1...chN will signal
	// dependencyWaitCh[ch1]...dependencyWaitCh[chN] when it's completely installed.
	dependencyWaitCh map[name.ComponentName]chan struct{}

	// The fields below are for metrics and reporting
	countLock     *sync.Mutex
	prunedKindSet map[schema.GroupKind]struct{}
}

// Options are options for HelmReconciler.
type Options struct {
	// DryRun executes all actions but does not write anything to the cluster.
	DryRun bool
	// Log is a console logger for user visible CLI output.
	Log clog.Logger
	// Wait determines if we will wait for resources to be fully applied. Only applies to components that have no
	// dependencies.
	Wait bool
	// WaitTimeout controls the amount of time to wait for resources in a component to become ready before giving up.
	WaitTimeout time.Duration
	// Log tracks the installation progress for all components.
	ProgressLog *progress.Log
	// Force ignores validation errors
	Force bool
	// SkipPrune will skip pruning
	SkipPrune bool
}

var (
	defaultOptions = &Options{
		Log:         clog.NewDefaultLogger(),
		ProgressLog: progress.NewLog(),
	}
	conflictBackoff = wait.Backoff{
		Duration: time.Millisecond * 10,
		Factor:   2,
		Steps:    3,
	}
)

// NewHelmReconciler creates a HelmReconciler and returns a ptr to it
func NewHelmReconciler(client client.Client, kubeClient kube.Client, iop *istioV1Alpha1.IstioOperator, opts *Options) (*HelmReconciler, error) {
	if opts == nil {
		opts = defaultOptions
	}
	if opts.ProgressLog == nil {
		opts.ProgressLog = progress.NewLog()
	}
	if int64(opts.WaitTimeout) == 0 {
		if waitForResourcesTimeoutStr, found := os.LookupEnv("WAIT_FOR_RESOURCES_TIMEOUT"); found {
			if waitForResourcesTimeout, err := time.ParseDuration(waitForResourcesTimeoutStr); err == nil {
				opts.WaitTimeout = waitForResourcesTimeout
			} else {
				scope.Warnf("invalid env variable value: %s for 'WAIT_FOR_RESOURCES_TIMEOUT'! falling back to default value...", waitForResourcesTimeoutStr)
				// fallback to default wait resource timeout
				opts.WaitTimeout = defaultWaitResourceTimeout
			}
		} else {
			// fallback to default wait resource timeout
			opts.WaitTimeout = defaultWaitResourceTimeout
		}
	}
	if iop == nil {
		// allows controller code to function for cases where IOP is not provided (e.g. operator remove).
		iop = &istioV1Alpha1.IstioOperator{}
		iop.Spec = &v1alpha1.IstioOperatorSpec{}
	}
	return &HelmReconciler{
		client:           client,
		kubeClient:       kubeClient,
		iop:              iop,
		opts:             opts,
		dependencyWaitCh: initDependencies(),
		countLock:        &sync.Mutex{},
		prunedKindSet:    make(map[schema.GroupKind]struct{}),
	}, nil
}

// initDependencies initializes the dependencies channel tree.
func initDependencies() map[name.ComponentName]chan struct{} {
	ret := make(map[name.ComponentName]chan struct{})
	for _, parent := range ComponentDependencies {
		for _, child := range parent {
			ret[child] = make(chan struct{}, 1)
		}
	}
	return ret
}

// Reconcile reconciles the associated resources.
func (h *HelmReconciler) Reconcile() (*v1alpha1.InstallStatus, error) {
	if err := util.CreateNamespace(h.kubeClient.Kube(), istioV1Alpha1.Namespace(h.iop.Spec), h.networkName(), h.opts.DryRun); err != nil {
		return nil, err
	}
	manifestMap, err := h.RenderCharts()
	if err != nil {
		return nil, err
	}

	err = h.analyzeWebhooks(manifestMap[name.PilotComponentName])
	if err != nil {
		if h.opts.Force {
			scope.Error("invalid webhook configs; continuing because of --force")
		} else {
			return nil, err
		}
	}
	status := h.processRecursive(manifestMap)

	var pruneErr error
	if !h.opts.SkipPrune {
		h.opts.ProgressLog.SetState(progress.StatePruning)
		pruneErr = h.Prune(manifestMap, false)
		h.reportPrunedObjectKind()
	}
	return status, pruneErr
}

// processRecursive processes the given manifests in an order of dependencies defined in h. Dependencies are a tree,
// where a child must wait for the parent to complete before starting.
func (h *HelmReconciler) processRecursive(manifests name.ManifestMap) *v1alpha1.InstallStatus {
	componentStatus := make(map[string]*v1alpha1.InstallStatus_VersionStatus)

	// mu protects the shared InstallStatus componentStatus across goroutines
	var mu sync.Mutex
	// wg waits for all manifest processing goroutines to finish
	var wg sync.WaitGroup

	serverSideApply := h.CheckSSAEnabled()

	for c, ms := range manifests {
		c, ms := c, ms
		wg.Add(1)
		go func() {
			var processedObjs object.K8sObjects
			var deployedObjects int
			defer wg.Done()
			if s := h.dependencyWaitCh[c]; s != nil {
				scope.Infof("%s is waiting on dependency...", c)
				<-s
				scope.Infof("Dependency for %s has completed, proceeding.", c)
			}

			// Possible paths for status are RECONCILING -> {NONE, ERROR, HEALTHY}. NONE means component has no resources.
			// In NONE case, the component is not shown in overall status.
			mu.Lock()
			setStatus(componentStatus, c, v1alpha1.InstallStatus_RECONCILING, nil)
			mu.Unlock()

			status := v1alpha1.InstallStatus_NONE
			var err error
			if len(ms) != 0 {
				m := name.Manifest{
					Name:    c,
					Content: name.MergeManifestSlices(ms),
				}
				processedObjs, deployedObjects, err = h.ApplyManifest(m, serverSideApply)
				if err != nil {
					status = v1alpha1.InstallStatus_ERROR
				} else if len(processedObjs) != 0 || deployedObjects > 0 {
					status = v1alpha1.InstallStatus_HEALTHY
				}
			}

			mu.Lock()
			setStatus(componentStatus, c, status, err)
			mu.Unlock()

			// Signal all the components that depend on us.
			for _, ch := range ComponentDependencies[c] {
				scope.Infof("Unblocking dependency %s.", ch)
				h.dependencyWaitCh[ch] <- struct{}{}
			}
		}()
	}
	wg.Wait()

	metrics.ReportOwnedResourceCounts()

	out := &v1alpha1.InstallStatus{
		Status:          overallStatus(componentStatus),
		ComponentStatus: componentStatus,
	}

	return out
}

// CheckSSAEnabled is a helper function to check whether ServerSideApply should be used when applying manifests.
func (h *HelmReconciler) CheckSSAEnabled() bool {
	if TestMode {
		return false // our unit test setup doesn't work with SSA
	}
	if h.kubeClient != nil {
		// SSA went GA in k8s 1.22
		if kube.IsAtLeastVersion(h.kubeClient, 22) {
			return true
		}
		// For versions greater than 1.18, detect if SSA is enabled.
		// There is a known issue with this detection logic for k8s clusters that were upgraded.
		// See: https://github.com/istio/istio/issues/37946#issuecomment-1072875625
		if kube.IsAtLeastVersion(h.kubeClient, 18) {
			// todo(kebe7jun) a more general test method
			// API Server does not support detecting whether ServerSideApply is enabled
			// through the API for the time being.
			ns, err := h.kubeClient.Kube().CoreV1().Namespaces().Get(context.TODO(), constants.KubeSystemNamespace, metav1.GetOptions{})
			if err != nil {
				scope.Warnf("failed to get namespace: %v", err)
				return false
			}
			if ns.ManagedFields == nil {
				scope.Infof("k8s support ServerSideApply but was manually disabled")
				return false
			}
			return true
		}
	}
	return false
}

// Delete resources associated with the custom resource instance
func (h *HelmReconciler) Delete() error {
	defer func() {
		metrics.ReportOwnedResourceCounts()
		h.reportPrunedObjectKind()
	}()
	iop := h.iop
	if iop.Spec.Revision == "" {
		err := h.Prune(nil, true)
		return err
	}
	// Delete IOP with revision:
	// for this case we update the status field to pending if there are still proxies pointing to this revision
	// and we do not prune shared resources, same effect as `istioctl uninstall --revision foo` command.
	status, err := h.PruneControlPlaneByRevisionWithController(iop.Spec)
	if err != nil {
		return err
	}

	// check status here because terminating iop's status can't be updated.
	if status.Status == v1alpha1.InstallStatus_ACTION_REQUIRED {
		return fmt.Errorf("action is required before deleting the iop instance: %s", status.Message)
	}

	// updating status taking no effect for terminating resources.
	if err := h.SetStatusComplete(status); err != nil {
		return err
	}
	return nil
}

// SetStatusBegin updates the status field on the IstioOperator instance before reconciling.
func (h *HelmReconciler) SetStatusBegin() error {
	isop := &istioV1Alpha1.IstioOperator{}
	if err := h.getClient().Get(context.TODO(), config.NamespacedName(h.iop), isop); err != nil {
		if runtime.IsNotRegisteredError(err) {
			// CRD not yet installed in cluster, nothing to update.
			return nil
		}
		return fmt.Errorf("failed to get IstioOperator before updating status due to %v", err)
	}
	if isop.Status == nil {
		isop.Status = &v1alpha1.InstallStatus{Status: v1alpha1.InstallStatus_RECONCILING}
	} else {
		cs := isop.Status.ComponentStatus
		for cn := range cs {
			cs[cn] = &v1alpha1.InstallStatus_VersionStatus{
				Status: v1alpha1.InstallStatus_RECONCILING,
			}
		}
		isop.Status.Status = v1alpha1.InstallStatus_RECONCILING
	}
	return h.getClient().Status().Update(context.TODO(), isop)
}

// SetStatusComplete updates the status field on the IstioOperator instance based on the resulting err parameter.
func (h *HelmReconciler) SetStatusComplete(status *v1alpha1.InstallStatus) error {
	iop := &istioV1Alpha1.IstioOperator{}
	if err := h.getClient().Get(context.TODO(), config.NamespacedName(h.iop), iop); err != nil {
		return fmt.Errorf("failed to get IstioOperator before updating status due to %v", err)
	}
	iop.Status = status
	return h.getClient().Status().Update(context.TODO(), iop)
}

// setStatus sets the status for the component with the given name, which is a key in the given map.
// If the status is InstallStatus_NONE, the component name is deleted from the map.
// Otherwise, if the map key/value is missing, one is created.
func setStatus(s map[string]*v1alpha1.InstallStatus_VersionStatus, componentName name.ComponentName, status v1alpha1.InstallStatus_Status, err error) {
	cn := string(componentName)
	if status == v1alpha1.InstallStatus_NONE {
		delete(s, cn)
		return
	}
	if _, ok := s[cn]; !ok {
		s[cn] = &v1alpha1.InstallStatus_VersionStatus{}
	}
	s[cn].Status = status
	if err != nil {
		s[cn].Error = err.Error()
	}
}

// overallStatus returns the summary status over all components.
// - If all components are HEALTHY, overall status is HEALTHY.
// - If one or more components are RECONCILING and others are HEALTHY, overall status is RECONCILING.
// - If one or more components are UPDATING and others are HEALTHY, overall status is UPDATING.
// - If components are a mix of RECONCILING, UPDATING and HEALTHY, overall status is UPDATING.
// - If any component is in ERROR state, overall status is ERROR.
func overallStatus(componentStatus map[string]*v1alpha1.InstallStatus_VersionStatus) v1alpha1.InstallStatus_Status {
	ret := v1alpha1.InstallStatus_HEALTHY
	for _, cs := range componentStatus {
		if cs.Status == v1alpha1.InstallStatus_ERROR {
			ret = v1alpha1.InstallStatus_ERROR
			break
		} else if cs.Status == v1alpha1.InstallStatus_UPDATING {
			ret = v1alpha1.InstallStatus_UPDATING
			break
		} else if cs.Status == v1alpha1.InstallStatus_RECONCILING {
			ret = v1alpha1.InstallStatus_RECONCILING
			break
		}
	}
	return ret
}

// getCoreOwnerLabels returns a map of labels for associating installation resources. This is the common
// labels shared between all resources; see getOwnerLabels to get labels per-component labels
func (h *HelmReconciler) getCoreOwnerLabels() (map[string]string, error) {
	crName, err := h.getCRName()
	if err != nil {
		return nil, err
	}
	crNamespace, err := h.getCRNamespace()
	if err != nil {
		return nil, err
	}
	labels := make(map[string]string)

	labels[operatorLabelStr] = operatorReconcileStr
	if crName != "" {
		labels[OwningResourceName] = crName
	}
	if crNamespace != "" {
		labels[OwningResourceNamespace] = crNamespace
	}
	labels[istioVersionLabelStr] = version.Info.Version

	revision := ""
	if h.iop != nil {
		revision = h.iop.Spec.Revision
	}
	if revision == "" {
		revision = "default"
	}
	labels[label.IoIstioRev.Name] = revision

	return labels, nil
}

func (h *HelmReconciler) addComponentLabels(coreLabels map[string]string, componentName string) map[string]string {
	labels := map[string]string{}
	for k, v := range coreLabels {
		labels[k] = v
	}

	labels[IstioComponentLabelStr] = componentName

	return labels
}

// getOwnerLabels returns a map of labels for the given component name, revision and owning CR resource name.
func (h *HelmReconciler) getOwnerLabels(componentName string) (map[string]string, error) {
	labels, err := h.getCoreOwnerLabels()
	if err != nil {
		return nil, err
	}

	return h.addComponentLabels(labels, componentName), nil
}

// applyLabelsAndAnnotations applies owner labels and annotations to the object.
func (h *HelmReconciler) applyLabelsAndAnnotations(obj runtime.Object, componentName string) error {
	labels, err := h.getOwnerLabels(componentName)
	if err != nil {
		return err
	}

	for k, v := range labels {
		err := util.SetLabel(obj, k, v)
		if err != nil {
			return err
		}
	}
	return nil
}

// getCRName returns the name of the CR associated with h.
func (h *HelmReconciler) getCRName() (string, error) {
	if h.iop == nil {
		return "", nil
	}
	objAccessor, err := meta.Accessor(h.iop)
	if err != nil {
		return "", err
	}
	return objAccessor.GetName(), nil
}

// getCRHash returns the cluster unique hash of the CR associated with h.
func (h *HelmReconciler) getCRHash(componentName string) (string, error) {
	crName, err := h.getCRName()
	if err != nil {
		return "", err
	}
	crNamespace, err := h.getCRNamespace()
	if err != nil {
		return "", err
	}
	var host string
	if h.kubeClient != nil && h.kubeClient.RESTConfig() != nil {
		host = h.kubeClient.RESTConfig().Host
	}
	return strings.Join([]string{crName, crNamespace, componentName, host}, "-"), nil
}

// getCRNamespace returns the namespace of the CR associated with h.
func (h *HelmReconciler) getCRNamespace() (string, error) {
	if h.iop == nil {
		return "", nil
	}
	objAccessor, err := meta.Accessor(h.iop)
	if err != nil {
		return "", err
	}
	return objAccessor.GetNamespace(), nil
}

// getClient returns the kubernetes client associated with this HelmReconciler
func (h *HelmReconciler) getClient() client.Client {
	return h.client
}

func (h *HelmReconciler) addPrunedKind(gk schema.GroupKind) {
	h.countLock.Lock()
	defer h.countLock.Unlock()
	h.prunedKindSet[gk] = struct{}{}
}

func (h *HelmReconciler) reportPrunedObjectKind() {
	h.countLock.Lock()
	defer h.countLock.Unlock()
	for gvk := range h.prunedKindSet {
		metrics.ResourcePruneTotal.
			With(metrics.ResourceKindLabel.Value(util.GKString(gvk))).
			Increment()
	}
}

func (h *HelmReconciler) analyzeWebhooks(whs []string) error {
	if len(whs) == 0 {
		return nil
	}

	var webhookObjects []*object.K8sObject
	if DetectIfTagWebhookIsNeeded(h.kubeClient, h.iop) {
		yml, err := GenerateTagWebhookYAML(h.kubeClient, h.iop, true)
		if err == nil {
			tagWebhookK8sObjects, err := object.ParseK8sObjectsFromYAMLManifest(yml)
			if err == nil {
				webhookObjects = append(webhookObjects, tagWebhookK8sObjects...)
			}
		}
	}

	sa := local.NewSourceAnalyzer(analysis.Combine("webhook", &webhook.Analyzer{
		SkipServiceCheck: true,
	}), resource.Namespace(h.iop.Spec.GetNamespace()), resource.Namespace(istioV1Alpha1.Namespace(h.iop.Spec)), nil)
	var localWebhookYAMLReaders []local.ReaderSource
	var parsedK8sObjects object.K8sObjects
	for _, wh := range whs {
		k8sObjects, err := object.ParseK8sObjectsFromYAMLManifest(wh)
		if err != nil {
			return err
		}
		addedObjects := make([]*object.K8sObject, 0)
		for _, obj := range k8sObjects {
			// skip resources which are not webhooks
			if obj.GroupVersionKind() != gvk.ValidatingWebhookConfiguration.Kubernetes() &&
				obj.GroupVersionKind() != gvk.MutatingWebhookConfiguration.Kubernetes() {
				continue
			}
			var find bool
			for _, whObject := range webhookObjects {
				if obj.GroupVersionKind() != whObject.GroupVersionKind() {
					continue
				}
				if obj.Name != whObject.Name && obj.Namespace != whObject.Namespace {
					continue
				}
				addedObjects = append(addedObjects, whObject)
				find = true
			}
			if !find {
				addedObjects = append(addedObjects, obj)
			}
		}
		objYAML, err := object.K8sObjects(addedObjects).YAMLManifest()
		if err != nil {
			return err
		}
		whReaderSource := local.ReaderSource{
			Name:   "",
			Reader: strings.NewReader(objYAML),
		}
		localWebhookYAMLReaders = append(localWebhookYAMLReaders, whReaderSource)
		parsedK8sObjects = append(parsedK8sObjects, addedObjects...)
	}

	err := sa.AddReaderKubeSource(localWebhookYAMLReaders)
	if err != nil {
		return err
	}

	if h.kubeClient != nil {
		sa.AddRunningKubeSource(h.kubeClient)
	}

	// Analyze webhooks
	res, err := sa.Analyze(make(chan struct{}))
	if err != nil {
		return err
	}
	relevantMessages := filterOutBasedOnResources(res.Messages, parsedK8sObjects)
	if len(relevantMessages) > 0 {
		o, err := formatting.Print(relevantMessages, formatting.LogFormat, false)
		if err != nil {
			return err
		}
		return fmt.Errorf("creating default tag would conflict:\n%v", o)
	}
	return nil
}

func filterOutBasedOnResources(ms diag.Messages, resources object.K8sObjects) diag.Messages {
	outputMessages := diag.Messages{}
	for _, m := range ms {
		for _, rs := range resources {
			if rs.Name == m.Resource.Metadata.FullName.Name.String() {
				outputMessages = append(outputMessages, m)
				break
			}
		}
	}
	return outputMessages
}

func (h *HelmReconciler) networkName() string {
	if h.iop.Spec.GetValues() == nil {
		return ""
	}
	globalI := h.iop.Spec.Values.AsMap()["global"]
	global, ok := globalI.(map[string]any)
	if !ok {
		return ""
	}
	nw, ok := global["network"].(string)
	if !ok {
		return ""
	}
	return nw
}

<<<<<<< HEAD
func DetectIfTagWebhookIsNeeded(kc kube.Client, iop *istioV1Alpha1.IstioOperator) bool {
	exists := revtag.PreviousInstallExists(context.Background(), kc.Kube())
	rev := iop.Spec.Revision
	isDefaultInstallation := rev == "" && iop.Spec.Components.Pilot != nil && iop.Spec.Components.Pilot.Enabled.Value
	operatorManageWebhooks := operatorManageWebhooks(iop)
	return !operatorManageWebhooks && (!exists || isDefaultInstallation)
}

func GenerateTagWebhookYAML(kc kube.Client, iop *istioV1Alpha1.IstioOperator, generate bool) (string, error) {
	rev := iop.Spec.Revision
	if rev == "" {
		rev = revtag.DefaultRevisionName
	}
	autoInjectNamespaces := validateEnableNamespacesByDefault(iop)

	o := &revtag.GenerateOptions{
		Tag:                  revtag.DefaultRevisionName,
		Revision:             rev,
		Overwrite:            true,
		AutoInjectNamespaces: autoInjectNamespaces,
		Generate:             generate,
	}
	// If tag cannot be created could be remote cluster install, don't fail out.
	ns := iop.Spec.GetNamespace()
	if ns == "" {
		ns = constants.IstioSystemNamespace
	}
	tagManifests, err := revtag.Generate(context.Background(), kc, o, ns)
	if err != nil {
		return "", err
	}
	return tagManifests, nil
=======
type ProcessDefaultWebhookOptions struct {
	Namespace string
	DryRun    bool
}

func ProcessDefaultWebhook(client kube.Client, iop *istioV1Alpha1.IstioOperator, exists bool, opt *ProcessDefaultWebhookOptions) (processed bool, err error) {
	// Detect whether previous installation exists prior to performing the installation.
	rev := iop.Spec.Revision
	isDefaultInstallation := rev == "" && iop.Spec.Components.Pilot != nil && iop.Spec.Components.Pilot.Enabled.Value
	operatorManageWebhooks := operatorManageWebhooks(iop)
	if !operatorManageWebhooks && (!exists || isDefaultInstallation) {
		if rev == "" {
			rev = revtag.DefaultRevisionName
		}
		autoInjectNamespaces := validateEnableNamespacesByDefault(iop)

		ignorePruneLabel := map[string]string{
			OwningResourceNotPruned: "true",
		}

		o := &revtag.GenerateOptions{
			Tag:                  revtag.DefaultRevisionName,
			Revision:             rev,
			Overwrite:            true,
			AutoInjectNamespaces: autoInjectNamespaces,
			CustomLabels:         ignorePruneLabel,
		}
		// If tag cannot be created could be remote cluster install, don't fail out.
		tagManifests, err := revtag.Generate(context.Background(), client, o, opt.Namespace)
		if err == nil && !opt.DryRun {
			if err = applyManifests(client, tagManifests); err != nil {
				return false, err
			}
		}
		processed = true
	}
	return processed, nil
}

func applyManifests(kubeClient kube.Client, manifests string) error {
	yamls := strings.Split(manifests, helm.YAMLSeparator)
	for _, yml := range yamls {
		if strings.TrimSpace(yml) == "" {
			continue
		}

		obj := &unstructured.Unstructured{}

		if err := yaml.Unmarshal([]byte(yml), obj); err != nil {
			return fmt.Errorf("failed to unmarshal YAML: %w", err)
		}
		var ogvr schema.GroupVersionResource
		if obj.GetKind() == name.MutatingWebhookConfigurationStr {
			ogvr = gvr.MutatingWebhookConfiguration
		} else if obj.GetKind() == name.ValidatingWebhookConfigurationStr {
			ogvr = gvr.ValidatingWebhookConfiguration
		}

		_, err := kubeClient.Dynamic().Resource(ogvr).Namespace(obj.GetNamespace()).Patch(
			context.TODO(), obj.GetName(), types.ApplyPatchType, []byte(yml), metav1.PatchOptions{
				Force:        nil,
				FieldManager: fieldOwnerOperator,
			})
		if err != nil {
			return fmt.Errorf("failed to apply YAML: %w", err)
		}
	}
	return nil
>>>>>>> 4e804a97
}

// operatorManageWebhooks returns .Values.global.operatorManageWebhooks from the Istio Operator.
func operatorManageWebhooks(iop *istioV1Alpha1.IstioOperator) bool {
	if iop.Spec.GetValues() == nil {
		return false
	}
	globalValues := iop.Spec.Values.AsMap()["global"]
	global, ok := globalValues.(map[string]any)
	if !ok {
		return false
	}
	omw, ok := global["operatorManageWebhooks"].(bool)
	if !ok {
		return false
	}
	return omw
}

// validateEnableNamespacesByDefault checks whether there is .Values.sidecarInjectorWebhook.enableNamespacesByDefault set in the Istio Operator.
// Should be used in installer when deciding whether to enable an automatic sidecar injection in all namespaces.
func validateEnableNamespacesByDefault(iop *istioV1Alpha1.IstioOperator) bool {
	if iop == nil || iop.Spec == nil || iop.Spec.Values == nil {
		return false
	}
	sidecarValues := iop.Spec.Values.AsMap()["sidecarInjectorWebhook"]
	sidecarMap, ok := sidecarValues.(map[string]any)
	if !ok {
		return false
	}
	autoInjectNamespaces, ok := sidecarMap["enableNamespacesByDefault"].(bool)
	if !ok {
		return false
	}

	return autoInjectNamespaces
}<|MERGE_RESOLUTION|>--- conflicted
+++ resolved
@@ -51,11 +51,8 @@
 	"istio.io/istio/pkg/config/analysis/local"
 	"istio.io/istio/pkg/config/constants"
 	"istio.io/istio/pkg/config/resource"
-<<<<<<< HEAD
 	"istio.io/istio/pkg/config/schema/gvk"
-=======
 	"istio.io/istio/pkg/config/schema/gvr"
->>>>>>> 4e804a97
 	"istio.io/istio/pkg/kube"
 	"istio.io/istio/pkg/version"
 )
@@ -640,15 +637,6 @@
 	return nw
 }
 
-<<<<<<< HEAD
-func DetectIfTagWebhookIsNeeded(kc kube.Client, iop *istioV1Alpha1.IstioOperator) bool {
-	exists := revtag.PreviousInstallExists(context.Background(), kc.Kube())
-	rev := iop.Spec.Revision
-	isDefaultInstallation := rev == "" && iop.Spec.Components.Pilot != nil && iop.Spec.Components.Pilot.Enabled.Value
-	operatorManageWebhooks := operatorManageWebhooks(iop)
-	return !operatorManageWebhooks && (!exists || isDefaultInstallation)
-}
-
 func GenerateTagWebhookYAML(kc kube.Client, iop *istioV1Alpha1.IstioOperator, generate bool) (string, error) {
 	rev := iop.Spec.Revision
 	if rev == "" {
@@ -673,7 +661,8 @@
 		return "", err
 	}
 	return tagManifests, nil
-=======
+}
+
 type ProcessDefaultWebhookOptions struct {
 	Namespace string
 	DryRun    bool
@@ -742,7 +731,6 @@
 		}
 	}
 	return nil
->>>>>>> 4e804a97
 }
 
 // operatorManageWebhooks returns .Values.global.operatorManageWebhooks from the Istio Operator.
