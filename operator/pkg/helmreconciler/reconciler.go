--- conflicted
+++ resolved
@@ -630,7 +630,6 @@
 	}
 	autoInjectNamespaces := validateEnableNamespacesByDefault(iop)
 
-<<<<<<< HEAD
 	ignorePruneLabel := map[string]string{
 		OwningResourceNotPruned: "true",
 	}
@@ -641,28 +640,13 @@
 		Overwrite:            true,
 		AutoInjectNamespaces: autoInjectNamespaces,
 		CustomLabels:         ignorePruneLabel,
+		Generate:             opt.DryRun,
 	}
 	// If tag cannot be created could be remote cluster install, don't fail out.
 	tagManifests, err := revtag.Generate(context.Background(), client, o, opt.Namespace)
 	if err == nil && !opt.DryRun {
 		if err = applyManifests(client, tagManifests); err != nil {
 			return false, err
-=======
-		o := &revtag.GenerateOptions{
-			Tag:                  revtag.DefaultRevisionName,
-			Revision:             rev,
-			Overwrite:            true,
-			AutoInjectNamespaces: autoInjectNamespaces,
-			CustomLabels:         ignorePruneLabel,
-			Generate:             opt.DryRun,
-		}
-		// If tag cannot be created could be remote cluster install, don't fail out.
-		tagManifests, err := revtag.Generate(context.Background(), client, o, opt.Namespace)
-		if err == nil && !opt.DryRun {
-			if err = applyManifests(client, tagManifests); err != nil {
-				return false, err
-			}
->>>>>>> cf9773f3
 		}
 	}
 	return true, nil
