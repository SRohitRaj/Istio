{{- if not .Values.global.omitSidecarInjectorConfigMap }}
apiVersion: v1
kind: ConfigMap
metadata:
  name: istio-sidecar-injector
  namespace: {{ .Release.Namespace }}
  labels:
    app: {{ template "istio.name" . }}
    chart: {{ .Chart.Name }}-{{ .Chart.Version | replace "+" "_" }}
    release: {{ .Release.Name }}
    heritage: {{ .Release.Service }}
    istio: sidecar-injector
data:
  config: |-
    policy: {{ .Values.global.proxy.autoInject }}
    template: |-
      initContainers:
      - name: istio-init
        image: {{ .Values.global.hub }}/{{ .Values.global.proxy_init.image }}:{{ .Values.global.tag }}
        args:
        - "-p"
        - {{ "[[ .MeshConfig.ProxyListenPort ]]" }}
        - "-u"
        - 1337
        - "-m"
        - {{ "[[ or (index .ObjectMeta.Annotations \"sidecar.istio.io/interceptionMode\") .ProxyConfig.InterceptionMode.String ]]" }}
        - "-i"
        {{ "[[ if (isset .ObjectMeta.Annotations \"traffic.sidecar.istio.io/includeOutboundIPRanges\") -]]" }}
        {{ "- \"[[ index .ObjectMeta.Annotations \"traffic.sidecar.istio.io/includeOutboundIPRanges\"  ]]\"" }}
        {{ "[[ else -]]" }}
        - "{{ .Values.global.proxy.includeIPRanges }}"
        {{ "[[ end -]]" }}
        - "-x"
        {{ "[[ if (isset .ObjectMeta.Annotations \"traffic.sidecar.istio.io/excludeOutboundIPRanges\") -]]" }}
        {{ "- \"[[ index .ObjectMeta.Annotations \"traffic.sidecar.istio.io/excludeOutboundIPRanges\"  ]]\"" }}
        {{ "[[ else -]]" }}
        - "{{ .Values.global.proxy.excludeIPRanges }}"
        {{ "[[ end -]]" }}
        - "-b"
        {{ "[[ if (isset .ObjectMeta.Annotations \"traffic.sidecar.istio.io/includeInboundPorts\") -]]" }}
        {{ "- \"[[ index .ObjectMeta.Annotations \"traffic.sidecar.istio.io/includeInboundPorts\"  ]]\"" }}
        {{ "[[ else -]]" }}
        - {{ "[[ range .Spec.Containers -]][[ range .Ports -]][[ .ContainerPort -]], [[ end -]][[ end -]][[ end]]" }}
        - "-d"
        {{ "[[ if (isset .ObjectMeta.Annotations \"traffic.sidecar.istio.io/excludeInboundPorts\") -]]" }}
        {{ "- \"[[ index .ObjectMeta.Annotations \"traffic.sidecar.istio.io/excludeInboundPorts\" ]]\"" }}
        {{ "[[ else -]]" }}
        - "{{ .Values.global.proxy.excludeInboundPorts }}"
        {{ "[[ end -]]" }}
        imagePullPolicy: {{ .Values.global.imagePullPolicy }}
        securityContext:
          capabilities:
            add:
            - NET_ADMIN
          privileged: true
      {{- if .Values.global.proxy.enableCoreDump }}
      - args:
        - -c
        - sysctl -w kernel.core_pattern=/var/lib/istio/core.proxy && ulimit -c unlimited
        command:
          - /bin/sh
        image: {{ .Values.global.hub }}/proxy_init:{{ .Values.global.tag }}
        imagePullPolicy: IfNotPresent
        name: enable-core-dump
        resources: {}
        securityContext:
          privileged: true
      {{ end }}
      containers:
      - name: istio-proxy
        image: {{ "[[ if (isset .ObjectMeta.Annotations \"sidecar.istio.io/proxyImage\") -]]" }}
        {{ "\"[[ index .ObjectMeta.Annotations \"sidecar.istio.io/proxyImage\" ]]\"" }}
        {{ "[[ else -]]" }}
        {{ .Values.global.hub }}/{{ .Values.global.proxy.image }}:{{ .Values.global.tag }}
        {{ "[[ end -]]" }}
        args:
        - proxy
        - sidecar
        - --configPath
        - {{ "[[ .ProxyConfig.ConfigPath ]]" }}
        - --binaryPath
        - {{ "[[ .ProxyConfig.BinaryPath ]]" }}
        - --serviceCluster
        {{ "[[ if ne \"\" (index .ObjectMeta.Labels \"app\") -]]" }}
        - {{ "[[ index .ObjectMeta.Labels \"app\" ]].[[ valueOrDefault .DeploymentMeta.Namespace \"default\" ]]" }}
        {{ "[[ else -]]" }}
        - {{ "[[ valueOrDefault .DeploymentMeta.Name \"istio-proxy\" ]].[[ valueOrDefault .DeploymentMeta.Namespace \"default\" ]]" }}
        {{ "[[ end -]]" }}
        - --drainDuration
        - {{ "[[ formatDuration .ProxyConfig.DrainDuration ]]" }}
        - --parentShutdownDuration
        - {{ "[[ formatDuration .ProxyConfig.ParentShutdownDuration ]]" }}
        - --discoveryAddress
        - {{ "[[ or (index .ObjectMeta.Annotations \"sidecar.istio.io/discoveryAddress\") .ProxyConfig.DiscoveryAddress ]]" }}
      {{- if .Values.global.zipkinAddress }}
        - --zipkinAddress
        - {{ "[[ .ProxyConfig.ZipkinAddress ]]" }}
      {{- end }}
        - --connectTimeout
        - {{ "[[ formatDuration .ProxyConfig.ConnectTimeout ]]" }}
      {{- if .Values.global.proxy.envoyStatsd.enabled }}
        - --statsdUdpAddress
        - {{ "[[ .ProxyConfig.StatsdUdpAddress ]]" }}
      {{- end }}
        - --proxyAdminPort
        - {{ "[[ .ProxyConfig.ProxyAdminPort ]]" }}
        {{ "[[ if gt .ProxyConfig.Concurrency 0 -]]" }}
        - --concurrency
        - {{ "[[ .ProxyConfig.Concurrency ]]" }}
        {{ "[[ end -]]" }}
        - --controlPlaneAuthPolicy
        - {{ "[[ or (index .ObjectMeta.Annotations \"sidecar.istio.io/controlPlaneAuthPolicy\") .ProxyConfig.ControlPlaneAuthPolicy ]]" }}
        env:
        - name: POD_NAME
          valueFrom:
            fieldRef:
              fieldPath: metadata.name
        - name: POD_NAMESPACE
          valueFrom:
            fieldRef:
              fieldPath: metadata.namespace
        - name: INSTANCE_IP
          valueFrom:
            fieldRef:
              fieldPath: status.podIP
        - name: ISTIO_META_POD_NAME
          valueFrom:
            fieldRef:
              fieldPath: metadata.name
        - name: ISTIO_META_INTERCEPTION_MODE
          value: {{ "[[ or (index .ObjectMeta.Annotations \"sidecar.istio.io/interceptionMode\") .ProxyConfig.InterceptionMode.String ]]" }}
        imagePullPolicy: {{ .Values.global.imagePullPolicy }}
        securityContext:
          privileged: false
          {{- if ne .Values.global.proxy.enableCoreDump true }}
          readOnlyRootFilesystem: true
          {{- end }}
          {{ "[[ if eq (or (index .ObjectMeta.Annotations \"sidecar.istio.io/interceptionMode\") .ProxyConfig.InterceptionMode.String) \"TPROXY\" -]]" }}
          capabilities:
            add:
            - NET_ADMIN
          runAsGroup: 1337
          {{ "[[ else -]]" }}
          runAsUser: 1337
          {{ "[[- end ]]" }}
        resources:
          {{ "[[ if (isset .ObjectMeta.Annotations \"sidecar.istio.io/proxyCPU\") -]]" }}
          requests:
            cpu: {{ "\"[[ index .ObjectMeta.Annotations \"sidecar.istio.io/proxyCPU\" ]]\"" }}
            memory: {{ "\"[[ index .ObjectMeta.Annotations \"sidecar.istio.io/proxyMemory\" ]]\"" }}
        {{ "[[ else -]]" }}
{{- if .Values.global.proxy.resources }}
{{ toYaml .Values.global.proxy.resources | indent 10 }}
{{- end }}
        {{ "[[ end -]]" }}
        volumeMounts:
        - mountPath: /etc/istio/proxy
          name: istio-envoy
        - mountPath: /etc/certs/
          name: istio-certs
          readOnly: true
<<<<<<< HEAD
      {{ if .Values.global.sdsEnabled }}
        - mountPath: /var/run/sds
          name: sdsudspath
      {{- end }}
      volumes:
      {{ if .Values.global.sdsEnabled }}
      - name: sdsudspath
        hostPath:
          path: /var/run/sds
      {{- end }}
=======
        {{ if .Values.global.sdsEnabled }}
        - mountPath: /var/run/sds
          name: sds-uds-path
        {{ end }}
      volumes:
      {{ if .Values.global.sdsEnabled }}
      - name: sds-uds-path
        hostPath:
          path: /var/run/sds
      {{ end }}
>>>>>>> 3233d7a7
      - emptyDir:
          medium: Memory
        name: istio-envoy
      - name: istio-certs
        secret:
          optional: true
          {{ "[[ if eq .Spec.ServiceAccountName \"\" -]]" }}
          secretName: istio.default
          {{ "[[ else -]]" }}
          secretName: {{ "[[ printf \"istio.%s\" .Spec.ServiceAccountName ]]"  }}
          {{ "[[ end -]]" }}
{{- end }}<|MERGE_RESOLUTION|>--- conflicted
+++ resolved
@@ -159,18 +159,6 @@
         - mountPath: /etc/certs/
           name: istio-certs
           readOnly: true
-<<<<<<< HEAD
-      {{ if .Values.global.sdsEnabled }}
-        - mountPath: /var/run/sds
-          name: sdsudspath
-      {{- end }}
-      volumes:
-      {{ if .Values.global.sdsEnabled }}
-      - name: sdsudspath
-        hostPath:
-          path: /var/run/sds
-      {{- end }}
-=======
         {{ if .Values.global.sdsEnabled }}
         - mountPath: /var/run/sds
           name: sds-uds-path
@@ -181,7 +169,6 @@
         hostPath:
           path: /var/run/sds
       {{ end }}
->>>>>>> 3233d7a7
       - emptyDir:
           medium: Memory
         name: istio-envoy
