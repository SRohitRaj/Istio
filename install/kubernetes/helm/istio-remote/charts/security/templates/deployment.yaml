# istio CA watching all namespaces
apiVersion: extensions/v1beta1
kind: Deployment
metadata:
  name: istio-citadel
  namespace: {{ .Release.Namespace }}
  labels:
    app: {{ template "security.name" . }}
    chart: {{ .Chart.Name }}-{{ .Chart.Version | replace "+" "_" }}
    release: {{ .Release.Name }}
    heritage: {{ .Release.Service }}
    istio: citadel
spec:
  replicas: {{ .Values.replicaCount }}
  template:
    metadata:
      labels:
        istio: citadel
      annotations:
        sidecar.istio.io/inject: "false"
        scheduler.alpha.kubernetes.io/critical-pod: ""
    spec:
      serviceAccountName: istio-citadel-service-account
{{- if .Values.global.priorityClassName }}
      priorityClassName: "{{ .Values.global.priorityClassName }}"
{{- end }}
      containers:
        - name: citadel
<<<<<<< HEAD
          image: "{{ .Values.global.hub }}{{ .Values.global.hub_img_delim }}{{ .Values.image }}{{ .Values.global.img_tag_delim }}{{ .Values.global.tag }}"
          imagePullPolicy: {{ .Values.imagePullPolicy }}
=======
          image: "{{ .Values.global.hub }}/{{ .Values.image }}:{{ .Values.global.tag }}"
          imagePullPolicy: {{ .Values.global.imagePullPolicy }}
>>>>>>> 3a136c90
          args:
            - --append-dns-names=true
            - --grpc-port=8060
            - --grpc-hostname=citadel
            - --citadel-storage-namespace={{ .Release.Namespace }}
          {{- if .Values.selfSigned }}
            - --self-signed-ca=true
          {{- else }}
            - --self-signed-ca=false
            - --signing-cert=/etc/cacerts/ca-cert.pem
            - --signing-key=/etc/cacerts/ca-key.pem
            - --root-cert=/etc/cacerts/root-cert.pem
            - --cert-chain=/etc/cacerts/cert-chain.pem
          {{- end }}
          resources:
{{- if .Values.resources }}
{{ toYaml .Values.resources | indent 12 }}
{{- else }}
{{ toYaml .Values.global.defaultResources | indent 12 }}
{{- end }}
{{- if not .Values.selfSigned }}
          volumeMounts:
          - name: cacerts
            mountPath: /etc/cacerts
            readOnly: true
      volumes:
      - name: cacerts
        secret:
         secretName: cacerts
         optional: true
{{- end }}
      affinity:
      {{- include "nodeaffinity" . | indent 6 }}<|MERGE_RESOLUTION|>--- conflicted
+++ resolved
@@ -26,13 +26,8 @@
 {{- end }}
       containers:
         - name: citadel
-<<<<<<< HEAD
           image: "{{ .Values.global.hub }}{{ .Values.global.hub_img_delim }}{{ .Values.image }}{{ .Values.global.img_tag_delim }}{{ .Values.global.tag }}"
-          imagePullPolicy: {{ .Values.imagePullPolicy }}
-=======
-          image: "{{ .Values.global.hub }}/{{ .Values.image }}:{{ .Values.global.tag }}"
           imagePullPolicy: {{ .Values.global.imagePullPolicy }}
->>>>>>> 3a136c90
           args:
             - --append-dns-names=true
             - --grpc-port=8060
