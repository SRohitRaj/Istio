--- conflicted
+++ resolved
@@ -1,7 +1,3 @@
-<<<<<<< HEAD
-NOTES.txt
-*.swp
-=======
 # Patterns to ignore when building packages.
 # This supports shell glob matching, relative path matching, and
 # negation (prefixed with !). Only one pattern per line.
@@ -22,5 +18,4 @@
 # Various IDEs
 .project
 .idea/
-*.tmproj
->>>>>>> 82797c0c
+*.tmproj