--- conflicted
+++ resolved
@@ -590,146 +590,6 @@
   name: tcpconnectionsclosed
   namespace: {{ .Release.Namespace }}
 spec:
-<<<<<<< HEAD
-  metrics:
-  - name: requests_total
-    instance_name: requestcount.metric.{{ .Release.Namespace }}
-    kind: COUNTER
-    label_names:
-    - reporter
-    - source_app
-    - source_principal
-    - source_workload
-    - source_workload_namespace
-    - source_version
-    - destination_app
-    - destination_principal
-    - destination_workload
-    - destination_workload_namespace
-    - destination_version
-    - destination_service
-    - destination_service_name
-    - destination_service_namespace
-    - request_protocol
-    - response_code
-    - connection_security_policy
-  - name: request_duration_seconds
-    instance_name: requestduration.metric.{{ .Release.Namespace }}
-    kind: DISTRIBUTION
-    label_names:
-    - reporter
-    - source_app
-    - source_principal
-    - source_workload
-    - source_workload_namespace
-    - source_version
-    - destination_app
-    - destination_principal
-    - destination_workload
-    - destination_workload_namespace
-    - destination_version
-    - destination_service
-    - destination_service_name
-    - destination_service_namespace
-    - request_protocol
-    - response_code
-    - connection_security_policy
-    buckets:
-      explicit_buckets:
-        bounds: [0.004, 0.006, 0.008, 0.012, 0.017, 0.025, 0.036, 0.053,
-                 0.076, 0.110, 0.159, 0.229, 0.331, 0.479, 0.692, 1.000,
-                 1.778, 3.162, 5.623, 10 ]
-  - name: request_bytes
-    instance_name: requestsize.metric.{{ .Release.Namespace }}
-    kind: DISTRIBUTION
-    label_names:
-    - reporter
-    - source_app
-    - source_principal
-    - source_workload
-    - source_workload_namespace
-    - source_version
-    - destination_app
-    - destination_principal
-    - destination_workload
-    - destination_workload_namespace
-    - destination_version
-    - destination_service
-    - destination_service_name
-    - destination_service_namespace
-    - request_protocol
-    - response_code
-    - connection_security_policy
-    buckets:
-      exponentialBuckets:
-        numFiniteBuckets: 8
-        scale: 1
-        growthFactor: 10
-  - name: response_bytes
-    instance_name: responsesize.metric.{{ .Release.Namespace }}
-    kind: DISTRIBUTION
-    label_names:
-    - reporter
-    - source_app
-    - source_principal
-    - source_workload
-    - source_workload_namespace
-    - source_version
-    - destination_app
-    - destination_principal
-    - destination_workload
-    - destination_workload_namespace
-    - destination_version
-    - destination_service
-    - destination_service_name
-    - destination_service_namespace
-    - request_protocol
-    - response_code
-    - connection_security_policy
-    buckets:
-      exponentialBuckets:
-        numFiniteBuckets: 8
-        scale: 1
-        growthFactor: 10
-  - name: tcp_sent_bytes_total
-    instance_name: tcpbytesent.metric.{{ .Release.Namespace }}
-    kind: COUNTER
-    label_names:
-    - reporter
-    - source_app
-    - source_principal
-    - source_workload
-    - source_workload_namespace
-    - source_version
-    - destination_app
-    - destination_principal
-    - destination_workload
-    - destination_workload_namespace
-    - destination_version
-    - destination_service
-    - destination_service_name
-    - destination_service_namespace
-    - connection_security_policy
-  - name: tcp_received_bytes_total
-    instance_name: tcpbytereceived.metric.{{ .Release.Namespace }}
-    kind: COUNTER
-    label_names:
-    - reporter
-    - source_app
-    - source_principal
-    - source_workload
-    - source_workload_namespace
-    - source_version
-    - destination_app
-    - destination_principal
-    - destination_workload
-    - destination_workload_namespace
-    - destination_version
-    - destination_service
-    - destination_service_name
-    - destination_service_namespace
-    - connection_security_policy
-=======
   value: "1"
   dimensions:
     reporter: conditional((context.reporter.kind | "inbound") == "outbound", "source", "destination")
@@ -955,7 +815,6 @@
       - destination_service_namespace
       - connection_security_policy
       - response_flags
->>>>>>> 82797c0c
 ---
 apiVersion: "config.istio.io/v1alpha2"
 kind: rule
