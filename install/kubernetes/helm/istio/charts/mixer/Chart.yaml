--- conflicted
+++ resolved
@@ -1,12 +1,7 @@
 apiVersion: v1
 name: mixer
-<<<<<<< HEAD
-version: 1.0.4
-appVersion: 1.0.4
-=======
 version: 1.1.0
 appVersion: 1.1.0
->>>>>>> 82797c0c
 tillerVersion: ">=2.7.2"
 description: Helm chart for mixer deployment
 keywords:
