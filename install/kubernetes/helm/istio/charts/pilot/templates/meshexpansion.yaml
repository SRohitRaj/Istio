<<<<<<< HEAD
{{- if .Values.global.meshExpansion.enabled }}
{{- if .Values.global.meshExpansion.useILB }}
=======
{{- if .Values.global.meshExpansion }}
apiVersion: networking.istio.io/v1alpha3
kind: VirtualService
metadata:
  name: meshexpansion-pilot
  namespace: {{ .Release.Namespace }}
spec:
  hosts:
  - "pilot.{{ .Release.Namespace }}"
  gateways:
  - meshexpansion-gateway
  tcp:
  - match:
    - port: 15011
    route:
    - destination:
        host: istio-pilot.{{ .Release.Namespace }}.svc.cluster.local
        port:
          number: 15011

---
{{- if .Values.global.controlPlaneSecurityEnabled }}
apiVersion: networking.istio.io/v1alpha3
kind: DestinationRule
metadata:
  name: meshexpansion-pilot-dr
  namespace: istio-system
spec:
  host: pilot.{{ .Release.Namespace }}.svc.cluster.local
  trafficPolicy:
    portLevelSettings:
    - port:
        number: 15011
      tls:
        mode: DISABLE
---
{{- end }}
{{- end }}


{{- if .Values.global.meshExpansionILB }}
---
>>>>>>> 29f9d9f2
apiVersion: networking.istio.io/v1alpha3
kind: VirtualService
metadata:
  name: ilb-meshexpansion-pilot
  namespace: {{ .Release.Namespace }}
spec:
  hosts:
  - istio-pilot.{{ $.Release.Namespace }}.svc.cluster.local
  gateways:
  - meshexpansion-ilb-gateway
  tcp:
  - match:
    - port: 15011
    route:
    - destination:
        host: istio-pilot.{{ $.Release.Namespace }}.svc.cluster.local
        port:
          number: 15011
  - match:
    - port: 15010
    route:
    - destination:
        host: istio-pilot.{{ $.Release.Namespace }}.svc.cluster.local
        port:
          number: 15010
  - match:
    - port: 5353
    route:
    - destination:
        host: kube-dns.kube-system.svc.cluster.local
        port:
          number: 53
---
{{- else }}

apiVersion: networking.istio.io/v1alpha3
kind: VirtualService
metadata:
  name: meshexpansion-pilot
  namespace: {{ .Release.Namespace }}
spec:
  hosts:
  - istio-pilot.{{ $.Release.Namespace }}.svc.cluster.local
  gateways:
  - meshexpansion-gateway
  tcp:
  - match:
    - port: 15011
    route:
    - destination:
        host: istio-pilot.{{ $.Release.Namespace }}.svc.cluster.local
        port:
          number: 15011
---
{{- end }}
{{- end }}
<|MERGE_RESOLUTION|>--- conflicted
+++ resolved
@@ -1,54 +1,9 @@
-<<<<<<< HEAD
 {{- if .Values.global.meshExpansion.enabled }}
 {{- if .Values.global.meshExpansion.useILB }}
-=======
-{{- if .Values.global.meshExpansion }}
 apiVersion: networking.istio.io/v1alpha3
 kind: VirtualService
 metadata:
-  name: meshexpansion-pilot
-  namespace: {{ .Release.Namespace }}
-spec:
-  hosts:
-  - "pilot.{{ .Release.Namespace }}"
-  gateways:
-  - meshexpansion-gateway
-  tcp:
-  - match:
-    - port: 15011
-    route:
-    - destination:
-        host: istio-pilot.{{ .Release.Namespace }}.svc.cluster.local
-        port:
-          number: 15011
-
----
-{{- if .Values.global.controlPlaneSecurityEnabled }}
-apiVersion: networking.istio.io/v1alpha3
-kind: DestinationRule
-metadata:
-  name: meshexpansion-pilot-dr
-  namespace: istio-system
-spec:
-  host: pilot.{{ .Release.Namespace }}.svc.cluster.local
-  trafficPolicy:
-    portLevelSettings:
-    - port:
-        number: 15011
-      tls:
-        mode: DISABLE
----
-{{- end }}
-{{- end }}
-
-
-{{- if .Values.global.meshExpansionILB }}
----
->>>>>>> 29f9d9f2
-apiVersion: networking.istio.io/v1alpha3
-kind: VirtualService
-metadata:
-  name: ilb-meshexpansion-pilot
+  name: meshexpansion-ilb-vs-pilot
   namespace: {{ .Release.Namespace }}
 spec:
   hosts:
@@ -83,7 +38,7 @@
 apiVersion: networking.istio.io/v1alpha3
 kind: VirtualService
 metadata:
-  name: meshexpansion-pilot
+  name: meshexpansion-vs-pilot
   namespace: {{ .Release.Namespace }}
 spec:
   hosts:
@@ -100,4 +55,21 @@
           number: 15011
 ---
 {{- end }}
+
+{{- if .Values.global.controlPlaneSecurityEnabled }}
+apiVersion: networking.istio.io/v1alpha3
+kind: DestinationRule
+metadata:
+  name: meshexpansion-dr-pilot
+  namespace: istio-system
+spec:
+  host: istio-pilot.{{ .Release.Namespace }}.svc.cluster.local
+  trafficPolicy:
+    portLevelSettings:
+    - port:
+        number: 15011
+      tls:
+        mode: DISABLE
+---
 {{- end }}
+{{- end }}
