--- conflicted
+++ resolved
@@ -72,56 +72,6 @@
           - name: istio-certs
             mountPath: /etc/certs
             readOnly: true
-<<<<<<< HEAD
-=======
-        - name: istio-proxy
-          image: "{{ .Values.global.hub }}/proxyv2:{{ .Values.global.tag }}"
-          imagePullPolicy: {{ .Values.global.imagePullPolicy }}
-          ports:
-          - containerPort: 15003
-          - containerPort: 15005
-          - containerPort: 15007
-          - containerPort: 15011
-          args:
-          - proxy
-          - --serviceCluster
-          - istio-pilot
-          - --templateFile
-          - /etc/istio/proxy/envoy_pilot.yaml.tmpl
-        {{- if $.Values.global.controlPlaneSecurityEnabled}}
-          - --controlPlaneAuthPolicy
-          - MUTUAL_TLS
-        {{- else }}
-          - --controlPlaneAuthPolicy
-          - NONE
-        {{- end }}
-          env:
-          - name: POD_NAME
-            valueFrom:
-              fieldRef:
-                apiVersion: v1
-                fieldPath: metadata.name
-          - name: POD_NAMESPACE
-            valueFrom:
-              fieldRef:
-                apiVersion: v1
-                fieldPath: metadata.namespace
-          - name: INSTANCE_IP
-            valueFrom:
-              fieldRef:
-                apiVersion: v1
-                fieldPath: status.podIP
-          resources:
-{{- if .Values.global.proxy.resources }}
-{{ toYaml .Values.global.proxy.resources | indent 12 }}
-{{- else }}
-{{ toYaml .Values.global.defaultResources | indent 12 }}
-{{- end }}
-          volumeMounts:
-          - name: istio-certs
-            mountPath: /etc/certs
-            readOnly: true
->>>>>>> 865e90e3
       volumes:
       - name: config-volume
         configMap:
