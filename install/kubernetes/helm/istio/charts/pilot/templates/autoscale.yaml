{{- if and .Values.autoscaleEnabled .Values.autoscaleMin .Values.autoscaleMax }}
apiVersion: autoscaling/v2beta1
kind: HorizontalPodAutoscaler
metadata:
<<<<<<< HEAD
    name: istio-pilot
    namespace: {{ $.Release.Namespace }}
spec:
    maxReplicas: {{ .Values.autoscaleMax }}
    minReplicas: {{ .Values.autoscaleMin }}
    scaleTargetRef:
      apiVersion: apps/v1beta1
      kind: Deployment
      name: istio-pilot
    metrics:
    - type: Resource
      resource:
        name: cpu
        targetAverageUtilization: {{ .Values.cpu.targetAverageUtilization }}
=======
  name: istio-pilot
  namespace: {{ .Release.Namespace }}
  labels:
    app: {{ template "pilot.name" . }}
    chart: {{ template "pilot.chart" . }}
    heritage: {{ .Release.Service }}
    release: {{ .Release.Name }}
spec:
  maxReplicas: {{ .Values.autoscaleMax }}
  minReplicas: {{ .Values.autoscaleMin }}
  scaleTargetRef:
    apiVersion: apps/v1beta1
    kind: Deployment
    name: istio-pilot
  metrics:
  - type: Resource
    resource:
      name: cpu
      targetAverageUtilization: {{ .Values.cpu.targetAverageUtilization }}
>>>>>>> 82797c0c
---
{{- end }}<|MERGE_RESOLUTION|>--- conflicted
+++ resolved
@@ -2,22 +2,6 @@
 apiVersion: autoscaling/v2beta1
 kind: HorizontalPodAutoscaler
 metadata:
-<<<<<<< HEAD
-    name: istio-pilot
-    namespace: {{ $.Release.Namespace }}
-spec:
-    maxReplicas: {{ .Values.autoscaleMax }}
-    minReplicas: {{ .Values.autoscaleMin }}
-    scaleTargetRef:
-      apiVersion: apps/v1beta1
-      kind: Deployment
-      name: istio-pilot
-    metrics:
-    - type: Resource
-      resource:
-        name: cpu
-        targetAverageUtilization: {{ .Values.cpu.targetAverageUtilization }}
-=======
   name: istio-pilot
   namespace: {{ .Release.Namespace }}
   labels:
@@ -37,6 +21,5 @@
     resource:
       name: cpu
       targetAverageUtilization: {{ .Values.cpu.targetAverageUtilization }}
->>>>>>> 82797c0c
 ---
 {{- end }}