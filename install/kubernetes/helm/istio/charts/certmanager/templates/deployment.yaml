apiVersion: apps/v1beta1
kind: Deployment
metadata:
  name: certmanager
  namespace: {{ .Release.Namespace }}
  labels:
    app: certmanager
    chart: {{ template "certmanager.chart" . }}
    heritage: {{ .Release.Service }}
    release: {{ .Release.Name }}
spec:
  replicas: 1
  selector:
    matchLabels:
      app: certmanager
  template:
    metadata:
      labels:
        app: certmanager
        chart: {{ template "certmanager.chart" . }}
        heritage: {{ .Release.Service }}
        release: {{ .Release.Name }}        
        {{- if .Values.podLabels }}
{{ toYaml .Values.podLabels | indent 8 }}
        {{- end }}
      annotations:
        sidecar.istio.io/inject: "false"
        scheduler.alpha.kubernetes.io/critical-pod: ""
<<<<<<< HEAD
      {{- if .Values.podAnnotations }}
=======
        {{- if .Values.podAnnotations }}
>>>>>>> 82797c0c
{{ toYaml .Values.podAnnotations | indent 8 }}
        {{- end }}
    spec:
      serviceAccountName: certmanager
{{- if .Values.global.priorityClassName }}
      priorityClassName: "{{ .Values.global.priorityClassName }}"
{{- end }}
      containers:
      - name: certmanager
        image: "{{ .Values.hub }}/cert-manager-controller:{{ .Values.tag }}"
        imagePullPolicy: {{ .Values.global.imagePullPolicy }}
        args:
        - --cluster-resource-namespace=$(POD_NAMESPACE)
        - --leader-election-namespace=$(POD_NAMESPACE)
      {{- if .Values.extraArgs }}
{{ toYaml .Values.extraArgs | indent 8 }}
      {{- end }}
        env:
        - name: POD_NAMESPACE
          valueFrom:
            fieldRef:
              fieldPath: metadata.namespace
        resources:
{{ toYaml .Values.resources | indent 10 }}
      
      {{- if .Values.podDnsPolicy }}
      dnsPolicy: {{ .Values.podDnsPolicy }}
      {{- end }}
      {{- if .Values.podDnsConfig }}
      dnsConfig:
      {{ toYaml .Values.podDnsConfig | indent 8 }}
      {{- end }}
      affinity:
      {{- include "nodeaffinity" . | indent 6 }}<|MERGE_RESOLUTION|>--- conflicted
+++ resolved
@@ -26,11 +26,7 @@
       annotations:
         sidecar.istio.io/inject: "false"
         scheduler.alpha.kubernetes.io/critical-pod: ""
-<<<<<<< HEAD
-      {{- if .Values.podAnnotations }}
-=======
         {{- if .Values.podAnnotations }}
->>>>>>> 82797c0c
 {{ toYaml .Values.podAnnotations | indent 8 }}
         {{- end }}
     spec:
