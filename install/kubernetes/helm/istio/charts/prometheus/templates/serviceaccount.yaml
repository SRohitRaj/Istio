apiVersion: v1
kind: ServiceAccount
metadata:
<<<<<<< HEAD
  name: prometheus
  namespace: {{ .Release.Namespace }}
{{- end }}
=======
  name: prometheus
>>>>>>> 57d4d60d
<|MERGE_RESOLUTION|>--- conflicted
+++ resolved
@@ -1,10 +1,5 @@
 apiVersion: v1
 kind: ServiceAccount
 metadata:
-<<<<<<< HEAD
   name: prometheus
-  namespace: {{ .Release.Namespace }}
-{{- end }}
-=======
-  name: prometheus
->>>>>>> 57d4d60d
+  namespace: {{ .Release.Namespace }}