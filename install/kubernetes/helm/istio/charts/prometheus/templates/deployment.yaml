# TODO: the original template has service account, roles, etc
apiVersion: extensions/v1beta1
kind: Deployment
metadata:
  name: prometheus
  namespace: {{ .Release.Namespace }}
  labels:
    app: prometheus
    chart: {{ .Chart.Name }}-{{ .Chart.Version | replace "+" "_" }}
    release: {{ .Release.Name }}
    heritage: {{ .Release.Service }}
spec:
  replicas: {{ .Values.replicaCount }}
  selector:
    matchLabels:
      app: prometheus
  template:
    metadata:
      labels:
        app: prometheus
      annotations:
        sidecar.istio.io/inject: "false"
        checksum/config: {{ include (print $.Template.BasePath "/configmap.yaml") . | sha256sum }}
        scheduler.alpha.kubernetes.io/critical-pod: ""
    spec:
      serviceAccountName: prometheus
{{- if .Values.global.priorityClassName }}
      priorityClassName: "{{ .Values.global.priorityClassName }}"
{{- end }}
      containers:
        - name: prometheus
          image: "{{ .Values.hub }}/prometheus:{{ .Values.tag }}"
          imagePullPolicy: {{ .Values.global.imagePullPolicy }}
          {{- if .Values.global.aspenMeshCloud.enabled }}
          command: [ "/bin/sh" ]
          args:
            - '-c'
            - |
              set -e
              sed -e "s|<CLUSTER_NAME>|$(CLUSTER_NAME)|g" -e "s|<ASPEN_TOKEN>|$(ASPEN_TOKEN)|g" /etc/prom-config/prometheus.yml > /etc/prometheus/prometheus.yml
              exec /bin/prometheus --storage.tsdb.retention=6h --config.file=/etc/prometheus/prometheus.yml
          {{- else }}
          args:
            - '--storage.tsdb.retention=6h'
            - '--config.file=/etc/prometheus/prometheus.yml'
          {{- end }}
          ports:
            - containerPort: 9090
              name: http
          livenessProbe:
            httpGet:
              path: /-/healthy
              port: 9090
          readinessProbe:
            httpGet:
              path: /-/ready
              port: 9090
          resources:
{{- if .Values.resources }}
{{ toYaml .Values.resources | indent 12 }}
{{- else }}
{{ toYaml .Values.global.defaultResources | indent 12 }}
{{- end }}
          volumeMounts:
          - name: config-volume
<<<<<<< HEAD
            mountPath: {{ if .Values.global.aspenMeshCloud.enabled }}/etc/prom-config{{ else }}/etc/prometheus{{ end }}
          {{- if .Values.global.aspenMeshCloud.enabled }}
          env:
          - name: ASPEN_TOKEN
            valueFrom:
              secretKeyRef:
                name: aspenmesh
                key: TOKEN
          - name: CLUSTER_NAME
            valueFrom:
              secretKeyRef:
                name: aspenmesh
                key: CLUSTER_NAME
          {{- end }}
=======
            mountPath: /etc/prometheus
          - mountPath: /etc/istio-certs
            name: istio-certs
>>>>>>> d5cb99f4
      volumes:
      - name: config-volume
        configMap:
          name: prometheus
      - name: istio-certs
        secret:
          defaultMode: 420
          optional: true
          secretName: istio.default
      affinity:
      {{- include "nodeaffinity" . | indent 6 }}<|MERGE_RESOLUTION|>--- conflicted
+++ resolved
@@ -63,7 +63,6 @@
 {{- end }}
           volumeMounts:
           - name: config-volume
-<<<<<<< HEAD
             mountPath: {{ if .Values.global.aspenMeshCloud.enabled }}/etc/prom-config{{ else }}/etc/prometheus{{ end }}
           {{- if .Values.global.aspenMeshCloud.enabled }}
           env:
@@ -78,11 +77,8 @@
                 name: aspenmesh
                 key: CLUSTER_NAME
           {{- end }}
-=======
-            mountPath: /etc/prometheus
           - mountPath: /etc/istio-certs
             name: istio-certs
->>>>>>> d5cb99f4
       volumes:
       - name: config-volume
         configMap:
