--- conflicted
+++ resolved
@@ -268,11 +268,7 @@
         target_label: kubernetes_name
     {{- end }}
 
-<<<<<<< HEAD
     {{ if .Values.scrapeTargets.kubernetesPods -}}
-    # Example scrape config for pods
-=======
->>>>>>> d5cb99f4
     - job_name: 'kubernetes-pods'
       kubernetes_sd_configs:
       - role: pod
