--- conflicted
+++ resolved
@@ -41,12 +41,8 @@
             - --grpc-port=8060
             - --grpc-hostname=citadel
             - --citadel-storage-namespace={{ .Release.Namespace }}
-<<<<<<< HEAD
-            - --custom-dns-names=istio-pilot-service-account.{{ .Release.Namespace }}:istio-pilot.{{ .Release.Namespace }},istio-ingressgateway-service-account.{{ .Release.Namespace }}:istio-ingressgateway.{{ .Release.Namespace }}
-=======
             - --custom-dns-names=istio-pilot-service-account.{{ .Release.Namespace }}:istio-pilot.{{ .Release.Namespace }}
             - --monitoring-port={{ .Values.global.monitoringPort }}
->>>>>>> 82797c0c
           {{- if .Values.selfSigned }}
             - --self-signed-ca=true
           {{- else }}
