--- conflicted
+++ resolved
@@ -192,10 +192,6 @@
       # If set to 0 (default), then start worker thread for each CPU thread/core.
       concurrency: {{ .Values.global.proxy.concurrency }}
       #
-<<<<<<< HEAD
-      # Zipkin trace collector
-      zipkinAddress: zipkin.{{ .Release.Namespace }}:9411
-=======
       {{- if eq .Values.global.proxy.tracer "lightstep" }}
       tracing:
         lightstep:
@@ -219,7 +215,6 @@
           address: zipkin.{{ .Release.Namespace }}:9411
         {{- end }}
       {{- end }}
->>>>>>> 82797c0c
 
     {{- if .Values.global.proxy.envoyStatsd.enabled }}
       #
