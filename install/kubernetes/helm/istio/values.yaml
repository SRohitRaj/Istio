# Common settings.
global:
  # Default hub for Istio images.
  # Releases are published to docker hub under 'istio' project.
  # Daily builds from prow are on gcr.io, and nightly builds from circle on docker.io/istionightly
  hub: gcr.io/istio-release

  # Default tag for Istio images.
  tag: master-latest-daily

  k8sIngress:
    enabled: false
    # Gateway used for legacy k8s Ingress resources. By default it is
    # using 'istio:ingress', to match 0.8 config. It requires that
    # ingress.enabled is set to true. You can also set it
    # to ingressgateway, or any other gateway you define in the 'gateway'
    # section.
    gatewayName: ingress
    # enableHttps will add port 443 on the ingress.
    # It REQUIRES that the certificates are installed  in the
    # expected secrets - enabling this option without certificates
    # will result in LDS rejection and the ingress will not work.
    enableHttps: false
 
  proxy:
    image: proxyv2

    # Resources for the sidecar.
    resources:
      requests:
        cpu: 10m
      #  memory: 128Mi
      # limits:
      #   cpu: 100m
      #   memory: 128Mi

    # Controls number of Proxy worker threads.
    # If set to 0 (default), then start worker thread for each CPU thread/core.
    concurrency: 0

    # Configures the access log for each sidecar. Setting it to an empty string will
    # disable access log for sidecar.
    accessLogFile: "/dev/stdout"

    # If set, newly injected sidecars will have core dumps enabled. Core dumps will always be written to the same
    # file to prevent storage filling up indefinitely. Add a timestamp option to core_pattern to keep all cores:
    # e.g. sysctl -w kernel.core_pattern=/var/lib/istio/core.%e.%p.%t
    enableCoreDump: false

    # Default port for Pilot agent health checks. A value of 0 will disable health checking.
    statusPort: 15020

    # The initial delay for readiness probes in seconds.
    readinessInitialDelaySeconds: 1

    # The period between readiness probes.
    readinessPeriodSeconds: 2

    # The number of successive failed probes before indicating readiness failure.
    readinessFailureThreshold: 30

    # istio egress capture whitelist
    # https://istio.io/docs/tasks/traffic-management/egress.html#calling-external-services-directly
    # example: includeIPRanges: "172.30.0.0/16,172.20.0.0/16"
    # would only capture egress traffic on those two IP Ranges, all other outbound traffic would
    # be allowed by the sidecar
    includeIPRanges: "*"
    excludeIPRanges: ""

    # istio ingress capture whitelist
    # examples:
    #     Redirect no inbound traffic to Envoy:    --includeInboundPorts=""
    #     Redirect all inbound traffic to Envoy:   --includeInboundPorts="*"
    #     Redirect only selected ports:            --includeInboundPorts="80,8080"
    includeInboundPorts: "*"
    excludeInboundPorts: ""

    # This controls the 'policy' in the sidecar injector.
    autoInject: enabled

    # Sets the destination Statsd in envoy (the value of the "--statsdUdpAddress" proxy argument
    # would be <host>:<port>).
    # Disabled by default.
    # The istio-statsd-prom-bridge is deprecated and should not be used moving forward.
    envoyStatsd:
      # If enabled is set to true, host and port must also be provided. Istio no longer provides a statsd collector.
      enabled: false
      host: # example: statsd-svc
      port: # example: 9125

    # This controls the stats collection for proxies. To disable stats
    # collection, set the prometheusPort to 0.
    stats:
      prometheusPort: 15090

  proxy_init:
    # Base name for the proxy_init container, used to configure iptables.
    image: proxy_init

  # imagePullPolicy is applied to istio control plane components.
  # local tests require IfNotPresent, to avoid uploading to dockerhub.
  # TODO: Switch to Always as default, and override in the local tests.
  imagePullPolicy: IfNotPresent

  # controlPlaneMtls enabled. Will result in delays starting the pods while secrets are
  # propagated, not recommended for tests.
  controlPlaneSecurityEnabled: false

<<<<<<< HEAD
  # SDS enabled. Will result in distribute key cert through SDS(secret discovery service)
  # instread of secret-mount files.
=======
  # SDS enabled. IF set to true, mTLS certificates for the sidecars will be 
  # distributed through the SecretDiscoveryService instead of using K8S secrets to mount the certificates.
>>>>>>> 3233d7a7
  sdsEnabled: false

  # disablePolicyChecks disables mixer policy checks.
  # Will set the value with same name in istio config map - pilot needs to be restarted to take effect.
  disablePolicyChecks: false

  # EnableTracing sets the value with same name in istio config map, requires pilot restart to take effect.
  enableTracing: true

  tracer:
    # Host:Port for reporting trace data in zipkin format. If not specified, will default to
    # zipkin service (port 9411) in the same namespace as the other istio components.
    zipkinAddress:

  # Default mtls policy. If true, mtls between services will be enabled by default.
  mtls:
    # Default setting for service-to-service mtls. Can be set explicitly using
    # destination rules or service annotations.
    enabled: false

  # ImagePullSecrets for all ServiceAccount, list of secrets in the same namespace
  # to use for pulling any images in pods that reference this ServiceAccount.
  # For components that don't use ServiceAccounts (i.e. grafana, servicegraph, tracing)
  # ImagePullSecrets will be added to the corresponding Deployment(StatefulSet) objects.
  # Must be set for any clustser configured with private docker registry.
  imagePullSecrets:
    # - private-registry-key

  # Specify pod scheduling arch(amd64, ppc64le, s390x) and weight as follows:
  #   0 - Never scheduled
  #   1 - Least preferred
  #   2 - No preference
  #   3 - Most preferred
  arch:
    amd64: 2
    s390x: 2
    ppc64le: 2

  # Whether to restrict the applications namespace the controller manages;
  # If not set, controller watches all namespaces
  oneNamespace: false

  # Whether to perform server-side validation of configuration.
  configValidation: true

  # If set to true, the pilot and citadel mtls will be exposed on the
  # ingress gateway
  meshExpansion:
    enabled: false
    # If set to true, the pilot and citadel mtls and the plain text pilot ports
    # will be exposed on an internal gateway
    useILB: false

  multiCluster:
    # Set to true to connect two kubernetes clusters using a LB gateway as the
    # only entry point into the cluster (instead of requiring pod to pod
    # connectivity across two clusters). Note that for this system to work,
    # service objects from remote clusters have to be replicated to local
    # cluster (without the pod selectors). In addition, endpoints have to be
    # added to each replicated service object, where the endpoint points to
    # the remote cluster's MCgatewayIP:8443. All clusters should be using
    # Istio mTLS and must have a shared root CA for this model to work.
    connectUsingGateway: false
    # Change this to mcgateway to use a dedicated controlled gateway for
    # multi-cluster traffic over port 15443
    gatewayName: ingressgateway

  # A minimal set of requested resources to applied to all deployments so that
  # Horizontal Pod Autoscaler will be able to function (if set).
  # Each component can overwrite these default values by adding its own resources
  # block in the relevant section below and setting the desired resources values.
  defaultResources:
    requests:
      cpu: 10m
    #   memory: 128Mi
    # limits:
    #   cpu: 100m
    #   memory: 128Mi

  # Not recommended for user to configure this. Hyperkube image to use when creating custom resources
  hyperkube:
    hub: quay.io/coreos
    tag: v1.7.6_coreos.0

  # Kubernetes >=v1.11.0 will create two PriorityClass, including system-cluster-critical and
  # system-node-critical, it is better to configure this in order to make sure your Istio pods
  # will not be killed because of low priority class.
  # Refer to https://kubernetes.io/docs/concepts/configuration/pod-priority-preemption/#priorityclass
  # for more detail.
  priorityClassName: ""

  # Include the crd definition when generating the template.
  # For 'helm template' and helm install > 2.10 it should be true.
  # For helm < 2.9, crds must be installed ahead of time with
  # 'kubectl apply -f install/kubernetes/helm/istio/templates/crds.yaml
  # and this options must be set off.
  crds: true

  # Use the Mesh Control Protocol (MCP) for configuring Mixer and
  # Pilot. Requires galley (`--set galley.enabled=true`).
  useMCP: false

#
# ingress configuration
#
ingress:
  enabled: false
  replicaCount: 1
  autoscaleMin: 1
  autoscaleMax: 5
  service:
    annotations: {}
    loadBalancerIP: ""
    type: LoadBalancer #change to NodePort, ClusterIP or LoadBalancer if need be
    ports:
    - port: 80
      name: http
      nodePort: 32000
    - port: 443
      name: https
    selector:
      istio: ingress

#
# Gateways Configuration
# By default (if enabled) a pair of Ingress and Egress Gateways will be created for the mesh.
# You can add more gateways in addition to the defaults but make sure those are uniquely named
# and that NodePorts are not conflicting.
# Disable specifc gateway by setting the `enabled` to false.
#
gateways:
  enabled: true

  istio-ingressgateway:
    enabled: true
    labels:
      app: istio-ingressgateway
      istio: ingressgateway
    replicaCount: 1
    autoscaleMin: 1
    autoscaleMax: 5
    resources: {}
      # limits:
      #  cpu: 100m
      #  memory: 128Mi
      #requests:
      #  cpu: 1800m
      #  memory: 256Mi
    cpu:
      targetAverageUtilization: 80
    loadBalancerIP: ""
    loadBalancerSourceRanges: {}
    serviceAnnotations: {}
    podAnnotations: {}
    type: LoadBalancer #change to NodePort, ClusterIP or LoadBalancer if need be
    #externalTrafficPolicy: Local #change to Local to preserve source IP or Cluster for default behaviour or leave commented out
    ports:
      ## You can add custom gateway ports
    - port: 80
      targetPort: 80
      name: http2
      nodePort: 31380
    - port: 443
      name: https
      nodePort: 31390
    # Example of a port to add  
    - port: 31400
      name: tcp
      nodePort: 31400
    # Pilot and Citadel MTLS ports are enabled in gateway - but will only redirect
    # to pilot/citadel if global.meshExpansion settings are enabled.
    # Delete these ports if mesh expansion is not enabled, to avoid
    # exposing unnecessary ports on the web.
    - port: 15011
      targetPort: 15011
      name: tcp-pilot-grpc-tls
    - port: 8060
      targetPort: 8060
      name: tcp-citadel-grpc-tls
    - port: 853
      targetPort: 853
      name: tcp-dns-tls
    - port: 15030
      targetPort: 15030
      name: http2-prometheus
    - port: 15031
      targetPort: 15031
      name: http2-grafana
      # MultiCluster gateway is used to route traffic into local cluster, based
      # on the SNI value in the TLS connection. In a multi-cluster setup, a
      # remote service sends traffic with the Envoy cluster encoded in the SNI
      # value. The gateway forwards traffic to the envoy cluster (service+subset+port).
    - port: 15443
      targetPort: 15443
      name: tls
    secretVolumes:
    - name: ingressgateway-certs
      secretName: istio-ingressgateway-certs
      mountPath: /etc/istio/ingressgateway-certs
    - name: ingressgateway-ca-certs
      secretName: istio-ingressgateway-ca-certs
      mountPath: /etc/istio/ingressgateway-ca-certs

  istio-egressgateway:
    enabled: true
    labels:
      app: istio-egressgateway
      istio: egressgateway
    replicaCount: 1
    autoscaleMin: 1
    autoscaleMax: 5
    cpu:
      targetAverageUtilization: 80
    serviceAnnotations: {}
    podAnnotations: {}
    type: ClusterIP #change to NodePort or LoadBalancer if need be
    ports:
    - port: 80
      name: http2
    - port: 443
      name: https
    secretVolumes:
    - name: egressgateway-certs
      secretName: istio-egressgateway-certs
      mountPath: /etc/istio/egressgateway-certs
    - name: egressgateway-ca-certs
      secretName: istio-egressgateway-ca-certs
      mountPath: /etc/istio/egressgateway-ca-certs

  # Mesh ILB gateway creates a gateway of type InternalLoadBalancer,
  # for mesh expansion. It exposes the mtls ports for Pilot,CA as well
  # as non-mtls ports to support upgrades and gradual transition.
  istio-ilbgateway:
    enabled: false
    labels:
      app: istio-ilbgateway
      istio: ilbgateway
    replicaCount: 1
    autoscaleMin: 1
    autoscaleMax: 5
    resources:
      requests:
        cpu: 800m
        memory: 512Mi
      #limits:
      #  cpu: 1800m
      #  memory: 256Mi
    loadBalancerIP: ""
    serviceAnnotations:
      cloud.google.com/load-balancer-type: "internal"
    podAnnotations: {}
    type: LoadBalancer
    ports:
    ## You can add custom gateway ports - google ILB default quota is 5 ports,
    - port: 15011
      name: grpc-pilot-mtls
    # Insecure port - only for migration from 0.8. Will be removed in 1.1
    - port: 15010
      name: grpc-pilot
    - port: 8060
      targetPort: 8060
      name: tcp-citadel-grpc-tls
    # Port 5353 is forwarded to kube-dns
    - port: 5353
      name: tcp-dns
    secretVolumes:
    - name: ilbgateway-certs
      secretName: istio-ilbgateway-certs
      mountPath: /etc/istio/ilbgateway-certs
    - name: ilbgateway-ca-certs
      secretName: istio-ilbgateway-ca-certs
      mountPath: /etc/istio/ilbgateway-ca-certs

  # MultiCluster gateway is used to route traffic into local cluster, based
  # on the SNI value in the TLS connection. In a multi-cluster setup, a
  # remote service sends traffic with the Envoy cluster encoded in the SNI
  # value. The gateway forwards traffic to the envoy cluster (service+subset+port).
  istio-mcgateway:
    enabled: false
    labels:
      app: istio-mcgateway
      istio: mcgateway
    replicaCount: 1
    autoscaleMin: 1
    autoscaleMax: 5
    resources:
      requests:
        cpu: 800m
        memory: 512Mi
      #limits:
      #  cpu: 1800m
      #  memory: 256Mi
    loadBalancerIP: ""
    podAnnotations: {}
    type: LoadBalancer
    ports:
      # Port 80 is not used. But we still need this because AWS LB marks
      # the gateway as unhealthy without some response.
      # Traffic into port 80 returns 404 always, but keeps AWS LB happy.
    - port: 80
      targetPort: 80
      name: http
      # This is the port where sni routing happens
    - port: 15443
      targetPort: 15443
      name: tls

#
# sidecar-injector webhook configuration
#
sidecarInjectorWebhook:
  enabled: true
  replicaCount: 1
  image: sidecar_injector
  enableNamespacesByDefault: false

#
# galley configuration
#
galley:
  enabled: true
  replicaCount: 1
  image: galley

#
# mixer configuration
#
mixer:
  enabled: true
  replicaCount: 1
  autoscaleMin: 1
  autoscaleMax: 5
  image: mixer

  istio-policy:
    autoscaleEnabled: true
    autoscaleMin: 1
    autoscaleMax: 5
    cpu:
      targetAverageUtilization: 80

  istio-telemetry:
    autoscaleEnabled: true
    autoscaleMin: 1
    autoscaleMax: 5
    cpu:
      targetAverageUtilization: 80

  podAnnotations: {}

#
# pilot configuration
#
pilot:
  enabled: true
  replicaCount: 1
  autoscaleMin: 1
  autoscaleMax: 5
  image: pilot
  sidecar: true
  traceSampling: 100.0
  # Resources for a small pilot install
  resources:
    requests:
      cpu: 500m
      memory: 2048Mi
  env:
    PILOT_PUSH_THROTTLE_COUNT: 100
    GODEBUG: gctrace=2
  cpu:
    targetAverageUtilization: 80

#
# security configuration
#
security:
  enabled: true
  replicaCount: 1
  image: citadel
  selfSigned: true # indicate if self-signed CA is used.
  identityDomain: cluster.local # indicate the domain used in SPIFFE identity URL

#
# nodeagent configuration
#
nodeagent:
  enabled: false
  image: node-agent-k8s
  sdsudspath: ""
  env:
    CA_ADDR: ""

#
# addons configuration
#
telemetry-gateway:
  gatewayName: ingressgateway
  grafanaEnabled: false
  prometheusEnabled: false

grafana:
  enabled: false
  replicaCount: 1
  image:
    repository: grafana/grafana
    tag: 5.2.3
  persist: false
  storageClassName: ""
  security:
    enabled: false
    secretName: grafana
    usernameKey: username
    passphraseKey: passphrase
  service:
    annotations: {}
    name: http
    type: ClusterIP
    externalPort: 3000
    loadBalancerIP:
    loadBalancerSourceRanges:

prometheus:
  enabled: true
  replicaCount: 1
  hub: docker.io/prom
  tag: v2.3.1

  service:
    annotations: {}
    nodePort:
      enabled: false
      port: 32090

servicegraph:
  enabled: false
  replicaCount: 1
  image: servicegraph
  service:
    annotations: {}
    name: http
    type: ClusterIP
    externalPort: 8088
    loadBalancerIP:
    loadBalancerSourceRanges:
  ingress:
    enabled: false
    # Used to create an Ingress record.
    hosts:
      - servicegraph.local
    annotations:
      # kubernetes.io/ingress.class: nginx
      # kubernetes.io/tls-acme: "true"
    tls:
      # Secrets must be manually created in the namespace.
      # - secretName: servicegraph-tls
      #   hosts:
      #     - servicegraph.local
  # prometheus address
  prometheusAddr: http://prometheus:9090

tracing:
  enabled: false
  provider: jaeger
  jaeger:
    hub: docker.io/jaegertracing
    tag: 1.7
    memory:
      max_traces: 50000
    ingress:
      enabled: false
      # Used to create an Ingress record.
      hosts:
        - jaeger.local
      annotations:
        # kubernetes.io/ingress.class: nginx
        # kubernetes.io/tls-acme: "true"
      tls:
        # Secrets must be manually created in the namespace.
        # - secretName: jaeger-tls
        #   hosts:
        #     - jaeger.local
  replicaCount: 1
  service:
    annotations: {}
    name: http
    type: ClusterIP
    externalPort: 9411
  ingress:
    enabled: false
    # Used to create an Ingress record.
    hosts:
      - tracing.local
    annotations:
      # kubernetes.io/ingress.class: nginx
      # kubernetes.io/tls-acme: "true"
    tls:
      # Secrets must be manually created in the namespace.
      # - secretName: tracing-tls
      #   hosts:
      #     - tracing.local

kiali:
  enabled: false
  replicaCount: 1
  hub: docker.io/kiali
  tag: v0.7
  ingress:
    enabled: false
    ## Used to create an Ingress record.
    hosts:
     - kiali.local
    annotations:
      # kubernetes.io/ingress.class: nginx
      # kubernetes.io/tls-acme: "true"
    tls:
      # Secrets must be manually created in the namespace.
      # - secretName: kiali-tls
      #   hosts:
      #     - kiali.local
  dashboard:
    secretName: kiali
    usernameKey: username
    passphraseKey: passphrase

    # Override the automatically detected Grafana URL, useful when Grafana service has no ExternalIPs
    # grafanaURL:

    # Override the automatically detected Jaeger URL, useful when Jaeger service has no ExternalIPs
    # jaegerURL:
  # prometheus address
  prometheusAddr: http://prometheus:9090

# Certmanager uses ACME to sign certificates. Since Istio gateways are
# mounting the TLS secrets the Certificate CRDs must be created in the
# istio-system namespace. Once the certificate has been created, the
# gateway must be updated by adding 'secretVolumes'. After the gateway
# restart, DestinationRules can be created using the ACME-signed certificates.
certmanager:
  enabled: false
  hub: quay.io/jetstack
  tag: v0.3.1
  resources: {}<|MERGE_RESOLUTION|>--- conflicted
+++ resolved
@@ -106,13 +106,8 @@
   # propagated, not recommended for tests.
   controlPlaneSecurityEnabled: false
 
-<<<<<<< HEAD
-  # SDS enabled. Will result in distribute key cert through SDS(secret discovery service)
-  # instread of secret-mount files.
-=======
   # SDS enabled. IF set to true, mTLS certificates for the sidecars will be 
   # distributed through the SecretDiscoveryService instead of using K8S secrets to mount the certificates.
->>>>>>> 3233d7a7
   sdsEnabled: false
 
   # disablePolicyChecks disables mixer policy checks.
