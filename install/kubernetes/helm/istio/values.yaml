 #
# Gateways Configuration, refer to the charts/gateways/values.yaml 
# for detailed configuration
#
gateways:
  enabled: true

#
# sidecar-injector webhook configuration, refer to the 
# charts/sidecarInjectorWebhook/values.yaml for detailed configuration
#
sidecarInjectorWebhook:
  enabled: true

#
# galley configuration, refer to charts/galley/values.yaml
# for detailed configuration
#
galley:
  enabled: true

#
# mixer configuration
#
mixer:
  enabled: true

#
# pilot configuration
#
pilot:
  enabled: true

#
# security configuration
#
security:
  enabled: true

#
# nodeagent configuration
#
nodeagent:
  enabled: false

#
# ingress configuration
#
ingress:
  enabled: false

#
# addon grafana configuration
#
grafana:
  enabled: false

#
# addon prometheus configuration
#
prometheus:
  enabled: true

#
# addon servicegraph configuration
#
servicegraph:
  enabled: false

#
# addon jeager tracing configuration
#
tracing:
  enabled: false

#
# addon kiali tracing configuration
#
kiali:
  enabled: false

# Common settings used among istio subcharts.
global:
  # Default hub for Istio images.
  # Releases are published to docker hub under 'istio' project.
  # Daily builds from prow are on gcr.io, and nightly builds from circle on docker.io/istionightly
  hub: gcr.io/istio-release

  # Default tag for Istio images.
  tag: master-latest-daily

  k8sIngress:
    enabled: false
    # Gateway used for legacy k8s Ingress resources. By default it is
    # using 'istio:ingress', to match 0.8 config. It requires that
    # ingress.enabled is set to true. You can also set it
    # to ingressgateway, or any other gateway you define in the 'gateway'
    # section.
    gatewayName: ingress
    # enableHttps will add port 443 on the ingress.
    # It REQUIRES that the certificates are installed  in the
    # expected secrets - enabling this option without certificates
    # will result in LDS rejection and the ingress will not work.
    enableHttps: false
 
  proxy:
    image: proxyv2

    # Resources for the sidecar.
    resources:
      requests:
        cpu: 10m
      #  memory: 128Mi
      # limits:
      #   cpu: 100m
      #   memory: 128Mi

    # Controls number of Proxy worker threads.
    # If set to 0 (default), then start worker thread for each CPU thread/core.
    concurrency: 0

    # Configures the access log for each sidecar. Setting it to an empty string will
    # disable access log for sidecar.
    accessLogFile: "/dev/stdout"

    # If set, newly injected sidecars will have core dumps enabled. Core dumps will always be written to the same
    # file to prevent storage filling up indefinitely. Add a timestamp option to core_pattern to keep all cores:
    # e.g. sysctl -w kernel.core_pattern=/var/lib/istio/core.%e.%p.%t
    enableCoreDump: false

    # Default port for Pilot agent health checks. A value of 0 will disable health checking.
    statusPort: 15020

    # The initial delay for readiness probes in seconds.
    readinessInitialDelaySeconds: 1

    # The period between readiness probes.
    readinessPeriodSeconds: 2

    # The number of successive failed probes before indicating readiness failure.
    readinessFailureThreshold: 30

    # istio egress capture whitelist
    # https://istio.io/docs/tasks/traffic-management/egress.html#calling-external-services-directly
    # example: includeIPRanges: "172.30.0.0/16,172.20.0.0/16"
    # would only capture egress traffic on those two IP Ranges, all other outbound traffic would
    # be allowed by the sidecar
    includeIPRanges: "*"
    excludeIPRanges: ""

    # istio ingress capture whitelist
    # examples:
    #     Redirect no inbound traffic to Envoy:    --includeInboundPorts=""
    #     Redirect all inbound traffic to Envoy:   --includeInboundPorts="*"
    #     Redirect only selected ports:            --includeInboundPorts="80,8080"
    includeInboundPorts: "*"
    excludeInboundPorts: ""

    # This controls the 'policy' in the sidecar injector.
    autoInject: enabled

    # Sets the destination Statsd in envoy (the value of the "--statsdUdpAddress" proxy argument
    # would be <host>:<port>).
    # Disabled by default.
    # The istio-statsd-prom-bridge is deprecated and should not be used moving forward.
    envoyStatsd:
      # If enabled is set to true, host and port must also be provided. Istio no longer provides a statsd collector.
      enabled: false
      host: # example: statsd-svc
      port: # example: 9125

    # This controls the stats collection for proxies. To disable stats
    # collection, set the prometheusPort to 0.
    stats:
      prometheusPort: 15090

  proxy_init:
    # Base name for the proxy_init container, used to configure iptables.
    image: proxy_init

  # imagePullPolicy is applied to istio control plane components.
  # local tests require IfNotPresent, to avoid uploading to dockerhub.
  # TODO: Switch to Always as default, and override in the local tests.
  imagePullPolicy: IfNotPresent

  # controlPlaneMtls enabled. Will result in delays starting the pods while secrets are
  # propagated, not recommended for tests.
  controlPlaneSecurityEnabled: false

  # SDS enabled. IF set to true, mTLS certificates for the sidecars will be 
  # distributed through the SecretDiscoveryService instead of using K8S secrets to mount the certificates.
  sdsEnabled: false

  # disablePolicyChecks disables mixer policy checks.
  # Will set the value with same name in istio config map - pilot needs to be restarted to take effect.
  disablePolicyChecks: false

  # EnableTracing sets the value with same name in istio config map, requires pilot restart to take effect.
  enableTracing: true

  tracer:
    # Host:Port for reporting trace data in zipkin format. If not specified, will default to
    # zipkin service (port 9411) in the same namespace as the other istio components.
    zipkinAddress:

  # Default mtls policy. If true, mtls between services will be enabled by default.
  mtls:
    # Default setting for service-to-service mtls. Can be set explicitly using
    # destination rules or service annotations.
    enabled: false

  # ImagePullSecrets for all ServiceAccount, list of secrets in the same namespace
  # to use for pulling any images in pods that reference this ServiceAccount.
  # For components that don't use ServiceAccounts (i.e. grafana, servicegraph, tracing)
  # ImagePullSecrets will be added to the corresponding Deployment(StatefulSet) objects.
  # Must be set for any clustser configured with private docker registry.
  imagePullSecrets:
    # - private-registry-key

  # Specify pod scheduling arch(amd64, ppc64le, s390x) and weight as follows:
  #   0 - Never scheduled
  #   1 - Least preferred
  #   2 - No preference
  #   3 - Most preferred
  arch:
    amd64: 2
    s390x: 2
    ppc64le: 2

  # Whether to restrict the applications namespace the controller manages;
  # If not set, controller watches all namespaces
  oneNamespace: false

  # Whether to perform server-side validation of configuration.
  configValidation: true

  # If set to true, the pilot and citadel mtls will be exposed on the
  # ingress gateway
  meshExpansion:
    enabled: false
    # If set to true, the pilot and citadel mtls and the plain text pilot ports
    # will be exposed on an internal gateway
    useILB: false

  multiCluster:
    # Set to true to connect two kubernetes clusters using a LB gateway as
    # the only entry point into the cluster (instead of requiring pod to
    # pod connectivity across two clusters). Note that for this system to
    # work, service objects from remote clusters have to be replicated to
    # local cluster (without the pod selectors). In addition, service
    # entries have to be added for each replicated service object, where
    # the endpoints in the service entry point to the remote cluster's
    # mcgatewayIP:15443. All clusters should be using Istio mTLS and must
    # have a shared root CA for this model to work.
    connectUsingGateway: false

  # A minimal set of requested resources to applied to all deployments so that
  # Horizontal Pod Autoscaler will be able to function (if set).
  # Each component can overwrite these default values by adding its own resources
  # block in the relevant section below and setting the desired resources values.
  defaultResources:
    requests:
      cpu: 10m
    #   memory: 128Mi
    # limits:
    #   cpu: 100m
    #   memory: 128Mi

  # Not recommended for user to configure this. Hyperkube image to use when creating custom resources
  hyperkube:
    hub: quay.io/coreos
    tag: v1.7.6_coreos.0

  # Kubernetes >=v1.11.0 will create two PriorityClass, including system-cluster-critical and
  # system-node-critical, it is better to configure this in order to make sure your Istio pods
  # will not be killed because of low priority class.
  # Refer to https://kubernetes.io/docs/concepts/configuration/pod-priority-preemption/#priorityclass
  # for more detail.
  priorityClassName: ""

  # Include the crd definition when generating the template.
  # For 'helm template' and helm install > 2.10 it should be true.
  # For helm < 2.9, crds must be installed ahead of time with
  # 'kubectl apply -f install/kubernetes/helm/istio/templates/crds.yaml
  # and this options must be set off.
  crds: true

  # Use the Mesh Control Protocol (MCP) for configuring Mixer and
  # Pilot. Requires galley (`--set galley.enabled=true`).
<<<<<<< HEAD
  useMCP: false
=======
  useMCP: false

#
# ingress configuration
#
ingress:
  enabled: false
  replicaCount: 1
  autoscaleMin: 1
  autoscaleMax: 5
  service:
    annotations: {}
    loadBalancerIP: ""
    type: LoadBalancer #change to NodePort, ClusterIP or LoadBalancer if need be
    ports:
    - port: 80
      name: http
      nodePort: 32000
    - port: 443
      name: https
    selector:
      istio: ingress

#
# Gateways Configuration
# By default (if enabled) a pair of Ingress and Egress Gateways will be created for the mesh.
# You can add more gateways in addition to the defaults but make sure those are uniquely named
# and that NodePorts are not conflicting.
# Disable specifc gateway by setting the `enabled` to false.
#
gateways:
  enabled: true

  istio-ingressgateway:
    enabled: true
    labels:
      app: istio-ingressgateway
      istio: ingressgateway
    replicaCount: 1
    autoscaleMin: 1
    autoscaleMax: 5
    resources: {}
      # limits:
      #  cpu: 100m
      #  memory: 128Mi
      #requests:
      #  cpu: 1800m
      #  memory: 256Mi
    cpu:
      targetAverageUtilization: 80
    loadBalancerIP: ""
    loadBalancerSourceRanges: {}
    serviceAnnotations: {}
    podAnnotations: {}
    type: LoadBalancer #change to NodePort, ClusterIP or LoadBalancer if need be
    #externalTrafficPolicy: Local #change to Local to preserve source IP or Cluster for default behaviour or leave commented out
    ports:
      ## You can add custom gateway ports
    - port: 80
      targetPort: 80
      name: http2
      nodePort: 31380
    - port: 443
      name: https
      nodePort: 31390
    # Example of a port to add. Remove if not needed
    - port: 31400
      name: tcp
      nodePort: 31400
    #### MESH EXPANSION PORTS  ########
    # Pilot and Citadel MTLS ports are enabled in gateway - but will only redirect
    # to pilot/citadel if global.meshExpansion settings are enabled.
    # Delete these ports if mesh expansion is not enabled, to avoid
    # exposing unnecessary ports on the web.
    # You can remove these ports if you are not using mesh expansion
    - port: 15011
      targetPort: 15011
      name: tcp-pilot-grpc-tls
    - port: 8060
      targetPort: 8060
      name: tcp-citadel-grpc-tls
    - port: 853
      targetPort: 853
      name: tcp-dns-tls
    ####### end MESH EXPANSION PORTS ######
    ### PORTS FOR UI/metrics #####
    ## Disable if not needed
    - port: 15029
      targetPort: 15029
      name: http-kiali
    - port: 15030
      targetPort: 15030
      name: http2-prometheus
    - port: 15031
      targetPort: 15031
      name: http2-grafana
   ##############   
    secretVolumes:
    - name: ingressgateway-certs
      secretName: istio-ingressgateway-certs
      mountPath: /etc/istio/ingressgateway-certs
    - name: ingressgateway-ca-certs
      secretName: istio-ingressgateway-ca-certs
      mountPath: /etc/istio/ingressgateway-ca-certs

  istio-egressgateway:
    enabled: true
    labels:
      app: istio-egressgateway
      istio: egressgateway
    replicaCount: 1
    autoscaleMin: 1
    autoscaleMax: 5
    cpu:
      targetAverageUtilization: 80
    serviceAnnotations: {}
    podAnnotations: {}
    type: ClusterIP #change to NodePort or LoadBalancer if need be
    ports:
    - port: 80
      name: http2
    - port: 443
      name: https
    secretVolumes:
    - name: egressgateway-certs
      secretName: istio-egressgateway-certs
      mountPath: /etc/istio/egressgateway-certs
    - name: egressgateway-ca-certs
      secretName: istio-egressgateway-ca-certs
      mountPath: /etc/istio/egressgateway-ca-certs

  # Mesh ILB gateway creates a gateway of type InternalLoadBalancer,
  # for mesh expansion. It exposes the mtls ports for Pilot,CA as well
  # as non-mtls ports to support upgrades and gradual transition.
  istio-ilbgateway:
    enabled: false
    labels:
      app: istio-ilbgateway
      istio: ilbgateway
    replicaCount: 1
    autoscaleMin: 1
    autoscaleMax: 5
    resources:
      requests:
        cpu: 800m
        memory: 512Mi
      #limits:
      #  cpu: 1800m
      #  memory: 256Mi
    loadBalancerIP: ""
    serviceAnnotations:
      cloud.google.com/load-balancer-type: "internal"
    podAnnotations: {}
    type: LoadBalancer
    ports:
    ## You can add custom gateway ports - google ILB default quota is 5 ports,
    - port: 15011
      name: grpc-pilot-mtls
    # Insecure port - only for migration from 0.8. Will be removed in 1.1
    - port: 15010
      name: grpc-pilot
    - port: 8060
      targetPort: 8060
      name: tcp-citadel-grpc-tls
    # Port 5353 is forwarded to kube-dns
    - port: 5353
      name: tcp-dns
    secretVolumes:
    - name: ilbgateway-certs
      secretName: istio-ilbgateway-certs
      mountPath: /etc/istio/ilbgateway-certs
    - name: ilbgateway-ca-certs
      secretName: istio-ilbgateway-ca-certs
      mountPath: /etc/istio/ilbgateway-ca-certs

  # MultiCluster gateway is used to route traffic into local cluster, based
  # on the SNI value in the TLS connection. In a multi-cluster setup, a
  # remote service sends traffic with the Envoy cluster encoded in the SNI
  # value. The gateway forwards traffic to the envoy cluster (service+subset+port).
  istio-mcgateway:
    enabled: false
    labels:
      app: istio-mcgateway
      istio: mcgateway
    replicaCount: 1
    autoscaleMin: 1
    autoscaleMax: 5
    resources:
      requests:
        cpu: 800m
        memory: 512Mi
      #limits:
      #  cpu: 1800m
      #  memory: 256Mi
    loadBalancerIP: ""
    podAnnotations: {}
    type: LoadBalancer
    ports:
      # Port 80 is not used. But we still need this because AWS LB marks
      # the gateway as unhealthy without some response.
      # Traffic into port 80 returns 404 always, but keeps AWS LB happy.
    - port: 80
      targetPort: 80
      name: http
      # This is the port where sni routing happens
    - port: 15443
      targetPort: 15443
      name: tls
    envVariables:
      # this is needed to tell pilot to not generate
      # mTLS clusters for the mcgateway
      ISTIO_META_ISTIO_GATEWAY_MODE: multicluster

#
# sidecar-injector webhook configuration
#
sidecarInjectorWebhook:
  enabled: true
  replicaCount: 1
  image: sidecar_injector
  enableNamespacesByDefault: false

#
# galley configuration
#
galley:
  enabled: true
  replicaCount: 1
  image: galley

#
# mixer configuration
#
mixer:
  enabled: true
  replicaCount: 1
  autoscaleMin: 1
  autoscaleMax: 5
  image: mixer

  env:
    GODEBUG: gctrace=2

  istio-policy:
    autoscaleEnabled: true
    autoscaleMin: 1
    autoscaleMax: 5
    cpu:
      targetAverageUtilization: 80

  istio-telemetry:
    autoscaleEnabled: true
    autoscaleMin: 1
    autoscaleMax: 5
    cpu:
      targetAverageUtilization: 80

  podAnnotations: {}

#
# pilot configuration
#
pilot:
  enabled: true
  replicaCount: 1
  autoscaleMin: 1
  autoscaleMax: 5
  image: pilot
  sidecar: true
  traceSampling: 1.0
  # Resources for a small pilot install
  resources:
    requests:
      cpu: 500m
      memory: 2048Mi
  env:
    PILOT_PUSH_THROTTLE_COUNT: 100
    GODEBUG: gctrace=2
  cpu:
    targetAverageUtilization: 80

#
# security configuration
#
security:
  enabled: true
  replicaCount: 1
  image: citadel
  selfSigned: true # indicate if self-signed CA is used.
  identityDomain: cluster.local # indicate the domain used in SPIFFE identity URL

#
# nodeagent configuration
#
nodeagent:
  enabled: false
  image: node-agent-k8s
  sdsudspath: ""
  env:
    CA_ADDR: ""

#
# addons configuration
#
telemetry-gateway:
  gatewayName: ingressgateway
  grafanaEnabled: false
  prometheusEnabled: false

grafana:
  enabled: false
  replicaCount: 1
  image:
    repository: grafana/grafana
    tag: 5.2.3
  persist: false
  storageClassName: ""
  security:
    enabled: false
    secretName: grafana
    usernameKey: username
    passphraseKey: passphrase
  service:
    annotations: {}
    name: http
    type: ClusterIP
    externalPort: 3000
    loadBalancerIP:
    loadBalancerSourceRanges:

prometheus:
  enabled: true
  replicaCount: 1
  hub: docker.io/prom
  tag: v2.3.1

  service:
    annotations: {}
    nodePort:
      enabled: false
      port: 32090

servicegraph:
  enabled: false
  replicaCount: 1
  image: servicegraph
  service:
    annotations: {}
    name: http
    type: ClusterIP
    externalPort: 8088
    loadBalancerIP:
    loadBalancerSourceRanges:
  ingress:
    enabled: false
    # Used to create an Ingress record.
    hosts:
      - servicegraph.local
    annotations:
      # kubernetes.io/ingress.class: nginx
      # kubernetes.io/tls-acme: "true"
    tls:
      # Secrets must be manually created in the namespace.
      # - secretName: servicegraph-tls
      #   hosts:
      #     - servicegraph.local
  # prometheus address
  prometheusAddr: http://prometheus:9090

tracing:
  enabled: false
  provider: jaeger
  jaeger:
    hub: docker.io/jaegertracing
    tag: 1.7
    memory:
      max_traces: 50000
    ingress:
      enabled: false
      # Used to create an Ingress record.
      hosts:
        - jaeger.local
      annotations:
        # kubernetes.io/ingress.class: nginx
        # kubernetes.io/tls-acme: "true"
      tls:
        # Secrets must be manually created in the namespace.
        # - secretName: jaeger-tls
        #   hosts:
        #     - jaeger.local
  replicaCount: 1
  service:
    annotations: {}
    name: http
    type: ClusterIP
    externalPort: 9411
  ingress:
    enabled: false
    # Used to create an Ingress record.
    hosts:
      - tracing.local
    annotations:
      # kubernetes.io/ingress.class: nginx
      # kubernetes.io/tls-acme: "true"
    tls:
      # Secrets must be manually created in the namespace.
      # - secretName: tracing-tls
      #   hosts:
      #     - tracing.local

kiali:
  enabled: false
  replicaCount: 1
  hub: docker.io/kiali
  tag: v0.8
  ingress:
    enabled: false
    ## Used to create an Ingress record.
    hosts:
     - kiali.local
    annotations:
      # kubernetes.io/ingress.class: nginx
      # kubernetes.io/tls-acme: "true"
    tls:
      # Secrets must be manually created in the namespace.
      # - secretName: kiali-tls
      #   hosts:
      #     - kiali.local
  dashboard:
    secretName: kiali
    usernameKey: username
    passphraseKey: passphrase

    # Override the automatically detected Grafana URL, useful when Grafana service has no ExternalIPs
    # grafanaURL:

    # Override the automatically detected Jaeger URL, useful when Jaeger service has no ExternalIPs
    # jaegerURL:
  # prometheus address
  prometheusAddr: http://prometheus:9090

# Certmanager uses ACME to sign certificates. Since Istio gateways are
# mounting the TLS secrets the Certificate CRDs must be created in the
# istio-system namespace. Once the certificate has been created, the
# gateway must be updated by adding 'secretVolumes'. After the gateway
# restart, DestinationRules can be created using the ACME-signed certificates.
certmanager:
  enabled: false
  hub: quay.io/jetstack
  tag: v0.3.1
  resources: {}
>>>>>>> 3f356fa4
<|MERGE_RESOLUTION|>--- conflicted
+++ resolved
@@ -1,4 +1,4 @@
- #
+#
 # Gateways Configuration, refer to the charts/gateways/values.yaml 
 # for detailed configuration
 #
@@ -287,458 +287,5 @@
 
   # Use the Mesh Control Protocol (MCP) for configuring Mixer and
   # Pilot. Requires galley (`--set galley.enabled=true`).
-<<<<<<< HEAD
   useMCP: false
-=======
-  useMCP: false
-
-#
-# ingress configuration
-#
-ingress:
-  enabled: false
-  replicaCount: 1
-  autoscaleMin: 1
-  autoscaleMax: 5
-  service:
-    annotations: {}
-    loadBalancerIP: ""
-    type: LoadBalancer #change to NodePort, ClusterIP or LoadBalancer if need be
-    ports:
-    - port: 80
-      name: http
-      nodePort: 32000
-    - port: 443
-      name: https
-    selector:
-      istio: ingress
-
-#
-# Gateways Configuration
-# By default (if enabled) a pair of Ingress and Egress Gateways will be created for the mesh.
-# You can add more gateways in addition to the defaults but make sure those are uniquely named
-# and that NodePorts are not conflicting.
-# Disable specifc gateway by setting the `enabled` to false.
-#
-gateways:
-  enabled: true
-
-  istio-ingressgateway:
-    enabled: true
-    labels:
-      app: istio-ingressgateway
-      istio: ingressgateway
-    replicaCount: 1
-    autoscaleMin: 1
-    autoscaleMax: 5
-    resources: {}
-      # limits:
-      #  cpu: 100m
-      #  memory: 128Mi
-      #requests:
-      #  cpu: 1800m
-      #  memory: 256Mi
-    cpu:
-      targetAverageUtilization: 80
-    loadBalancerIP: ""
-    loadBalancerSourceRanges: {}
-    serviceAnnotations: {}
-    podAnnotations: {}
-    type: LoadBalancer #change to NodePort, ClusterIP or LoadBalancer if need be
-    #externalTrafficPolicy: Local #change to Local to preserve source IP or Cluster for default behaviour or leave commented out
-    ports:
-      ## You can add custom gateway ports
-    - port: 80
-      targetPort: 80
-      name: http2
-      nodePort: 31380
-    - port: 443
-      name: https
-      nodePort: 31390
-    # Example of a port to add. Remove if not needed
-    - port: 31400
-      name: tcp
-      nodePort: 31400
-    #### MESH EXPANSION PORTS  ########
-    # Pilot and Citadel MTLS ports are enabled in gateway - but will only redirect
-    # to pilot/citadel if global.meshExpansion settings are enabled.
-    # Delete these ports if mesh expansion is not enabled, to avoid
-    # exposing unnecessary ports on the web.
-    # You can remove these ports if you are not using mesh expansion
-    - port: 15011
-      targetPort: 15011
-      name: tcp-pilot-grpc-tls
-    - port: 8060
-      targetPort: 8060
-      name: tcp-citadel-grpc-tls
-    - port: 853
-      targetPort: 853
-      name: tcp-dns-tls
-    ####### end MESH EXPANSION PORTS ######
-    ### PORTS FOR UI/metrics #####
-    ## Disable if not needed
-    - port: 15029
-      targetPort: 15029
-      name: http-kiali
-    - port: 15030
-      targetPort: 15030
-      name: http2-prometheus
-    - port: 15031
-      targetPort: 15031
-      name: http2-grafana
-   ##############   
-    secretVolumes:
-    - name: ingressgateway-certs
-      secretName: istio-ingressgateway-certs
-      mountPath: /etc/istio/ingressgateway-certs
-    - name: ingressgateway-ca-certs
-      secretName: istio-ingressgateway-ca-certs
-      mountPath: /etc/istio/ingressgateway-ca-certs
-
-  istio-egressgateway:
-    enabled: true
-    labels:
-      app: istio-egressgateway
-      istio: egressgateway
-    replicaCount: 1
-    autoscaleMin: 1
-    autoscaleMax: 5
-    cpu:
-      targetAverageUtilization: 80
-    serviceAnnotations: {}
-    podAnnotations: {}
-    type: ClusterIP #change to NodePort or LoadBalancer if need be
-    ports:
-    - port: 80
-      name: http2
-    - port: 443
-      name: https
-    secretVolumes:
-    - name: egressgateway-certs
-      secretName: istio-egressgateway-certs
-      mountPath: /etc/istio/egressgateway-certs
-    - name: egressgateway-ca-certs
-      secretName: istio-egressgateway-ca-certs
-      mountPath: /etc/istio/egressgateway-ca-certs
-
-  # Mesh ILB gateway creates a gateway of type InternalLoadBalancer,
-  # for mesh expansion. It exposes the mtls ports for Pilot,CA as well
-  # as non-mtls ports to support upgrades and gradual transition.
-  istio-ilbgateway:
-    enabled: false
-    labels:
-      app: istio-ilbgateway
-      istio: ilbgateway
-    replicaCount: 1
-    autoscaleMin: 1
-    autoscaleMax: 5
-    resources:
-      requests:
-        cpu: 800m
-        memory: 512Mi
-      #limits:
-      #  cpu: 1800m
-      #  memory: 256Mi
-    loadBalancerIP: ""
-    serviceAnnotations:
-      cloud.google.com/load-balancer-type: "internal"
-    podAnnotations: {}
-    type: LoadBalancer
-    ports:
-    ## You can add custom gateway ports - google ILB default quota is 5 ports,
-    - port: 15011
-      name: grpc-pilot-mtls
-    # Insecure port - only for migration from 0.8. Will be removed in 1.1
-    - port: 15010
-      name: grpc-pilot
-    - port: 8060
-      targetPort: 8060
-      name: tcp-citadel-grpc-tls
-    # Port 5353 is forwarded to kube-dns
-    - port: 5353
-      name: tcp-dns
-    secretVolumes:
-    - name: ilbgateway-certs
-      secretName: istio-ilbgateway-certs
-      mountPath: /etc/istio/ilbgateway-certs
-    - name: ilbgateway-ca-certs
-      secretName: istio-ilbgateway-ca-certs
-      mountPath: /etc/istio/ilbgateway-ca-certs
-
-  # MultiCluster gateway is used to route traffic into local cluster, based
-  # on the SNI value in the TLS connection. In a multi-cluster setup, a
-  # remote service sends traffic with the Envoy cluster encoded in the SNI
-  # value. The gateway forwards traffic to the envoy cluster (service+subset+port).
-  istio-mcgateway:
-    enabled: false
-    labels:
-      app: istio-mcgateway
-      istio: mcgateway
-    replicaCount: 1
-    autoscaleMin: 1
-    autoscaleMax: 5
-    resources:
-      requests:
-        cpu: 800m
-        memory: 512Mi
-      #limits:
-      #  cpu: 1800m
-      #  memory: 256Mi
-    loadBalancerIP: ""
-    podAnnotations: {}
-    type: LoadBalancer
-    ports:
-      # Port 80 is not used. But we still need this because AWS LB marks
-      # the gateway as unhealthy without some response.
-      # Traffic into port 80 returns 404 always, but keeps AWS LB happy.
-    - port: 80
-      targetPort: 80
-      name: http
-      # This is the port where sni routing happens
-    - port: 15443
-      targetPort: 15443
-      name: tls
-    envVariables:
-      # this is needed to tell pilot to not generate
-      # mTLS clusters for the mcgateway
-      ISTIO_META_ISTIO_GATEWAY_MODE: multicluster
-
-#
-# sidecar-injector webhook configuration
-#
-sidecarInjectorWebhook:
-  enabled: true
-  replicaCount: 1
-  image: sidecar_injector
-  enableNamespacesByDefault: false
-
-#
-# galley configuration
-#
-galley:
-  enabled: true
-  replicaCount: 1
-  image: galley
-
-#
-# mixer configuration
-#
-mixer:
-  enabled: true
-  replicaCount: 1
-  autoscaleMin: 1
-  autoscaleMax: 5
-  image: mixer
-
-  env:
-    GODEBUG: gctrace=2
-
-  istio-policy:
-    autoscaleEnabled: true
-    autoscaleMin: 1
-    autoscaleMax: 5
-    cpu:
-      targetAverageUtilization: 80
-
-  istio-telemetry:
-    autoscaleEnabled: true
-    autoscaleMin: 1
-    autoscaleMax: 5
-    cpu:
-      targetAverageUtilization: 80
-
-  podAnnotations: {}
-
-#
-# pilot configuration
-#
-pilot:
-  enabled: true
-  replicaCount: 1
-  autoscaleMin: 1
-  autoscaleMax: 5
-  image: pilot
-  sidecar: true
-  traceSampling: 1.0
-  # Resources for a small pilot install
-  resources:
-    requests:
-      cpu: 500m
-      memory: 2048Mi
-  env:
-    PILOT_PUSH_THROTTLE_COUNT: 100
-    GODEBUG: gctrace=2
-  cpu:
-    targetAverageUtilization: 80
-
-#
-# security configuration
-#
-security:
-  enabled: true
-  replicaCount: 1
-  image: citadel
-  selfSigned: true # indicate if self-signed CA is used.
-  identityDomain: cluster.local # indicate the domain used in SPIFFE identity URL
-
-#
-# nodeagent configuration
-#
-nodeagent:
-  enabled: false
-  image: node-agent-k8s
-  sdsudspath: ""
-  env:
-    CA_ADDR: ""
-
-#
-# addons configuration
-#
-telemetry-gateway:
-  gatewayName: ingressgateway
-  grafanaEnabled: false
-  prometheusEnabled: false
-
-grafana:
-  enabled: false
-  replicaCount: 1
-  image:
-    repository: grafana/grafana
-    tag: 5.2.3
-  persist: false
-  storageClassName: ""
-  security:
-    enabled: false
-    secretName: grafana
-    usernameKey: username
-    passphraseKey: passphrase
-  service:
-    annotations: {}
-    name: http
-    type: ClusterIP
-    externalPort: 3000
-    loadBalancerIP:
-    loadBalancerSourceRanges:
-
-prometheus:
-  enabled: true
-  replicaCount: 1
-  hub: docker.io/prom
-  tag: v2.3.1
-
-  service:
-    annotations: {}
-    nodePort:
-      enabled: false
-      port: 32090
-
-servicegraph:
-  enabled: false
-  replicaCount: 1
-  image: servicegraph
-  service:
-    annotations: {}
-    name: http
-    type: ClusterIP
-    externalPort: 8088
-    loadBalancerIP:
-    loadBalancerSourceRanges:
-  ingress:
-    enabled: false
-    # Used to create an Ingress record.
-    hosts:
-      - servicegraph.local
-    annotations:
-      # kubernetes.io/ingress.class: nginx
-      # kubernetes.io/tls-acme: "true"
-    tls:
-      # Secrets must be manually created in the namespace.
-      # - secretName: servicegraph-tls
-      #   hosts:
-      #     - servicegraph.local
-  # prometheus address
-  prometheusAddr: http://prometheus:9090
-
-tracing:
-  enabled: false
-  provider: jaeger
-  jaeger:
-    hub: docker.io/jaegertracing
-    tag: 1.7
-    memory:
-      max_traces: 50000
-    ingress:
-      enabled: false
-      # Used to create an Ingress record.
-      hosts:
-        - jaeger.local
-      annotations:
-        # kubernetes.io/ingress.class: nginx
-        # kubernetes.io/tls-acme: "true"
-      tls:
-        # Secrets must be manually created in the namespace.
-        # - secretName: jaeger-tls
-        #   hosts:
-        #     - jaeger.local
-  replicaCount: 1
-  service:
-    annotations: {}
-    name: http
-    type: ClusterIP
-    externalPort: 9411
-  ingress:
-    enabled: false
-    # Used to create an Ingress record.
-    hosts:
-      - tracing.local
-    annotations:
-      # kubernetes.io/ingress.class: nginx
-      # kubernetes.io/tls-acme: "true"
-    tls:
-      # Secrets must be manually created in the namespace.
-      # - secretName: tracing-tls
-      #   hosts:
-      #     - tracing.local
-
-kiali:
-  enabled: false
-  replicaCount: 1
-  hub: docker.io/kiali
-  tag: v0.8
-  ingress:
-    enabled: false
-    ## Used to create an Ingress record.
-    hosts:
-     - kiali.local
-    annotations:
-      # kubernetes.io/ingress.class: nginx
-      # kubernetes.io/tls-acme: "true"
-    tls:
-      # Secrets must be manually created in the namespace.
-      # - secretName: kiali-tls
-      #   hosts:
-      #     - kiali.local
-  dashboard:
-    secretName: kiali
-    usernameKey: username
-    passphraseKey: passphrase
-
-    # Override the automatically detected Grafana URL, useful when Grafana service has no ExternalIPs
-    # grafanaURL:
-
-    # Override the automatically detected Jaeger URL, useful when Jaeger service has no ExternalIPs
-    # jaegerURL:
-  # prometheus address
-  prometheusAddr: http://prometheus:9090
-
-# Certmanager uses ACME to sign certificates. Since Istio gateways are
-# mounting the TLS secrets the Certificate CRDs must be created in the
-# istio-system namespace. Once the certificate has been created, the
-# gateway must be updated by adding 'secretVolumes'. After the gateway
-# restart, DestinationRules can be created using the ACME-signed certificates.
-certmanager:
-  enabled: false
-  hub: quay.io/jetstack
-  tag: v0.3.1
-  resources: {}
->>>>>>> 3f356fa4
+
