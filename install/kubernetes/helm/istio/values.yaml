# Common settings.
global:
  # Default repository for Istio images.
  # Releases are published to docker hub under 'istio' project.
  # Daily builds from prow are on gcr.io, and nightly builds from circle on docker.io/istionightly
  hub: docker.io/istionightly

  # Default tag for Istio images.
  tag: nightly-master

  proxy:
    image: proxyv2

    # Resources for the sidecar.
    resources: 
      requests:
        cpu: 10m
      #  memory: 128Mi
      # limits:
      #   cpu: 100m
      #   memory: 128Mi

    # Configures the access log for each sidecar. Setting it to an empty string will
    # disable access log for sidecar.
    accessLogFile: "/dev/stdout"

    # If set, newly injected sidecars will have core dumps enabled.
    enableCoreDump: false

    # istio egress capture whitelist
    # https://istio.io/docs/tasks/traffic-management/egress.html#calling-external-services-directly
    # example: includeIPRanges: "172.30.0.0/16,172.20.0.0/16"
    # would only capture egress traffic on those two IP Ranges, all other outbound traffic would
    # be allowed by the sidecar
    includeIPRanges: "*"
    excludeIPRanges: ""

    # istio ingress capture whitelist
    # examples:
    #     Redirect no inbound traffic to Envoy:    --includeInboundPorts=""
    #     Redirect all inbound traffic to Envoy:   --includeInboundPorts="*"
    #     Redirect only selected ports:            --includeInboundPorts="80,8080"
    includeInboundPorts: "*"
    excludeInboundPorts: ""

    # This controls the 'policy' in the sidecar injector.
    autoInject: enabled

    # Sets the destination Statsd in envoy (the value of the "--statsdUdpAddress" proxy argument
    # would be <host>:<port>).
    # Can also be disabled (e.g. when Mixer is not installed).
    envoyStatsd:
      enabled: true
      host: istio-statsd-prom-bridge
      port: 9125

  proxy_init:
    # Base name for the proxy_init container, used to configure iptables.
    image: proxy_init

  # imagePullPolicy is applied to istio control plane components.
  # local tests require IfNotPresent, to avoid uploading to dockerhub.
  # TODO: Switch to Always as default, and override in the local tests.
  imagePullPolicy: IfNotPresent

  # Not recommended for user to configure this. Hyperkube image to use when creating custom resources
  hyperkube:
    repository: quay.io/coreos/hyperkube
    tag: v1.7.6_coreos.0

  # controlPlaneMtls enabled. Will result in delays starting the pods while secrets are
  # propagated, not recommended for tests.
  controlPlaneSecurityEnabled: false

  # disablePolicyChecks disables mixer policy checks.
  # Will set the value with same name in istio config map - pilot needs to be restarted to take effect.
  disablePolicyChecks: false

  # EnableTracing sets the value with same name in istio config map, requires pilot restart to take effect.
  enableTracing: true

  # Default mtls policy. If true, mtls between services will be enabled by default.
  mtls:
    # Default setting for service-to-service mtls. Can be set explicitly using
    # destination rules or service annotations.
    enabled: false

  # ImagePullSecrets for all ServiceAccount, list of secrets in the same namespace
  # to use for pulling any images in pods that reference this ServiceAccount.
  # Must be set for any clustser configured with privte docker registry.
  imagePullSecrets:
    # - private-registry-key

  # Specify pod scheduling arch(amd64, ppc64le, s390x) and weight as follows:
  #   0 - Never scheduled
  #   1 - Least preferred
  #   2 - No preference
  #   3 - Most preferred
  arch:
    amd64: 2
    s390x: 2
    ppc64le: 2

  # Whether to restrict the applications namespace the controller manages;
  # If not set, controller watches all namespaces
  oneNamespace: false

  # Whether to perform server-side validation of configuration.
  configValidation: true

  # If set to true, the pilot and citadel mtls will be exposed on the
  # ingress gateway
  meshExpansion: false

  # If set to true, the pilot and citadel mtls and the plain text pilot ports
  # will be exposed on an internal gateway
  meshExpansionILB: false

  # A minimal set of requested resources to applied to all deployments so that
  # Horizontal Pod Autoscaler will be able to function (if set).
  # Each component can overwrite these default values by adding its own resources
  # block in the relevant section below and setting the desired resources values.
  defaultResources:
    requests:
      cpu: 10m
    #   memory: 128Mi
    # limits:
    #   cpu: 100m
    #   memory: 128Mi

# Any customization for istio testing should be here
istiotesting:
  oneNameSpace: false

#
# ingress configuration
#
ingress:
  enabled: true
  replicaCount: 1
  autoscaleMin: 1
  autoscaleMax: 1
  service:
    annotations: {}
    loadBalancerIP: ""
    type: LoadBalancer #change to NodePort, ClusterIP or LoadBalancer if need be
    ports:
    - port: 80
      name: http
      nodePort: 32000
    - port: 443
      name: https
    selector:
      istio: ingress

#
# Gateways Configuration
# By default (if enabled) a pair of Ingress and Egress Gateways will be created for the mesh.
# You can add more gateways in addition to the defaults but make sure those are uniquely named
# and that NodePorts are not conflicting.
# Disable specifc gateway by setting the `enabled` to false.
#
gateways:
  enabled: true

  istio-ingressgateway:
    enabled: true
    labels:
      istio: ingressgateway
    replicaCount: 1
    autoscaleMin: 1
    autoscaleMax: 5
    resources: {}
      # limits:
      #  cpu: 100m
      #  memory: 128Mi
      #requests:
      #  cpu: 1800m
      #  memory: 256Mi

    loadBalancerIP: ""
    serviceAnnotations: {}
    type: LoadBalancer #change to NodePort, ClusterIP or LoadBalancer if need be

    ports:
      ## You can add custom gateway ports
    - port: 80
      targetPort: 80
      name: http2
      nodePort: 31380
    - port: 443
      name: https
      nodePort: 31390
    - port: 31400
      name: tcp
      nodePort: 31400
    # Pilot and Citadel MTLS ports are enabled in gateway - but will only redirect
    # to pilot/citadel if global.meshExpansion settings are enabled.
    - port: 15011
      targetPort: 15011
<<<<<<< HEAD
      name: tcp-pilot-grcp-tls
=======
      name: tcp-pilot-grpc-tls
>>>>>>> eee51c9b
    - port: 8060
      targetPort: 8060
      name: tcp-citadel-grpc-tls
    secretVolumes:
    - name: ingressgateway-certs
      secretName: istio-ingressgateway-certs
      mountPath: /etc/istio/ingressgateway-certs
    - name: ingressgateway-ca-certs
      secretName: istio-ingressgateway-ca-certs
      mountPath: /etc/istio/ingressgateway-ca-certs
  istio-egressgateway:
    enabled: true
    labels:
      istio: egressgateway
    replicaCount: 1
    autoscaleMin: 1
    autoscaleMax: 1
    serviceAnnotations: {}
    type: ClusterIP #change to NodePort or LoadBalancer if need be
    ports:
      - port: 80
        name: http2
      - port: 443
        name: https
    secretVolumes:
      - name: egressgateway-certs
        secretName: istio-egressgateway-certs
        mountPath: /etc/istio/egressgateway-certs
      - name: egressgateway-ca-certs
        secretName: istio-egressgateway-ca-certs
        mountPath: /etc/istio/egressgateway-ca-certs
  # Mesh ILB gateway creates a gateway of type InternalLoadBalancer,
  # for mesh expansion. It exposes the mtls ports for Pilot,CA as well
  # as non-mtls ports to support upgrades and gradual transition.
  istio-ilbgateway:
      enabled: false
      labels:
        istio: ilbgateway
      replicaCount: 1
      autoscaleMin: 1
      autoscaleMax: 5
      resources:
        requests:
          cpu: 800m
          memory: 512Mi
        #limits:
        #  cpu: 1800m
        #  memory: 256Mi
      loadBalancerIP: ""
      serviceAnnotations:
        cloud.google.com/load-balancer-type: "internal"
      type: LoadBalancer
      ports:
      ## You can add custom gateway ports - google ILB default quota is 5 ports,
      - port: 15011
        name: grpc-pilot-mtls
      # Insecure port - only for migration from 0.8. Will be removed in 1.1
      - port: 15010
        name: grpc-pilot
      - port: 8060
        targetPort: 8060
        name: tcp-citadel-grpc-tls
      # Port 5353 is forwarded to kube-dns
      - port: 5353
        name: tcp-dns
      secretVolumes:
      - name: ilbgateway-certs
        secretName: istio-ilbgateway-certs
        mountPath: /etc/istio/ilbgateway-certs
      - name: ilbgateway-ca-certs
        secretName: istio-ilbgateway-ca-certs
        mountPath: /etc/istio/ilbgateway-ca-certs
#
# sidecar-injector webhook configuration
#
sidecarInjectorWebhook:
  enabled: true
  replicaCount: 1
  image: sidecar_injector
  enableNamespacesByDefault: false

#
# galley configuration
#
galley:
  enabled: true
  replicaCount: 1
  image: galley

#
# mixer configuration
#
mixer:
  enabled: true
  replicaCount: 1
  image: mixer

  prometheusStatsdExporter:
    repository: prom/statsd-exporter
    tag: latest

#
# pilot configuration
#
pilot:
  enabled: true
  replicaCount: 1
  image: pilot

#
# security configuration
#
security:
  replicaCount: 1
  image: citadel
  selfSigned: true # indicate if self-signed CA is used.

#
# addons configuration
#
grafana:
  enabled: false
  replicaCount: 1
  image: grafana
  service:
    annotations: {}
    name: http
    type: ClusterIP
    externalPort: 3000
    internalPort: 3000
  ingress:
    enabled: false
    # Used to create an Ingress record.
    hosts:
      - grafana.local
    annotations:
      # kubernetes.io/ingress.class: nginx
      # kubernetes.io/tls-acme: "true"
    tls:
      # Secrets must be manually created in the namespace.
      # - secretName: grafana-tls
      #   hosts:
      #     - grafana.local

prometheus:
  enabled: true
  replicaCount: 1
  image:
    repository: docker.io/prom/prometheus
    tag: latest
  ingress:
    enabled: false
    # Used to create an Ingress record.
    #hosts:
    #  - prometheus.local
    annotations:
      # kubernetes.io/ingress.class: nginx
      # kubernetes.io/tls-acme: "true"
    tls:
      # Secrets must be manually created in the namespace.
      # - secretName: prometheus-tls
      #   hosts:
      #     - prometheus.local
  service:
    annotations: {}
    nodePort:
      enabled: false
      port: 32090

servicegraph:
  enabled: false
  replicaCount: 1
  image: servicegraph
  service:
    annotations: {}
    name: http
    type: ClusterIP
    externalPort: 8088
    internalPort: 8088
  ingress:
    enabled: false
    # Used to create an Ingress record.
    hosts:
      - servicegraph.local
    annotations:
      # kubernetes.io/ingress.class: nginx
      # kubernetes.io/tls-acme: "true"
    tls:
      # Secrets must be manually created in the namespace.
      # - secretName: servicegraph-tls
      #   hosts:
      #     - servicegraph.local
  # prometheus addres
  prometheusAddr: http://prometheus:9090

zipkin:
  enabled: true

tracing:
  enabled: false
  jaeger:
    enabled: false
    memory:
      max_traces: 50000
  replicaCount: 1
  image:
    repository: jaegertracing/all-in-one
    tag: 1.5
  service:
    annotations: {}
    name: http
    type: ClusterIP
    externalPort: 9411
    internalPort: 9411
    uiPort: 16686
  ingress:
    enabled: false
    # Used to create an Ingress record.
    hosts:
      - zipkin.local
    annotations:
      # kubernetes.io/ingress.class: nginx
      # kubernetes.io/tls-acme: "true"
    tls:
      # Secrets must be manually created in the namespace.
      # - secretName: zipkin-tls
      #   hosts:
      #     - zipkin.local

kiali:
  enabled: false
  replicaCount: 1
  image:
    repository: kiali/kiali
    tag: v0.4.0
  ingress:
    enabled: false
    ## Used to create an Ingress record.
    # hosts:
    #  - kiali.local
    annotations:
      # kubernetes.io/ingress.class: nginx
      # kubernetes.io/tls-acme: "true"
    tls:
      # Secrets must be manually created in the namespace.
      # - secretName: kiali-tls
      #   hosts:
      #     - kiali.local
  dashboard:
    username: admin
    password: admin<|MERGE_RESOLUTION|>--- conflicted
+++ resolved
@@ -198,11 +198,7 @@
     # to pilot/citadel if global.meshExpansion settings are enabled.
     - port: 15011
       targetPort: 15011
-<<<<<<< HEAD
-      name: tcp-pilot-grcp-tls
-=======
       name: tcp-pilot-grpc-tls
->>>>>>> eee51c9b
     - port: 8060
       targetPort: 8060
       name: tcp-citadel-grpc-tls
@@ -319,6 +315,7 @@
   replicaCount: 1
   image: citadel
   selfSigned: true # indicate if self-signed CA is used.
+  cleanUpOldCA: true
 
 #
 # addons configuration
