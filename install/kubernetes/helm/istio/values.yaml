--- conflicted
+++ resolved
@@ -15,16 +15,10 @@
   # Should track latest released version in the branch.
   tag: 0.8.latest
   proxy:
-<<<<<<< HEAD
-    image: proxyv2
-  # proxyv2 image is the image to use for networking alpha3 and envoy v2
-  proxyv2:
-=======
->>>>>>> ec41ba68
     image: proxyv2
     resources:
       requests:
-        cpu: 100m
+        cpu: 500m
         memory: 128Mi
 
     # istio-sidecar-injector configmap stores configuration for sidecar injection.
