# Use --set or additional values.yaml file to configure settings.
# This file no longer uses sed, updateVersions.sh or istio.VERSIONS
# TODO: evaluate if we need individual overrides for each component version, istio
# is not typically tested with a mix of versions. Only supported case is version upgrade.

# Common settings.
global:
  # Default repository for Istio images.
  # Releases are published to docker hub under 'istio' project.
  # Daily builds from prow are on gcr.io, and nightly builds from circle on
  # docker.io/istionightly
  hub: docker.io/istio

  # Default tag for Istio images.
  # Should track latest released version in the branch.
  tag: 0.8.latest
  proxy:
    image: proxyv2
    resources:
      requests:
        cpu: 100m
        memory: 128Mi

<<<<<<< HEAD
=======
    # istio-sidecar-injector configmap stores configuration for sidecar injection.
    # This config map is used by istioctl kube-inject and the injector webhook.
    enableCoreDump: false
    serviceAccountName: default # used only if RBAC is not enabled
    replicaCount: 1
    resources:
      requests:
        cpu: 100m
        memory: 128Mi
    # limits:
    #  cpu: 100m
    #  memory: 128Mi


    # istio egress capture whitelist
    # https://istio.io/docs/tasks/traffic-management/egress.html#calling-external-services-directly
    # example: includeIPRanges: "172.30.0.0/16,172.20.0.0/16"
    # would only capture egress traffic on those two IP Ranges, all other outbound traffic would
    # be allowed by the sidecar
    includeIPRanges: "*"
    excludeIPRanges: ""

    # istio ingress capture whitelist
    # examples:
    #     Redirect no inbound traffic to Envoy:    --includeInboundPorts=""
    #     Redirect all inbound traffic to Envoy:   --includeInboundPorts="*"
    #     Redirect only selected ports:            --includeInboundPorts="80,8080"
    includeInboundPorts: "*"
    excludeInboundPorts: ""
    policy: enabled


  # proxyv2 image is the image to use for networking alpha3 and envoy v2
  proxyv2:
    image: proxyv2
>>>>>>> 57e2c492
  proxy_init:
    image: proxy_init

  # imagePullPolicy is applied to istio control plane components.
  # local tests require IfNotPresent, to avoid uploading to dockerhub.
  # TODO: Switch to Always as default, and override in the local tests.
  imagePullPolicy: IfNotPresent

  # Not recommended for user to configure this. Hyperkube image to use when creating custom resources
  hyperkube:
    repository: quay.io/coreos/hyperkube
    tag: v1.7.6_coreos.0

  # controlPlaneMtls enabled. Will result in delays starting the pods while secrets are
  # propagated, not recommended for tests.
  controlPlaneSecurityEnabled: false

  # Default mtls policy. If true, mtls between services will be enabled by default.
  mtls:
    # Default setting for service-to-service mtls. Can be set explicitly using
    # destination rules or service annotations.
    enabled: false
    # List of fully qualified services to exclude from mtls
    # TODO: add the templating.
    mtlsExcludedServices:
    - "kubernetes.default.svc.cluster.local"

  # create RBAC resources. Must be set for any cluster configured with rbac.
  rbacEnabled: true

  ## imagePullSecrets for all ServiceAccount. Must be set for any clustser configured with privte docker registry.
  # imagePullSecrets:
  #   - name: "private-registry-key"

  # Default is 1 second
  refreshInterval: 10s

  # Enable multicluster operation.  Must be set to true if multicluster operation
  # is desired.
  multicluster:
    enabled: false

  # Specify pod scheduling arch(amd64, ppc64le, s390x) and weight as follows:
  #   0 - Never scheduled
  #   1 - Least preferred
  #   2 - No preference
  #   3 - Most preferred
  arch:
    amd64: 2
    s390x: 2
    ppc64le: 2

# Any customization for istio testing should be here
istiotesting:
  oneNameSpace: false

#
# ingress configuration
#
ingress:
  enabled: true
  serviceAccountName: default
  autoscaleMin: 1
  autoscaleMax: 1
  resources: {}
# limits:
#  cpu: 100m
#  memory: 128Mi
# requests:
#  cpu: 100m
#  memory: 128Mi
  service:
    loadBalancerIP: ""
    type: LoadBalancer #change to NodePort, ClusterIP or LoadBalancer if need be
    ports:
    - port: 80
      name: http
      nodePort: 32000
    - port: 443
      name: https
    selector:
      istio: ingress
#
# ingressgateway configuration
#
ingressgateway:
  enabled: true
  serviceAccountName: istio-ingressgateway-service-account
  autoscaleMin: 1
  autoscaleMax: 1
  resources: {}
# limits:
#  cpu: 100m
#  memory: 128Mi
# requests:
#  cpu: 100m
#  memory: 128Mi
  service:
    name: istio-ingressgateway #DNS addressible
    labels:
      istio: ingressgateway
    #namespace: istio-system
    loadBalancerIP: ""
    type: LoadBalancer #change to NodePort, ClusterIP or LoadBalancer if need be
    ports:
      ## You can add custom gateway ports
    - port: 80
      name: http
      nodePort: 31380
    - port: 443
      name: https
      nodePort: 31390
    - port: 31400
      name: tcp
      nodePort: 31400
  deployment:
    labels:
      istio: ingressgateway #will be added to pods and service
    ports:
    - containerPort: 80
    - containerPort: 443
    - containerPort: 31400
    secretVolumes:
    - name: ingressgateway-certs
      secretName: istio-ingressgateway-certs
      mountPath: /etc/istio/ingressgateway-certs

#
# egressgateway configuration
#
egressgateway:
  enabled: true
  serviceAccountName: istio-egressgateway-service-account
  autoscaleMin: 1
  autoscaleMax: 1
  resources: {}
# limits:
#  cpu: 100m
#  memory: 128Mi
# requests:
#  cpu: 100m
#  memory: 128Mi
  service:
    name: istio-egressgateway #DNS addressible
    labels:
      istio: egressgateway
    #namespace: istio-system
    type: ClusterIP #change to NodePort or LoadBalancer if need be
    ports:
      ## You can add custom gateway ports
    - port: 80
      name: http
    - port: 443
      name: https
  deployment:
    labels:
      istio: egressgateway #will be added to pods and service
    ports:
    - containerPort: 80
    - containerPort: 443
  # secretVolumes: TODO
  # - name: someName
  #   mountPath: somePath
  #   secretName: someName

#
# sidecar-injector webhook configuration
#
sidecarInjectorWebhook:
  enabled: true
  image: sidecar_injector


#
# galley configuration
#
galley:
  enabled: false
  serviceAccountName: default
  replicaCount: 1
  image: galley
  resources: {}
  # limits:
  #  cpu: 100m
  #  memory: 128Mi
  # requests:
  #  cpu: 100m
  #  memory: 128Mi

#
# mixer configuration
#
mixer:
  enabled: true
  serviceAccountName: default # used only if RBAC is not enabled
  replicaCount: 1
  image: mixer
  resources: {}
  # limits:
  #  cpu: 100m
  #  memory: 128Mi
  # requests:
  #  cpu: 100m
  #  memory: 128Mi

  prometheusStatsdExporter:
    repository: prom/statsd-exporter
    tag: latest
    resources: {}

#
# pilot configuration
#
pilot:
  enabled: true
  serviceAccountName: default # used only if RBAC is not enabled
  replicaCount: 1
  image: pilot
  resources: {}
  # limits:
  #  cpu: 100m
  #  memory: 128Mi
  # requests:
  #  cpu: 100m
  #  memory: 128Mi

#
# security configuration
#
security:
  enabled: true
  serviceAccountName: default # used only if RBAC is not enabled
  replicaCount: 1
  image: citadel
  resources: {}
  # limits:
  #  cpu: 100m
  #  memory: 128Mi
  # requests:
  #  cpu: 100m
  #  memory: 128Mi
  cleanUpOldCA: true

#
# addons configuration
#
grafana:
  enabled: false
  replicaCount: 1
  image: grafana
  service:
    name: http
    type: ClusterIP
    externalPort: 3000
    internalPort: 3000
  ingress:
    enabled: false
    # Used to create an Ingress record.
    hosts:
      - grafana.local
    annotations:
      # kubernetes.io/ingress.class: nginx
      # kubernetes.io/tls-acme: "true"
    tls:
      # Secrets must be manually created in the namespace.
      # - secretName: grafana-tls
      #   hosts:
      #     - grafana.local

  resources: {}
    # limits:
    #  cpu: 100m
    #  memory: 128Mi
    # requests:
    #  cpu: 100m
    #  memory: 128Mi

prometheus:
  enabled: true
  replicaCount: 1
  image:
    repository: docker.io/prom/prometheus
    tag: latest
  ingress:
    enabled: false
    # Used to create an Ingress record.
    #hosts:
    #  - prometheus.local
    annotations:
      # kubernetes.io/ingress.class: nginx
      # kubernetes.io/tls-acme: "true"
    tls:
      # Secrets must be manually created in the namespace.
      # - secretName: prometheus-tls
      #   hosts:
      #     - prometheus.local
  resources: {}
    # limits:
    #  cpu: 100m
    #  memory: 128Mi
    # requests:
    #  cpu: 100m
    #  memory: 128Mi
  service:
    nodePort:
      enabled: false
      port: 32090

servicegraph:
  enabled: false
  replicaCount: 1
  image: servicegraph
  service:
    name: http
    type: ClusterIP
    externalPort: 8088
    internalPort: 8088
  ingress:
    enabled: false
    # Used to create an Ingress record.
    hosts:
      - servicegraph.local
    annotations:
      # kubernetes.io/ingress.class: nginx
      # kubernetes.io/tls-acme: "true"
    tls:
      # Secrets must be manually created in the namespace.
      # - secretName: servicegraph-tls
      #   hosts:
      #     - servicegraph.local
  resources: {}
    # limits:
    #  cpu: 100m
    #  memory: 128Mi
    # requests:
    #  cpu: 100m
    #  memory: 128Mi
  # prometheus addres
  prometheusAddr: http://prometheus:9090

tracing:
  enabled: false
  jaeger:
    enabled: false
  replicaCount: 1
  image:
    repository: jaegertracing/all-in-one
    tag: 1.4.1
  service:
    name: http
    type: ClusterIP
    externalPort: 9411
    internalPort: 9411
    uiPort: 16686
  ingress:
    enabled: false
    # Used to create an Ingress record.
    hosts:
      - zipkin.local
    annotations:
      # kubernetes.io/ingress.class: nginx
      # kubernetes.io/tls-acme: "true"
    tls:
      # Secrets must be manually created in the namespace.
      # - secretName: zipkin-tls
      #   hosts:
      #     - zipkin.local
  resources: {}
    # limits:
    #  cpu: 100m
    #  memory: 128Mi
    # requests:
    #  cpu: 100m
    #  memory: 128Mi<|MERGE_RESOLUTION|>--- conflicted
+++ resolved
@@ -21,8 +21,6 @@
         cpu: 100m
         memory: 128Mi
 
-<<<<<<< HEAD
-=======
     # istio-sidecar-injector configmap stores configuration for sidecar injection.
     # This config map is used by istioctl kube-inject and the injector webhook.
     enableCoreDump: false
@@ -36,7 +34,6 @@
     #  cpu: 100m
     #  memory: 128Mi
 
-
     # istio egress capture whitelist
     # https://istio.io/docs/tasks/traffic-management/egress.html#calling-external-services-directly
     # example: includeIPRanges: "172.30.0.0/16,172.20.0.0/16"
@@ -54,11 +51,6 @@
     excludeInboundPorts: ""
     policy: enabled
 
-
-  # proxyv2 image is the image to use for networking alpha3 and envoy v2
-  proxyv2:
-    image: proxyv2
->>>>>>> 57e2c492
   proxy_init:
     image: proxy_init
 
