--- conflicted
+++ resolved
@@ -318,12 +318,8 @@
   replicaCount: 1
   image: citadel
   selfSigned: true # indicate if self-signed CA is used.
-<<<<<<< HEAD
-  cleanUpOldCA: true
   # Enabled Health Check will add the livenessProbe to the Citadel container
   healthCheckEnabled: false
-=======
->>>>>>> 12cea271
 
 #
 # addons configuration
