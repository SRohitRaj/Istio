--- conflicted
+++ resolved
@@ -156,10 +156,7 @@
 | `grafana.enabled` | Specifies whether Grafana addon should be installed | true/false | `false` |
 | `grafana.persist` | Specifies whether Grafana addon should persist config data | true/false | `false` |
 | `grafana.storageClassName` | If `grafana.persist` is true, specifies the [`StorageClass`](https://kubernetes.io/docs/concepts/storage/storage-classes/) to use for the `PersistentVolumeClaim` | `StorageClass` | "" |
-<<<<<<< HEAD
-=======
 | `grafana.accessMode` | If `grafana.persist` is true, specifies the [`Access Mode`](https://kubernetes.io/docs/concepts/storage/persistent-volumes/#access-modes) to use for the `PersistentVolumeClaim` | RWO/ROX/RWX | `ReadWriteMany` |
->>>>>>> 82797c0c
 | `prometheus.enabled` | Specifies whether Prometheus addon should be installed | true/false | `true` |
 | `servicegraph.enabled` | Specifies whether Servicegraph addon should be installed | true/false | `false` |
 | `tracing.enabled` | Specifies whether Tracing(jaeger) addon should be installed | true/false | `false` |
