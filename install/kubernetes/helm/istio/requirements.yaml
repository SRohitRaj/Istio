--- conflicted
+++ resolved
@@ -42,15 +42,12 @@
     version: 1.0.0
     # repository: file://../galley
     condition: galley.enabled
-<<<<<<< HEAD
-  - name: aspen-mesh-agent
-    version: 0.8.0
-    condition: global.aspenMeshCloud.enabled
-=======
   - name: kiali
     version: 0.5.1
     condition: kiali.enabled
   - name: certmanager
     version: 0.1.0
     condition: certmanager.enabled
->>>>>>> 3a136c90
+  - name: aspen-mesh-agent
+    version: 0.8.0
+    condition: global.aspenMeshCloud.enabled