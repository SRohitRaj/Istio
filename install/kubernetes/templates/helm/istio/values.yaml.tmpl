global:
<<<<<<< HEAD
  namespace: istio-system
  sidecar-injector:
    enabled: true
#
# proxy side car and ingress configuration
#
=======
>>>>>>> fb36e8fa
  proxy:
    repository: {PROXY_HUB}/{PROXY_IMAGE}
    tag: {PROXY_TAG}
<<<<<<< HEAD
    debug: {PROXY_DEBUG}
#
# pilot configuration
#
=======
  initializer:
    repository: {PILOT_HUB}/sidecar_initializer
    tag: {PILOT_TAG}
  mixer:
    repository: {MIXER_HUB}/mixer
    tag: {MIXER_TAG}
>>>>>>> fb36e8fa
  pilot:
    repository: {PILOT_HUB}/pilot
    tag: {PILOT_TAG}
<<<<<<< HEAD
#
# security configuration
#
=======
>>>>>>> fb36e8fa
  security:
    repository: {CA_HUB}/istio-ca
    tag: {CA_TAG}
  # Not recommended for user to configure this. Hyperkube image to use when creating custom resources
  hyperkube:
    repository: {HYPERKUBE_HUB}
    tag: {HYPERKUBE_TAG}

  # create RBAC resources
  rbacEnabled: true
  # mutual TLS authentication
  securityEnabled: false

#
# proxy side car and ingress configuration
#
serviceAccountName: default
imagePullPolicy: IfNotPresent
resources: {}
nodeSelector: {}
# istio ingress configuration
service:
  # By default istio ingress uses LoadBalancer type of service
  # to use NodePort, it needs to be enabled and desired port specified
  nodePort:
    enabled: false
    port: 32000

#
# initializer configuration
#
initializer:
  enabled: true
  serviceAccountName: default # used only if RBAC is not enabled
  replicaCount: 1
  imagePullPolicy: IfNotPresent
  resources: {}
  nodeSelector: {}

  initImage:
    repository: docker.io/istio/proxy_init
    tag: 0.4.0

#
# mixer configuration
#
mixer:
  enabled: true
  serviceAccountName: default # # used only if RBAC is not enabled
  replicaCount: 1
  imagePullPolicy: IfNotPresent
  resources: {}
  nodeSelector: {}

  prometheusStatsdExporter:
    repository: prom/statsd-exporter
    tag: latest
    imagePullPolicy: IfNotPresent
    resources: {}

#
# pilot configuration
#
pilot:
  enabled: true
  serviceAccountName: default # # used only if RBAC is not enabled
  replicaCount: 1
  imagePullPolicy: IfNotPresent
  resources: {}
  nodeSelector: {}

#
# security configuration
#
security:
  serviceAccountName: default # # used only if RBAC is not enabled
  replicaCount: 1
  imagePullPolicy: IfNotPresent
  resources: {}
  nodeSelector: {}<|MERGE_RESOLUTION|>--- conflicted
+++ resolved
@@ -1,38 +1,16 @@
 global:
-<<<<<<< HEAD
-  namespace: istio-system
-  sidecar-injector:
-    enabled: true
-#
-# proxy side car and ingress configuration
-#
-=======
->>>>>>> fb36e8fa
   proxy:
     repository: {PROXY_HUB}/{PROXY_IMAGE}
     tag: {PROXY_TAG}
-<<<<<<< HEAD
-    debug: {PROXY_DEBUG}
-#
-# pilot configuration
-#
-=======
-  initializer:
-    repository: {PILOT_HUB}/sidecar_initializer
+  sidecar-injector:
+    repository: {PILOT_HUB}/sidecar_injector
     tag: {PILOT_TAG}
   mixer:
     repository: {MIXER_HUB}/mixer
     tag: {MIXER_TAG}
->>>>>>> fb36e8fa
   pilot:
     repository: {PILOT_HUB}/pilot
     tag: {PILOT_TAG}
-<<<<<<< HEAD
-#
-# security configuration
-#
-=======
->>>>>>> fb36e8fa
   security:
     repository: {CA_HUB}/istio-ca
     tag: {CA_TAG}
