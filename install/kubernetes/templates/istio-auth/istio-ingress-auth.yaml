################################
# Istio ingress controller with Istio auth
################################
apiVersion: v1
kind: Service
metadata:
  name: istio-ingress
  labels:
    istio: ingress
spec:
  type: LoadBalancer
  ports:
  - port: 80
#   nodePort: 32000
    name: http
  - port: 443
    name: https
  selector:
    istio: ingress
---
apiVersion: v1
kind: ServiceAccount
metadata:
  name: istio-ingress-service-account
---
apiVersion: extensions/v1beta1
kind: Deployment
metadata:
  name: istio-ingress
spec:
  replicas: 1
  template:
    metadata:
      annotations:
        alpha.istio.io/sidecar: ignore
      labels:
        istio: ingress
    spec:
      serviceAccountName: istio-ingress-service-account
      containers:
      - name: istio-ingress
<<<<<<< HEAD
        image: {PROXY_HUB}/proxy_debug:{PROXY_TAG}
=======
        image: docker.io/istio/proxy_debug:0.1.5
>>>>>>> 21ee3f64
        args: ["proxy", "ingress", "-v", "2"]
        imagePullPolicy: Always
        ports:
        - containerPort: 80
        - containerPort: 443
        env:
        - name: POD_NAMESPACE
          valueFrom:
            fieldRef:
              apiVersion: v1
              fieldPath: metadata.namespace
        volumeMounts:
        - mountPath: /etc/certs
          name: istio-certs
          readOnly: true
      volumes:
      - name: istio-certs
        secret:
          secretName: istio.default
---
<|MERGE_RESOLUTION|>--- conflicted
+++ resolved
@@ -39,11 +39,7 @@
       serviceAccountName: istio-ingress-service-account
       containers:
       - name: istio-ingress
-<<<<<<< HEAD
         image: {PROXY_HUB}/proxy_debug:{PROXY_TAG}
-=======
-        image: docker.io/istio/proxy_debug:0.1.5
->>>>>>> 21ee3f64
         args: ["proxy", "ingress", "-v", "2"]
         imagePullPolicy: Always
         ports:
