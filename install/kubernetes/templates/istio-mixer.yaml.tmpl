--- conflicted
+++ resolved
@@ -1,9 +1,4 @@
-################################
 # Mixer
-################################
-<<<<<<< HEAD
-# Mixer CRD definitions are generated using mixs crd all
-=======
 apiVersion: v1
 kind: ConfigMap
 metadata:
@@ -94,8 +89,6 @@
 # Mixer CRD definitions are generated using
 # mixs crd all
 
->>>>>>> origin
->>>>>>> a687ce39
 kind: CustomResourceDefinition
 apiVersion: apiextensions.k8s.io/v1beta1
 metadata:
@@ -383,94 +376,6 @@
     singular: reportnothing
   scope: Namespaced
   version: v1alpha2
----
-apiVersion: v1
-kind: ConfigMap
-<<<<<<< HEAD
-=======
-metadata:
-  name: istio-mixer
-  namespace: {ISTIO_NAMESPACE}
-data:
-  mapping.conf: |-
----
-apiVersion: v1
-kind: Service
-metadata:
-  name: istio-mixer
-  namespace: {ISTIO_NAMESPACE}
-  labels:
-    istio: mixer
-spec:
-  ports:
-  - name: tcp
-    port: 9091
-  - name: http-health
-    port: 9093
-  - name: configapi
-    port: 9094
-  - name: statsd-prom
-    port: 9102
-  - name: statsd-udp
-    port: 9125
-    protocol: UDP
-  - name: prometheus
-    port: 42422
-  selector:
-    istio: mixer
----
-apiVersion: v1
-kind: ServiceAccount
-metadata:
-  name: istio-mixer-service-account
-  namespace: {ISTIO_NAMESPACE}
----
-apiVersion: extensions/v1beta1
-kind: Deployment
-metadata:
-  name: istio-mixer
-  namespace: {ISTIO_NAMESPACE}
-  annotations:
-    sidecar.istio.io/inject: "false"
-spec:
-  replicas: 1
-  template:
-    metadata:
-      labels:
-        istio: mixer
-    spec:
-      serviceAccountName: istio-mixer-service-account
-      containers:
-      - name: statsd-to-prometheus
-        image: prom/statsd-exporter
-        imagePullPolicy: IfNotPresent
-        ports:
-        - containerPort: 9102
-        - containerPort: 9125
-          protocol: UDP
-        args:
-        - '-statsd.mapping-config=/etc/statsd/mapping.conf'
-        volumeMounts:
-        - name: config-volume
-          mountPath: /etc/statsd
-      - name: mixer
-        image: {MIXER_HUB}/mixer:{MIXER_TAG}
-        imagePullPolicy: IfNotPresent
-        ports:
-        - containerPort: 9091
-        - containerPort: 9094
-        - containerPort: 42422
-        args:
-          - --configStoreURL=fs:///etc/opt/mixer/configroot
-          - --configStore2URL=k8s://
-          - --configDefaultNamespace={ISTIO_NAMESPACE}
-          - --logtostderr
-          - -v
-          - "4"
-      volumes:
-      - name: config-volume
-        configMap:
-          name: istio-mixer
 ---
 apiVersion: "config.istio.io/v1alpha2"
 kind: attributemanifest
@@ -678,22 +583,26 @@
 ---
 apiVersion: "config.istio.io/v1alpha2"
 kind: metric
->>>>>>> a687ce39
-metadata:
-  name: istio-mixer
-  namespace: {ISTIO_NAMESPACE}
-data:
-  mapping.conf: |-
----
-apiVersion: v1
-kind: Service
-metadata:
-  name: istio-mixer
-  namespace: {ISTIO_NAMESPACE}
-  labels:
-<<<<<<< HEAD
-    istio: mixer
-=======
+metadata:
+  name: tcpbytesent
+  namespace: {ISTIO_NAMESPACE}
+  labels:
+    istio-protocol: tcp # needed so that mixer will only generate when context.protocol == tcp
+spec:
+  value: connection.sent.bytes | 0
+  dimensions:
+    source_service: source.service | "unknown"
+    source_version: source.labels["version"] | "unknown"
+    destination_service: destination.service | "unknown"
+    destination_version: destination.labels["version"] | "unknown"
+  monitored_resource_type: '"UNSPECIFIED"'
+---
+apiVersion: "config.istio.io/v1alpha2"
+kind: metric
+metadata:
+  name: tcpbytereceived
+  namespace: {ISTIO_NAMESPACE}
+  labels:
     istio-protocol: tcp # needed so that mixer will only generate when context.protocol == tcp
 spec:
   value: connection.received.bytes | 0
@@ -709,76 +618,101 @@
 metadata:
   name: handler
   namespace: {ISTIO_NAMESPACE}
->>>>>>> a687ce39
-spec:
-  ports:
-  - name: tcp
-    port: 9091
-  - name: http-health
-    port: 9093
-  - name: configapi
-    port: 9094
-  - name: statsd-prom
-    port: 9102
-  - name: statsd-udp
-    port: 9125
-    protocol: UDP
-  - name: prometheus
-    port: 42422
-  selector:
-    istio: mixer
----
-apiVersion: v1
-kind: ServiceAccount
-metadata:
-  name: istio-mixer-service-account
-  namespace: {ISTIO_NAMESPACE}
----
-apiVersion: extensions/v1beta1
-kind: Deployment
-metadata:
-  name: istio-mixer
-  namespace: {ISTIO_NAMESPACE}
-  annotations:
-    sidecar.istio.io/inject: "false"
-spec:
-  replicas: 1
-  template:
-    metadata:
-      labels:
-        istio: mixer
-    spec:
-      serviceAccountName: istio-mixer-service-account
-      containers:
-      - name: statsd-to-prometheus
-        image: prom/statsd-exporter
-        imagePullPolicy: IfNotPresent
-        ports:
-        - containerPort: 9102
-        - containerPort: 9125
-          protocol: UDP
-        args:
-        - '-statsd.mapping-config=/etc/statsd/mapping.conf'
-        volumeMounts:
-        - name: config-volume
-          mountPath: /etc/statsd
-      - name: mixer
-        image: {MIXER_HUB}/mixer:{MIXER_TAG}
-        imagePullPolicy: IfNotPresent
-        ports:
-        - containerPort: 9091
-        - containerPort: 9094
-        - containerPort: 42422
-        args:
-          - --configStoreURL=fs:///etc/opt/mixer/configroot
-          - --configStore2URL=k8s://
-          - --configDefaultNamespace={ISTIO_NAMESPACE}
-          - --traceOutput=http://zipkin:9411/api/v1/spans
-          - --logtostderr
-          - -v
-          - "4"
-      volumes:
-      - name: config-volume
-        configMap:
-          name: istio-mixer
+spec:
+  metrics:
+  - name: request_count
+    instance_name: requestcount.metric.{ISTIO_NAMESPACE}
+    kind: COUNTER
+    label_names:
+    - source_service
+    - source_version
+    - destination_service
+    - destination_version
+    - response_code
+  - name: request_duration
+    instance_name: requestduration.metric.{ISTIO_NAMESPACE}
+    kind: DISTRIBUTION
+    label_names:
+    - source_service
+    - source_version
+    - destination_service
+    - destination_version
+    - response_code
+    buckets:
+      explicit_buckets:
+        bounds: [0.005, 0.01, 0.025, 0.05, 0.1, 0.25, 0.5, 1, 2.5, 5, 10]
+  - name: request_size
+    instance_name: requestsize.metric.{ISTIO_NAMESPACE}
+    kind: DISTRIBUTION
+    label_names:
+    - source_service
+    - source_version
+    - destination_service
+    - destination_version
+    - response_code
+    buckets:
+      exponentialBuckets:
+        numFiniteBuckets: 8
+        scale: 1
+        growthFactor: 10
+  - name: response_size
+    instance_name: responsesize.metric.{ISTIO_NAMESPACE}
+    kind: DISTRIBUTION
+    label_names:
+    - source_service
+    - source_version
+    - destination_service
+    - destination_version
+    - response_code
+    buckets:
+      exponentialBuckets:
+        numFiniteBuckets: 8
+        scale: 1
+        growthFactor: 10
+  - name: tcp_bytes_sent
+    instance_name: tcpbytesent.metric.{ISTIO_NAMESPACE}
+    kind: COUNTER
+    label_names:
+    - source_service
+    - source_version
+    - destination_service
+    - destination_version
+  - name: tcp_bytes_received
+    instance_name: tcpbytereceived.metric.{ISTIO_NAMESPACE}
+    kind: COUNTER
+    label_names:
+    - source_service
+    - source_version
+    - destination_service
+    - destination_version
+---
+apiVersion: "config.istio.io/v1alpha2"
+kind: rule
+metadata:
+  name: promhttp
+  namespace: {ISTIO_NAMESPACE}
+  labels:
+    istio-protocol: http
+spec:
+  actions:
+  - handler: handler.prometheus
+    instances:
+    - requestcount.metric
+    - requestduration.metric
+    - requestsize.metric
+    - responsesize.metric
+---
+apiVersion: "config.istio.io/v1alpha2"
+kind: rule
+metadata:
+  name: promtcp
+  namespace: {ISTIO_NAMESPACE}
+  labels:
+    istio-protocol: tcp # needed so that mixer will only execute when context.protocol == TCP
+spec:
+  actions:
+  - handler: handler.prometheus
+    instances:
+    - tcpbytesent.metric
+    - tcpbytereceived.metric
 ---