# GENERATED FILE. Use with Kubernetes 1.7+
# TO UPDATE, modify files in install/kubernetes/templates and run install/updateVersion.sh
################################
# Istio system namespace
################################
apiVersion: v1
kind: Namespace
metadata:
  name: istio-system
---
################################
# Istio RBAC
################################
# Permissions and roles for istio
# To debug: start the cluster with -vmodule=rbac,3 to enable verbose logging on RBAC DENY
# Also helps to enable logging on apiserver 'wrap' to see the URLs.
# Each RBAC deny needs to be mapped into a rule for the role.
# If using minikube, start with '--extra-config=apiserver.Authorization.Mode=RBAC'
kind: ClusterRole
apiVersion: rbac.authorization.k8s.io/v1beta1
metadata:
  name: istio-pilot-istio-system
rules:
- apiGroups: ["config.istio.io"]
  resources: ["*"]
  verbs: ["*"]
- apiGroups: ["apiextensions.k8s.io"]
  resources: ["customresourcedefinitions"]
  verbs: ["*"]
- apiGroups: ["istio.io"]
  resources: ["istioconfigs", "istioconfigs.istio.io"]
  verbs: ["*"]
- apiGroups: ["extensions"]
  resources: ["thirdpartyresources", "thirdpartyresources.extensions", "ingresses", "ingresses/status"]
  verbs: ["*"]
- apiGroups: [""]
  resources: ["configmaps", "endpoints", "pods", "services"]
  verbs: ["*"]
- apiGroups: [""]
  resources: ["namespaces", "nodes", "secrets"]
  verbs: ["get", "list", "watch"]
- apiGroups: ["admissionregistration.k8s.io"]
  resources: ["externaladmissionhookconfigurations"]
  verbs: ["create", "update", "delete"]
---
kind: ClusterRole
apiVersion: rbac.authorization.k8s.io/v1beta1
metadata:
  name: istio-initializer-istio-system
rules:
- apiGroups: ["*"]
  resources: ["deployments", "statefulsets", "jobs", "cronjobs", "daemonsets", "replicasets", "replicationcontrollers"]
  verbs: ["initialize", "patch", "watch", "list"]
- apiGroups: ["*"]
  resources: ["configmaps"]
  verbs: ["get", "list", "watch"]
---
# Mixer CRD needs to watch and list CRDs
# It also uses discovery API to discover Kinds of config.istio.io
# K8s adapter needs to list pods, services etc.
kind: ClusterRole
apiVersion: rbac.authorization.k8s.io/v1beta1
metadata:
  name: istio-mixer-istio-system
rules:
- apiGroups: ["config.istio.io"] # Istio CRD watcher
  resources: ["*"]
  verbs: ["get", "list", "watch"]
- apiGroups: ["apiextensions.k8s.io"]
  resources: ["customresourcedefinitions"]
  verbs: ["get", "list", "watch"]
- apiGroups: [""]
  resources: ["configmaps", "endpoints", "pods", "services", "namespaces", "secrets"]
  verbs: ["get", "list", "watch"]
---
kind: ClusterRole
apiVersion: rbac.authorization.k8s.io/v1beta1
metadata:
  name: istio-ca-istio-system
rules:
- apiGroups: [""]
  resources: ["secrets"]
  verbs: ["create", "get", "watch", "list", "update"]
- apiGroups: [""]
  resources: ["serviceaccounts"]
  verbs: ["get", "watch", "list"]
---
# Permissions for the sidecar proxy.
kind: ClusterRole
apiVersion: rbac.authorization.k8s.io/v1beta1
metadata:
  name: istio-sidecar-istio-system
rules:
- apiGroups: ["istio.io"]
  resources: ["istioconfigs"]
  verbs: ["get", "watch", "list"]
- apiGroups: ["extensions"]
  resources: ["thirdpartyresources", "ingresses"]
  verbs: ["get", "watch", "list", "update"]
- apiGroups: [""]
  resources: ["configmaps", "pods", "endpoints", "services"]
  verbs: ["get", "watch", "list"]
---
# Grant permissions to the Pilot/discovery.
kind: ClusterRoleBinding
apiVersion: rbac.authorization.k8s.io/v1beta1
metadata:
  name: istio-pilot-admin-role-binding-istio-system
subjects:
- kind: ServiceAccount
  name: istio-pilot-service-account
  namespace: istio-system
roleRef:
  kind: ClusterRole
  name: istio-pilot-istio-system
  apiGroup: rbac.authorization.k8s.io
---
# Grant permissions to the Sidecar initializer
kind: ClusterRoleBinding
apiVersion: rbac.authorization.k8s.io/v1beta1
metadata:
  name: istio-initializer-admin-role-binding-istio-system
subjects:
- kind: ServiceAccount
  name: istio-initializer-service-account
  namespace: istio-system
roleRef:
  kind: ClusterRole
  name: istio-initializer-istio-system
  apiGroup: rbac.authorization.k8s.io
---
# Grant permissions to the CA.
kind: ClusterRoleBinding
apiVersion: rbac.authorization.k8s.io/v1beta1
metadata:
  name: istio-ca-role-binding-istio-system
subjects:
- kind: ServiceAccount
  name: istio-ca-service-account
  namespace: istio-system
roleRef:
  kind: ClusterRole
  name: istio-ca-istio-system
  apiGroup: rbac.authorization.k8s.io
---
# Grant permissions to the Ingress controller.
kind: ClusterRoleBinding
apiVersion: rbac.authorization.k8s.io/v1beta1
metadata:
  name: istio-ingress-admin-role-binding-istio-system
subjects:
- kind: ServiceAccount
  name: istio-ingress-service-account
  namespace: istio-system
roleRef:
  kind: ClusterRole
  name: istio-pilot-istio-system
  apiGroup: rbac.authorization.k8s.io
---
# Grant permissions to the Egress controller.
kind: ClusterRoleBinding
apiVersion: rbac.authorization.k8s.io/v1beta1
metadata:
  name: istio-egress-admin-role-binding-istio-system
subjects:
- kind: ServiceAccount
  name: istio-egress-service-account
  namespace: istio-system
roleRef:
  kind: ClusterRole
  name: istio-pilot-istio-system
  apiGroup: rbac.authorization.k8s.io
---
# Grant permissions to the sidecar.
# TEMPORARY: the istioctl should generate a separate service account for the proxy, and permission
# granted only to that account !
kind: ClusterRoleBinding
apiVersion: rbac.authorization.k8s.io/v1beta1
metadata:
  name: istio-sidecar-role-binding-istio-system
subjects:
- kind: ServiceAccount
  name: default
  namespace: istio-system
roleRef:
  kind: ClusterRole
  name: istio-sidecar-istio-system
  apiGroup: rbac.authorization.k8s.io
---
# Grant permissions to Mixer.
kind: ClusterRoleBinding
apiVersion: rbac.authorization.k8s.io/v1beta1
metadata:
  name: istio-mixer-admin-role-binding-istio-system
subjects:
- kind: ServiceAccount
  name: istio-mixer-service-account
  namespace: istio-system
roleRef:
  kind: ClusterRole
  name: istio-mixer-istio-system
  apiGroup: rbac.authorization.k8s.io
---
################################
# Mixer
<<<<<<< HEAD
################################
# Mixer CRD definitions are generated using mixs crd all
=======
apiVersion: v1
kind: ConfigMap
metadata:
  name: istio-mixer
  namespace: istio-system
data:
  mapping.conf: |-
---
apiVersion: v1
kind: Service
metadata:
  name: istio-mixer
  namespace: istio-system
  labels:
    istio: mixer
spec:
  ports:
  - name: tcp
    port: 9091
  - name: http-health
    port: 9093
  - name: configapi
    port: 9094
  - name: statsd-prom
    port: 9102
  - name: statsd-udp
    port: 9125
    protocol: UDP
  - name: prometheus
    port: 42422
  selector:
    istio: mixer
---
apiVersion: v1
kind: ServiceAccount
metadata:
  name: istio-mixer-service-account
  namespace: istio-system
---
apiVersion: extensions/v1beta1
kind: Deployment
metadata:
  name: istio-mixer
  namespace: istio-system
  annotations:
    sidecar.istio.io/inject: "false"
spec:
  replicas: 1
  template:
    metadata:
      labels:
        istio: mixer
    spec:
      serviceAccountName: istio-mixer-service-account
      containers:
      - name: statsd-to-prometheus
        image: prom/statsd-exporter
        imagePullPolicy: IfNotPresent
        ports:
        - containerPort: 9102
        - containerPort: 9125
          protocol: UDP
        args:
        - '-statsd.mapping-config=/etc/statsd/mapping.conf'
        volumeMounts:
        - name: config-volume
          mountPath: /etc/statsd
      - name: mixer
        image: gcr.io/istio-testing/mixer:3a0dfbfd4e0b9301cb378a190830d00061d29d8e
        imagePullPolicy: IfNotPresent
        ports:
        - containerPort: 9091
        - containerPort: 9094
        - containerPort: 42422
        args:
          - --configStoreURL=fs:///etc/opt/mixer/configroot
          - --configStore2URL=k8s://
          - --configDefaultNamespace=istio-system
          - --traceOutput=http://zipkin:9411/api/v1/spans
          - --logtostderr
          - -v
          - "4"
      volumes:
      - name: config-volume
        configMap:
          name: istio-mixer
---
# Mixer CRD definitions are generated using
# mixs crd all

>>>>>>> 5cd66fd0
kind: CustomResourceDefinition
apiVersion: apiextensions.k8s.io/v1beta1
metadata:
  name: rules.config.istio.io
  labels:
    package: istio.io.mixer
    istio: core
spec:
  group: config.istio.io
  names:
    kind: rule
    plural: rules
    singular: rule
  scope: Namespaced
  version: v1alpha2
---

kind: CustomResourceDefinition
apiVersion: apiextensions.k8s.io/v1beta1
metadata:
  name: attributemanifests.config.istio.io
  labels:
    package: istio.io.mixer
    istio: core
spec:
  group: config.istio.io
  names:
    kind: attributemanifest
    plural: attributemanifests
    singular: attributemanifest
  scope: Namespaced
  version: v1alpha2
---

kind: CustomResourceDefinition
apiVersion: apiextensions.k8s.io/v1beta1
metadata:
  name: deniers.config.istio.io
  labels:
    package: denier
    istio: mixer-adapter
spec:
  group: config.istio.io
  names:
    kind: denier
    plural: deniers
    singular: denier
  scope: Namespaced
  version: v1alpha2
---

kind: CustomResourceDefinition
apiVersion: apiextensions.k8s.io/v1beta1
metadata:
  name: listcheckers.config.istio.io
  labels:
    package: listchecker
    istio: mixer-adapter
spec:
  group: config.istio.io
  names:
    kind: listchecker
    plural: listcheckers
    singular: listchecker
  scope: Namespaced
  version: v1alpha2
---

kind: CustomResourceDefinition
apiVersion: apiextensions.k8s.io/v1beta1
metadata:
  name: memquotas.config.istio.io
  labels:
    package: memquota
    istio: mixer-adapter
spec:
  group: config.istio.io
  names:
    kind: memquota
    plural: memquotas
    singular: memquota
  scope: Namespaced
  version: v1alpha2
---

kind: CustomResourceDefinition
apiVersion: apiextensions.k8s.io/v1beta1
metadata:
  name: noops.config.istio.io
  labels:
    package: noop
    istio: mixer-adapter
spec:
  group: config.istio.io
  names:
    kind: noop
    plural: noops
    singular: noop
  scope: Namespaced
  version: v1alpha2
---

kind: CustomResourceDefinition
apiVersion: apiextensions.k8s.io/v1beta1
metadata:
  name: prometheuses.config.istio.io
  labels:
    package: prometheus
    istio: mixer-adapter
spec:
  group: config.istio.io
  names:
    kind: prometheus
    plural: prometheuses
    singular: prometheus
  scope: Namespaced
  version: v1alpha2
---

kind: CustomResourceDefinition
apiVersion: apiextensions.k8s.io/v1beta1
metadata:
  name: stackdrivers.config.istio.io
  labels:
    package: stackdriver
    istio: mixer-adapter
spec:
  group: config.istio.io
  names:
    kind: stackdriver
    plural: stackdrivers
    singular: stackdriver
  scope: Namespaced
  version: v1alpha2
---

kind: CustomResourceDefinition
apiVersion: apiextensions.k8s.io/v1beta1
metadata:
  name: statsds.config.istio.io
  labels:
    package: statsd
    istio: mixer-adapter
spec:
  group: config.istio.io
  names:
    kind: statsd
    plural: statsds
    singular: statsd
  scope: Namespaced
  version: v1alpha2
---

kind: CustomResourceDefinition
apiVersion: apiextensions.k8s.io/v1beta1
metadata:
  name: stdios.config.istio.io
  labels:
    package: stdio
    istio: mixer-adapter
spec:
  group: config.istio.io
  names:
    kind: stdio
    plural: stdios
    singular: stdio
  scope: Namespaced
  version: v1alpha2
---

kind: CustomResourceDefinition
apiVersion: apiextensions.k8s.io/v1beta1
metadata:
  name: svcctrls.config.istio.io
  labels:
    package: svcctrl
    istio: mixer-adapter
spec:
  group: config.istio.io
  names:
    kind: svcctrl
    plural: svcctrls
    singular: svcctrl
  scope: Namespaced
  version: v1alpha2
---

kind: CustomResourceDefinition
apiVersion: apiextensions.k8s.io/v1beta1
metadata:
  name: checknothings.config.istio.io
  labels:
    package: checknothing
    istio: mixer-instance
spec:
  group: config.istio.io
  names:
    kind: checknothing
    plural: checknothings
    singular: checknothing
  scope: Namespaced
  version: v1alpha2
---

kind: CustomResourceDefinition
apiVersion: apiextensions.k8s.io/v1beta1
metadata:
  name: listentries.config.istio.io
  labels:
    package: listentry
    istio: mixer-instance
spec:
  group: config.istio.io
  names:
    kind: listentry
    plural: listentries
    singular: listentry
  scope: Namespaced
  version: v1alpha2
---

kind: CustomResourceDefinition
apiVersion: apiextensions.k8s.io/v1beta1
metadata:
  name: logentries.config.istio.io
  labels:
    package: logentry
    istio: mixer-instance
spec:
  group: config.istio.io
  names:
    kind: logentry
    plural: logentries
    singular: logentry
  scope: Namespaced
  version: v1alpha2
---

kind: CustomResourceDefinition
apiVersion: apiextensions.k8s.io/v1beta1
metadata:
  name: metrics.config.istio.io
  labels:
    package: metric
    istio: mixer-instance
spec:
  group: config.istio.io
  names:
    kind: metric
    plural: metrics
    singular: metric
  scope: Namespaced
  version: v1alpha2
---

kind: CustomResourceDefinition
apiVersion: apiextensions.k8s.io/v1beta1
metadata:
  name: quotas.config.istio.io
  labels:
    package: quota
    istio: mixer-instance
spec:
  group: config.istio.io
  names:
    kind: quota
    plural: quotas
    singular: quota
  scope: Namespaced
  version: v1alpha2
---

kind: CustomResourceDefinition
apiVersion: apiextensions.k8s.io/v1beta1
metadata:
  name: reportnothings.config.istio.io
  labels:
    package: reportnothing
    istio: mixer-instance
spec:
  group: config.istio.io
  names:
    kind: reportnothing
    plural: reportnothings
    singular: reportnothing
  scope: Namespaced
  version: v1alpha2
---
apiVersion: v1
kind: ConfigMap
metadata:
  name: istio-mixer
  namespace: istio-system
data:
  mapping.conf: |-
---
apiVersion: v1
kind: Service
metadata:
  name: istio-mixer
  namespace: istio-system
  labels:
    istio: mixer
spec:
  ports:
  - name: tcp
    port: 9091
  - name: http-health
    port: 9093
  - name: configapi
    port: 9094
  - name: statsd-prom
    port: 9102
  - name: statsd-udp
    port: 9125
    protocol: UDP
  - name: prometheus
    port: 42422
  selector:
    istio: mixer
---
apiVersion: v1
kind: ServiceAccount
metadata:
  name: istio-mixer-service-account
  namespace: istio-system
---
apiVersion: extensions/v1beta1
kind: Deployment
metadata:
  name: istio-mixer
  namespace: istio-system
  annotations:
    sidecar.istio.io/inject: "false"
spec:
  replicas: 1
  template:
    metadata:
      labels:
        istio: mixer
    spec:
      serviceAccountName: istio-mixer-service-account
      containers:
      - name: statsd-to-prometheus
        image: prom/statsd-exporter
        imagePullPolicy: IfNotPresent
        ports:
        - containerPort: 9102
        - containerPort: 9125
          protocol: UDP
        args:
        - '-statsd.mapping-config=/etc/statsd/mapping.conf'
        volumeMounts:
        - name: config-volume
          mountPath: /etc/statsd
      - name: mixer
        image: gcr.io/istio-testing/mixer:3a0dfbfd4e0b9301cb378a190830d00061d29d8e
        imagePullPolicy: IfNotPresent
        ports:
        - containerPort: 9091
        - containerPort: 9094
        - containerPort: 42422
        args:
          - --configStoreURL=fs:///etc/opt/mixer/configroot
          - --configStore2URL=k8s://
          - --configDefaultNamespace=istio-system
          - --logtostderr
          - -v
          - "4"
      volumes:
      - name: config-volume
        configMap:
          name: istio-mixer
---
apiVersion: "config.istio.io/v1alpha2"
kind: attributemanifest
metadata:
  name: istioproxy
  namespace: istio-system
spec:
  attributes:
    origin.ip:
      valueType: IP_ADDRESS
    origin.uid:
      valueType: STRING
    origin.user:
      valueType: STRING
    request.headers:
      valueType: STRING_MAP
    request.id:
      valueType: STRING
    request.host:
      valueType: STRING
    request.method:
      valueType: STRING
    request.path:
      valueType: STRING
    request.reason:
      valueType: STRING
    request.referer:
      valueType: STRING
    request.scheme:
      valueType: STRING
    request.size:
      valueType: INT64
    request.time:
      valueType: TIMESTAMP
    request.useragent:
      valueType: STRING
    response.code:
      valueType: INT64
    response.duration:
      valueType: DURATION
    response.headers:
      valueType: STRING_MAP
    response.size:
      valueType: INT64
    response.time:
      valueType: TIMESTAMP
    source.uid:
      valueType: STRING
    source.user:
      valueType: STRING
    destination.uid:
      valueType: STRING
    connection.id:
      valueType: STRING
    connection.received.bytes:
      valueType: INT64
    connection.received.bytes_total:
      valueType: INT64
    connection.sent.bytes:
      valueType: INT64
    connection.sent.bytes_total:
      valueType: INT64
    connection.duration:
      valueType: DURATION
    context.protocol:
      valueType: STRING
    context.timestamp:
      valueType: TIMESTAMP
    context.time:
      valueType: TIMESTAMP

---
apiVersion: "config.istio.io/v1alpha2"
kind: attributemanifest
metadata:
  name: kubernetes
  namespace: istio-system
spec:
  attributes:
    source.ip:
      valueType: IP_ADDRESS
    source.labels:
      valueType: STRING_MAP
    source.name:
      valueType: STRING
    source.namespace:
      valueType: STRING
    source.service:
      valueType: STRING
    source.serviceAccount:
      valueType: STRING
    destination.ip:
      valueType: IP_ADDRESS
    destination.labels:
      valueType: STRING_MAP
    destination.name:
      valueType: STRING
    destination.namespace:
      valueType: STRING
    destination.service:
      valueType: STRING
    destination.serviceAccount:
      valueType: STRING
---
apiVersion: "config.istio.io/v1alpha2"
kind: stdio
metadata:
  name: handler
  namespace: istio-system
spec:
  outputAsJson: true
---
apiVersion: "config.istio.io/v1alpha2"
kind: logentry
metadata:
  name: accesslog
  namespace: istio-system
spec:
  severity: '"Default"'
  timestamp: request.time
  variables:
    sourceIp: source.ip | ip("0.0.0.0")
    destinationIp: destination.ip | ip("0.0.0.0")
    sourceUser: source.user | ""
    method: request.method | ""
    url: request.path | ""
    protocol: request.scheme | "http"
    responseCode: response.code | 0
    responseSize: response.size | 0
    requestSize: request.size | 0
    latency: response.duration | "0ms"
  monitored_resource_type: '"UNSPECIFIED"'
---
apiVersion: "config.istio.io/v1alpha2"
kind: rule
metadata:
  name: stdio
  namespace: istio-system
spec:
  match: "true" # If omitted match is true.
  actions:
  - handler: handler.stdio
    instances:
    - accesslog.logentry
---
apiVersion: "config.istio.io/v1alpha2"
kind: metric
metadata:
  name: requestcount
  namespace: istio-system
spec:
  value: "1"
  dimensions:
    source_service: source.service | "unknown"
    source_version: source.labels["version"] | "unknown"
    destination_service: destination.service | "unknown"
    destination_version: destination.labels["version"] | "unknown"
    response_code: response.code | 200
  monitored_resource_type: '"UNSPECIFIED"'
---
apiVersion: "config.istio.io/v1alpha2"
kind: metric
metadata:
  name: requestduration
  namespace: istio-system
spec:
  value: response.duration | "0ms"
  dimensions:
    source_service: source.service | "unknown"
    source_version: source.labels["version"] | "unknown"
    destination_service: destination.service | "unknown"
    destination_version: destination.labels["version"] | "unknown"
    response_code: response.code | 200
  monitored_resource_type: '"UNSPECIFIED"'
---
apiVersion: "config.istio.io/v1alpha2"
kind: metric
metadata:
  name: requestsize
  namespace: istio-system
spec:
  value: request.size | 0
  dimensions:
    source_service: source.service | "unknown"
    source_version: source.labels["version"] | "unknown"
    destination_service: destination.service | "unknown"
    destination_version: destination.labels["version"] | "unknown"
    response_code: response.code | 200
  monitored_resource_type: '"UNSPECIFIED"'
---
apiVersion: "config.istio.io/v1alpha2"
kind: metric
metadata:
  name: responsesize
  namespace: istio-system
spec:
  value: response.size | 0
  dimensions:
    source_service: source.service | "unknown"
    source_version: source.labels["version"] | "unknown"
    destination_service: destination.service | "unknown"
    destination_version: destination.labels["version"] | "unknown"
    response_code: response.code | 200
  monitored_resource_type: '"UNSPECIFIED"'
---
apiVersion: "config.istio.io/v1alpha2"
kind: metric
metadata:
  name: tcpbytesent
  namespace: istio-system
  labels:
    istio-protocol: tcp # needed so that mixer will only generate when context.protocol == tcp
spec:
  value: connection.sent.bytes | 0
  dimensions:
    source_service: source.service | "unknown"
    source_version: source.labels["version"] | "unknown"
    destination_service: destination.service | "unknown"
    destination_version: destination.labels["version"] | "unknown"
  monitored_resource_type: '"UNSPECIFIED"'
---
apiVersion: "config.istio.io/v1alpha2"
kind: metric
metadata:
  name: tcpbytereceived
  namespace: istio-system
  labels:
    istio-protocol: tcp # needed so that mixer will only generate when context.protocol == tcp 
spec:
  value: connection.received.bytes | 0
  dimensions:
    source_service: source.service | "unknown"
    source_version: source.labels["version"] | "unknown"
    destination_service: destination.service | "unknown"
    destination_version: destination.labels["version"] | "unknown"
  monitored_resource_type: '"UNSPECIFIED"'
---
apiVersion: "config.istio.io/v1alpha2"
kind: prometheus
metadata:
  name: handler
  namespace: istio-system
spec:
  metrics:
  - name: request_count
    instance_name: requestcount.metric.istio-system
    kind: COUNTER
    label_names:
    - source_service
    - source_version
    - destination_service
    - destination_version
    - response_code
  - name: request_duration
    instance_name: requestduration.metric.istio-system
    kind: DISTRIBUTION
    label_names:
    - source_service
    - source_version
    - destination_service
    - destination_version
    - response_code
    buckets:
      explicit_buckets:
        bounds: [0.005, 0.01, 0.025, 0.05, 0.1, 0.25, 0.5, 1, 2.5, 5, 10]
  - name: request_size
    instance_name: requestsize.metric.istio-system
    kind: DISTRIBUTION
    label_names:
    - source_service
    - source_version
    - destination_service
    - destination_version
    - response_code
    buckets:
      exponentialBuckets:
        numFiniteBuckets: 8
        scale: 1
        growthFactor: 10
  - name: response_size
    instance_name: responsesize.metric.istio-system
    kind: DISTRIBUTION
    label_names:
    - source_service
    - source_version
    - destination_service
    - destination_version
    - response_code
    buckets:
      exponentialBuckets:
        numFiniteBuckets: 8
        scale: 1
        growthFactor: 10
  - name: tcp_bytes_sent
    instance_name: tcpbytesent.metric.istio-system
    kind: COUNTER
    label_names:
    - source_service
    - source_version
    - destination_service
    - destination_version
  - name: tcp_bytes_received
    instance_name: tcpbytereceived.metric.istio-system
    kind: COUNTER
    label_names:
    - source_service
    - source_version
    - destination_service
    - destination_version
---
apiVersion: "config.istio.io/v1alpha2"
kind: rule
metadata:
  name: promhttp
  namespace: istio-system
  labels:
    istio-protocol: http
spec:
  actions:
  - handler: handler.prometheus
    instances:
    - requestcount.metric
    - requestduration.metric
    - requestsize.metric
    - responsesize.metric
---
apiVersion: "config.istio.io/v1alpha2"
kind: rule
metadata:
  name: promtcp
  namespace: istio-system
  labels:
    istio-protocol: tcp # needed so that mixer will only execute when context.protocol == TCP
spec:
  actions:
  - handler: handler.prometheus
    instances:
    - tcpbytesent.metric
    - tcpbytereceived.metric
---
################################
# Istio configMap cluster-wide
################################
apiVersion: v1
kind: ConfigMap
metadata:
  name: istio
  namespace: istio-system
data:
  mesh: |-
    # Uncomment the following line to enable mutual TLS between proxies
    authPolicy: MUTUAL_TLS
    #
    # Set the following variable to true to disable policy checks by the Mixer.
    # Note that metrics will still be reported to the Mixer.
    disablePolicyChecks: false
    # Set enableTracing to false to disable request tracing.
    enableTracing: true
    #
    # To disable the mixer completely (including metrics), comment out
    # the following line
    mixerAddress: istio-mixer.istio-system:9091
    # This is the ingress service name, update if you used a different name
    ingressService: istio-ingress
    egressProxyAddress: istio-egress.istio-system:80
    #
    # Along with discoveryRefreshDelay, this setting determines how
    # frequently should Envoy fetch and update its internal configuration
    # from Istio Pilot. Lower refresh delay results in higher CPU
    # utilization and potential performance loss in exchange for faster
    # convergence. Tweak this value according to your setup.
    rdsRefreshDelay: 1s
    #
    defaultConfig:
      # See rdsRefreshDelay for explanation about this setting.
      discoveryRefreshDelay: 1s
      #
      # TCP connection timeout between Envoy & the application, and between Envoys.
      connectTimeout: 10s
      #
      ### ADVANCED SETTINGS #############
      # Where should envoy's configuration be stored in the istio-proxy container
      configPath: "/etc/istio/proxy"
      binaryPath: "/usr/local/bin/envoy"
      # The pseudo service name used for Envoy.
      serviceCluster: istio-proxy
      # These settings that determine how long an old Envoy
      # process should be kept alive after an occasional reload.
      drainDuration: 45s
      parentShutdownDuration: 1m0s
      #
      # Port where Envoy listens (on local host) for admin commands
      # You can exec into the istio-proxy container in a pod and
      # curl the admin port (curl http://localhost:15000/) to obtain
      # diagnostic information from Envoy. See
      # https://lyft.github.io/envoy/docs/operations/admin.html
      # for more details
      proxyAdminPort: 15000
      #
      # Address where Istio Pilot service is running
      discoveryAddress: istio-pilot.istio-system:8080
      #
      # Zipkin trace collector
      zipkinAddress: zipkin.istio-system:9411
      #
      # Statsd metrics collector. Istio mixer exposes a UDP endpoint
      # to collect and convert statsd metrics into Prometheus metrics.
      statsdUdpAddress: istio-mixer.istio-system:9125
---
################################
# Pilot
################################
# Pilot CRDs
apiVersion: apiextensions.k8s.io/v1beta1
kind: CustomResourceDefinition
metadata:
  name: destinationpolicies.config.istio.io
spec:
  group: config.istio.io
  names:
    kind: DestinationPolicy
    listKind: DestinationPolicyList
    plural: destinationpolicies
    singular: destinationpolicy
  scope: Namespaced
  version: v1alpha2
---
apiVersion: apiextensions.k8s.io/v1beta1
kind: CustomResourceDefinition
metadata:
  name: egressrules.config.istio.io
spec:
  group: config.istio.io
  names:
    kind: EgressRule
    listKind: EgressRuleList
    plural: egressrules
    singular: egressrule
  scope: Namespaced
  version: v1alpha2
---
apiVersion: apiextensions.k8s.io/v1beta1
kind: CustomResourceDefinition
metadata:
  name: routerules.config.istio.io
spec:
  group: config.istio.io
  names:
    kind: RouteRule
    listKind: RouteRuleList
    plural: routerules
    singular: routerule
  scope: Namespaced
  version: v1alpha2
---
# Pilot service for discovery
apiVersion: v1
kind: Service
metadata:
  name: istio-pilot
  namespace: istio-system
  labels:
    istio: pilot
spec:
  ports:
  - port: 8080
    name: http-discovery
  - port: 443
    name: http-admission-webhook
  selector:
    istio: pilot
---
apiVersion: v1
kind: ServiceAccount
metadata:
  name: istio-pilot-service-account
  namespace: istio-system
---
apiVersion: extensions/v1beta1
kind: Deployment
metadata:
  name: istio-pilot
  namespace: istio-system
  annotations:
    sidecar.istio.io/inject: "false"
spec:
  replicas: 1
  template:
    metadata:
      labels:
        istio: pilot
    spec:
      serviceAccountName: istio-pilot-service-account
      containers:
      - name: discovery
        image: gcr.io/istio-testing/pilot:2f6df9b26698adaad7c411634b7941b04913ef6d
        imagePullPolicy: IfNotPresent
        args: ["discovery", "-v", "2", "-a", "istio-system", "--admission-service", "istio-pilot-external"]
        ports:
        - containerPort: 8080
        - containerPort: 443
        env:
        - name: POD_NAME
          valueFrom:
            fieldRef:
              apiVersion: v1
              fieldPath: metadata.name
        - name: POD_NAMESPACE
          valueFrom:
            fieldRef:
              apiVersion: v1
              fieldPath: metadata.namespace
        volumeMounts:
        - name: config-volume
          mountPath: /etc/istio/config
      volumes:
      - name: config-volume
        configMap:
          name: istio
---
################################
# Istio-ingress
################################
apiVersion: v1
kind: Service
metadata:
  name: istio-ingress
  namespace: istio-system
  labels:
    istio: ingress
spec:
  type: LoadBalancer
  ports:
  - port: 80
#   nodePort: 32000
    name: http
  - port: 443
    name: https
  selector:
    istio: ingress
---
apiVersion: v1
kind: ServiceAccount
metadata:
  name: istio-ingress-service-account
  namespace: istio-system
---
apiVersion: extensions/v1beta1
kind: Deployment
metadata:
  name: istio-ingress
  namespace: istio-system
  annotations:
    sidecar.istio.io/inject: "false"
spec:
  replicas: 1
  template:
    metadata:
      labels:
        istio: ingress
    spec:
      serviceAccountName: istio-ingress-service-account
      containers:
      - name: istio-ingress
        image: gcr.io/istio-testing/proxy_debug:2f6df9b26698adaad7c411634b7941b04913ef6d
        args:
        - proxy
        - ingress
        - -v
        - "2"
        - --discoveryAddress
        - istio-pilot:8080
        imagePullPolicy: IfNotPresent
        ports:
        - containerPort: 80
        - containerPort: 443
        env:
        - name: POD_NAME
          valueFrom:
            fieldRef:
              apiVersion: v1
              fieldPath: metadata.name
        - name: POD_NAMESPACE
          valueFrom:
            fieldRef:
              apiVersion: v1
              fieldPath: metadata.namespace
        volumeMounts:
        - name: istio-certs
          mountPath: /etc/certs
          readOnly: true
        - name: ingress-certs
          mountPath: /etc/istio/ingress-certs
          readOnly: true
      volumes:
      - name: istio-certs
        secret:
          secretName: istio.default
          optional: true
      - name: ingress-certs
        secret:
          secretName: istio-ingress-certs
          optional: true
---
################################
# Istio egress
################################
apiVersion: v1
kind: Service
metadata:
  name: istio-egress
  namespace: istio-system
spec:
  ports:
  - port: 80
  selector:
    istio: egress
---
apiVersion: v1
kind: ServiceAccount
metadata:
  name: istio-egress-service-account
  namespace: istio-system
---
apiVersion: extensions/v1beta1
kind: Deployment
metadata:
  name: istio-egress
  namespace: istio-system
  annotations:
    sidecar.istio.io/inject: "false"
spec:
  replicas: 1
  template:
    metadata:
      labels:
        istio: egress
    spec:
      serviceAccountName: istio-egress-service-account
      containers:
      - name: proxy
        image: gcr.io/istio-testing/proxy_debug:2f6df9b26698adaad7c411634b7941b04913ef6d
        imagePullPolicy: IfNotPresent
        args:
        - proxy
        - egress
        - -v
        - "2"
        - --discoveryAddress
        - istio-pilot:8080
        env:
        - name: POD_NAME
          valueFrom:
            fieldRef:
              apiVersion: v1
              fieldPath: metadata.name
        - name: POD_NAMESPACE
          valueFrom:
            fieldRef:
              apiVersion: v1
              fieldPath: metadata.namespace
        volumeMounts:
        - name: istio-certs
          mountPath: /etc/certs
          readOnly: true
      volumes:
      - name: istio-certs
        secret:
          secretName: istio.default
          optional: true
---
################################
# Istio-CA single namespace
################################
# This CA only issues certs/keys for the namespace it runs in.
# For demo only. Please use istio-cluster-ca.yaml for real-world use cases.
# Service account CA runs in.
apiVersion: v1
kind: ServiceAccount
metadata:
  name: istio-ca-service-account
  namespace: istio-system
---
# Istio CA
apiVersion: v1
kind: Deployment
apiVersion: extensions/v1beta1
metadata:
  name: istio-ca
  namespace: istio-system
  annotations:
    sidecar.istio.io/inject: "false"
spec:
  replicas: 1
  template:
    metadata:
      labels:
        istio: istio-ca
    spec:
      serviceAccountName: istio-ca-service-account
      containers:
      - name: istio-ca
        image: docker.io/istio/istio-ca:0.2.4
        imagePullPolicy: IfNotPresent
        env:
        - name: NAMESPACE
          valueFrom:
            fieldRef:
              apiVersion: v1
              fieldPath: metadata.namespace
---<|MERGE_RESOLUTION|>--- conflicted
+++ resolved
@@ -203,10 +203,296 @@
 ---
 ################################
 # Mixer
-<<<<<<< HEAD
 ################################
 # Mixer CRD definitions are generated using mixs crd all
-=======
+kind: CustomResourceDefinition
+apiVersion: apiextensions.k8s.io/v1beta1
+metadata:
+  name: rules.config.istio.io
+  labels:
+    package: istio.io.mixer
+    istio: core
+spec:
+  group: config.istio.io
+  names:
+    kind: rule
+    plural: rules
+    singular: rule
+  scope: Namespaced
+  version: v1alpha2
+---
+
+kind: CustomResourceDefinition
+apiVersion: apiextensions.k8s.io/v1beta1
+metadata:
+  name: attributemanifests.config.istio.io
+  labels:
+    package: istio.io.mixer
+    istio: core
+spec:
+  group: config.istio.io
+  names:
+    kind: attributemanifest
+    plural: attributemanifests
+    singular: attributemanifest
+  scope: Namespaced
+  version: v1alpha2
+---
+
+kind: CustomResourceDefinition
+apiVersion: apiextensions.k8s.io/v1beta1
+metadata:
+  name: deniers.config.istio.io
+  labels:
+    package: denier
+    istio: mixer-adapter
+spec:
+  group: config.istio.io
+  names:
+    kind: denier
+    plural: deniers
+    singular: denier
+  scope: Namespaced
+  version: v1alpha2
+---
+
+kind: CustomResourceDefinition
+apiVersion: apiextensions.k8s.io/v1beta1
+metadata:
+  name: listcheckers.config.istio.io
+  labels:
+    package: listchecker
+    istio: mixer-adapter
+spec:
+  group: config.istio.io
+  names:
+    kind: listchecker
+    plural: listcheckers
+    singular: listchecker
+  scope: Namespaced
+  version: v1alpha2
+---
+
+kind: CustomResourceDefinition
+apiVersion: apiextensions.k8s.io/v1beta1
+metadata:
+  name: memquotas.config.istio.io
+  labels:
+    package: memquota
+    istio: mixer-adapter
+spec:
+  group: config.istio.io
+  names:
+    kind: memquota
+    plural: memquotas
+    singular: memquota
+  scope: Namespaced
+  version: v1alpha2
+---
+
+kind: CustomResourceDefinition
+apiVersion: apiextensions.k8s.io/v1beta1
+metadata:
+  name: noops.config.istio.io
+  labels:
+    package: noop
+    istio: mixer-adapter
+spec:
+  group: config.istio.io
+  names:
+    kind: noop
+    plural: noops
+    singular: noop
+  scope: Namespaced
+  version: v1alpha2
+---
+
+kind: CustomResourceDefinition
+apiVersion: apiextensions.k8s.io/v1beta1
+metadata:
+  name: prometheuses.config.istio.io
+  labels:
+    package: prometheus
+    istio: mixer-adapter
+spec:
+  group: config.istio.io
+  names:
+    kind: prometheus
+    plural: prometheuses
+    singular: prometheus
+  scope: Namespaced
+  version: v1alpha2
+---
+
+kind: CustomResourceDefinition
+apiVersion: apiextensions.k8s.io/v1beta1
+metadata:
+  name: stackdrivers.config.istio.io
+  labels:
+    package: stackdriver
+    istio: mixer-adapter
+spec:
+  group: config.istio.io
+  names:
+    kind: stackdriver
+    plural: stackdrivers
+    singular: stackdriver
+  scope: Namespaced
+  version: v1alpha2
+---
+
+kind: CustomResourceDefinition
+apiVersion: apiextensions.k8s.io/v1beta1
+metadata:
+  name: statsds.config.istio.io
+  labels:
+    package: statsd
+    istio: mixer-adapter
+spec:
+  group: config.istio.io
+  names:
+    kind: statsd
+    plural: statsds
+    singular: statsd
+  scope: Namespaced
+  version: v1alpha2
+---
+
+kind: CustomResourceDefinition
+apiVersion: apiextensions.k8s.io/v1beta1
+metadata:
+  name: stdios.config.istio.io
+  labels:
+    package: stdio
+    istio: mixer-adapter
+spec:
+  group: config.istio.io
+  names:
+    kind: stdio
+    plural: stdios
+    singular: stdio
+  scope: Namespaced
+  version: v1alpha2
+---
+
+kind: CustomResourceDefinition
+apiVersion: apiextensions.k8s.io/v1beta1
+metadata:
+  name: svcctrls.config.istio.io
+  labels:
+    package: svcctrl
+    istio: mixer-adapter
+spec:
+  group: config.istio.io
+  names:
+    kind: svcctrl
+    plural: svcctrls
+    singular: svcctrl
+  scope: Namespaced
+  version: v1alpha2
+---
+
+kind: CustomResourceDefinition
+apiVersion: apiextensions.k8s.io/v1beta1
+metadata:
+  name: checknothings.config.istio.io
+  labels:
+    package: checknothing
+    istio: mixer-instance
+spec:
+  group: config.istio.io
+  names:
+    kind: checknothing
+    plural: checknothings
+    singular: checknothing
+  scope: Namespaced
+  version: v1alpha2
+---
+
+kind: CustomResourceDefinition
+apiVersion: apiextensions.k8s.io/v1beta1
+metadata:
+  name: listentries.config.istio.io
+  labels:
+    package: listentry
+    istio: mixer-instance
+spec:
+  group: config.istio.io
+  names:
+    kind: listentry
+    plural: listentries
+    singular: listentry
+  scope: Namespaced
+  version: v1alpha2
+---
+
+kind: CustomResourceDefinition
+apiVersion: apiextensions.k8s.io/v1beta1
+metadata:
+  name: logentries.config.istio.io
+  labels:
+    package: logentry
+    istio: mixer-instance
+spec:
+  group: config.istio.io
+  names:
+    kind: logentry
+    plural: logentries
+    singular: logentry
+  scope: Namespaced
+  version: v1alpha2
+---
+
+kind: CustomResourceDefinition
+apiVersion: apiextensions.k8s.io/v1beta1
+metadata:
+  name: metrics.config.istio.io
+  labels:
+    package: metric
+    istio: mixer-instance
+spec:
+  group: config.istio.io
+  names:
+    kind: metric
+    plural: metrics
+    singular: metric
+  scope: Namespaced
+  version: v1alpha2
+---
+
+kind: CustomResourceDefinition
+apiVersion: apiextensions.k8s.io/v1beta1
+metadata:
+  name: quotas.config.istio.io
+  labels:
+    package: quota
+    istio: mixer-instance
+spec:
+  group: config.istio.io
+  names:
+    kind: quota
+    plural: quotas
+    singular: quota
+  scope: Namespaced
+  version: v1alpha2
+---
+
+kind: CustomResourceDefinition
+apiVersion: apiextensions.k8s.io/v1beta1
+metadata:
+  name: reportnothings.config.istio.io
+  labels:
+    package: reportnothing
+    istio: mixer-instance
+spec:
+  group: config.istio.io
+  names:
+    kind: reportnothing
+    plural: reportnothings
+    singular: reportnothing
+  scope: Namespaced
+  version: v1alpha2
+---
 apiVersion: v1
 kind: ConfigMap
 metadata:
@@ -293,723 +579,6 @@
       - name: config-volume
         configMap:
           name: istio-mixer
----
-# Mixer CRD definitions are generated using
-# mixs crd all
-
->>>>>>> 5cd66fd0
-kind: CustomResourceDefinition
-apiVersion: apiextensions.k8s.io/v1beta1
-metadata:
-  name: rules.config.istio.io
-  labels:
-    package: istio.io.mixer
-    istio: core
-spec:
-  group: config.istio.io
-  names:
-    kind: rule
-    plural: rules
-    singular: rule
-  scope: Namespaced
-  version: v1alpha2
----
-
-kind: CustomResourceDefinition
-apiVersion: apiextensions.k8s.io/v1beta1
-metadata:
-  name: attributemanifests.config.istio.io
-  labels:
-    package: istio.io.mixer
-    istio: core
-spec:
-  group: config.istio.io
-  names:
-    kind: attributemanifest
-    plural: attributemanifests
-    singular: attributemanifest
-  scope: Namespaced
-  version: v1alpha2
----
-
-kind: CustomResourceDefinition
-apiVersion: apiextensions.k8s.io/v1beta1
-metadata:
-  name: deniers.config.istio.io
-  labels:
-    package: denier
-    istio: mixer-adapter
-spec:
-  group: config.istio.io
-  names:
-    kind: denier
-    plural: deniers
-    singular: denier
-  scope: Namespaced
-  version: v1alpha2
----
-
-kind: CustomResourceDefinition
-apiVersion: apiextensions.k8s.io/v1beta1
-metadata:
-  name: listcheckers.config.istio.io
-  labels:
-    package: listchecker
-    istio: mixer-adapter
-spec:
-  group: config.istio.io
-  names:
-    kind: listchecker
-    plural: listcheckers
-    singular: listchecker
-  scope: Namespaced
-  version: v1alpha2
----
-
-kind: CustomResourceDefinition
-apiVersion: apiextensions.k8s.io/v1beta1
-metadata:
-  name: memquotas.config.istio.io
-  labels:
-    package: memquota
-    istio: mixer-adapter
-spec:
-  group: config.istio.io
-  names:
-    kind: memquota
-    plural: memquotas
-    singular: memquota
-  scope: Namespaced
-  version: v1alpha2
----
-
-kind: CustomResourceDefinition
-apiVersion: apiextensions.k8s.io/v1beta1
-metadata:
-  name: noops.config.istio.io
-  labels:
-    package: noop
-    istio: mixer-adapter
-spec:
-  group: config.istio.io
-  names:
-    kind: noop
-    plural: noops
-    singular: noop
-  scope: Namespaced
-  version: v1alpha2
----
-
-kind: CustomResourceDefinition
-apiVersion: apiextensions.k8s.io/v1beta1
-metadata:
-  name: prometheuses.config.istio.io
-  labels:
-    package: prometheus
-    istio: mixer-adapter
-spec:
-  group: config.istio.io
-  names:
-    kind: prometheus
-    plural: prometheuses
-    singular: prometheus
-  scope: Namespaced
-  version: v1alpha2
----
-
-kind: CustomResourceDefinition
-apiVersion: apiextensions.k8s.io/v1beta1
-metadata:
-  name: stackdrivers.config.istio.io
-  labels:
-    package: stackdriver
-    istio: mixer-adapter
-spec:
-  group: config.istio.io
-  names:
-    kind: stackdriver
-    plural: stackdrivers
-    singular: stackdriver
-  scope: Namespaced
-  version: v1alpha2
----
-
-kind: CustomResourceDefinition
-apiVersion: apiextensions.k8s.io/v1beta1
-metadata:
-  name: statsds.config.istio.io
-  labels:
-    package: statsd
-    istio: mixer-adapter
-spec:
-  group: config.istio.io
-  names:
-    kind: statsd
-    plural: statsds
-    singular: statsd
-  scope: Namespaced
-  version: v1alpha2
----
-
-kind: CustomResourceDefinition
-apiVersion: apiextensions.k8s.io/v1beta1
-metadata:
-  name: stdios.config.istio.io
-  labels:
-    package: stdio
-    istio: mixer-adapter
-spec:
-  group: config.istio.io
-  names:
-    kind: stdio
-    plural: stdios
-    singular: stdio
-  scope: Namespaced
-  version: v1alpha2
----
-
-kind: CustomResourceDefinition
-apiVersion: apiextensions.k8s.io/v1beta1
-metadata:
-  name: svcctrls.config.istio.io
-  labels:
-    package: svcctrl
-    istio: mixer-adapter
-spec:
-  group: config.istio.io
-  names:
-    kind: svcctrl
-    plural: svcctrls
-    singular: svcctrl
-  scope: Namespaced
-  version: v1alpha2
----
-
-kind: CustomResourceDefinition
-apiVersion: apiextensions.k8s.io/v1beta1
-metadata:
-  name: checknothings.config.istio.io
-  labels:
-    package: checknothing
-    istio: mixer-instance
-spec:
-  group: config.istio.io
-  names:
-    kind: checknothing
-    plural: checknothings
-    singular: checknothing
-  scope: Namespaced
-  version: v1alpha2
----
-
-kind: CustomResourceDefinition
-apiVersion: apiextensions.k8s.io/v1beta1
-metadata:
-  name: listentries.config.istio.io
-  labels:
-    package: listentry
-    istio: mixer-instance
-spec:
-  group: config.istio.io
-  names:
-    kind: listentry
-    plural: listentries
-    singular: listentry
-  scope: Namespaced
-  version: v1alpha2
----
-
-kind: CustomResourceDefinition
-apiVersion: apiextensions.k8s.io/v1beta1
-metadata:
-  name: logentries.config.istio.io
-  labels:
-    package: logentry
-    istio: mixer-instance
-spec:
-  group: config.istio.io
-  names:
-    kind: logentry
-    plural: logentries
-    singular: logentry
-  scope: Namespaced
-  version: v1alpha2
----
-
-kind: CustomResourceDefinition
-apiVersion: apiextensions.k8s.io/v1beta1
-metadata:
-  name: metrics.config.istio.io
-  labels:
-    package: metric
-    istio: mixer-instance
-spec:
-  group: config.istio.io
-  names:
-    kind: metric
-    plural: metrics
-    singular: metric
-  scope: Namespaced
-  version: v1alpha2
----
-
-kind: CustomResourceDefinition
-apiVersion: apiextensions.k8s.io/v1beta1
-metadata:
-  name: quotas.config.istio.io
-  labels:
-    package: quota
-    istio: mixer-instance
-spec:
-  group: config.istio.io
-  names:
-    kind: quota
-    plural: quotas
-    singular: quota
-  scope: Namespaced
-  version: v1alpha2
----
-
-kind: CustomResourceDefinition
-apiVersion: apiextensions.k8s.io/v1beta1
-metadata:
-  name: reportnothings.config.istio.io
-  labels:
-    package: reportnothing
-    istio: mixer-instance
-spec:
-  group: config.istio.io
-  names:
-    kind: reportnothing
-    plural: reportnothings
-    singular: reportnothing
-  scope: Namespaced
-  version: v1alpha2
----
-apiVersion: v1
-kind: ConfigMap
-metadata:
-  name: istio-mixer
-  namespace: istio-system
-data:
-  mapping.conf: |-
----
-apiVersion: v1
-kind: Service
-metadata:
-  name: istio-mixer
-  namespace: istio-system
-  labels:
-    istio: mixer
-spec:
-  ports:
-  - name: tcp
-    port: 9091
-  - name: http-health
-    port: 9093
-  - name: configapi
-    port: 9094
-  - name: statsd-prom
-    port: 9102
-  - name: statsd-udp
-    port: 9125
-    protocol: UDP
-  - name: prometheus
-    port: 42422
-  selector:
-    istio: mixer
----
-apiVersion: v1
-kind: ServiceAccount
-metadata:
-  name: istio-mixer-service-account
-  namespace: istio-system
----
-apiVersion: extensions/v1beta1
-kind: Deployment
-metadata:
-  name: istio-mixer
-  namespace: istio-system
-  annotations:
-    sidecar.istio.io/inject: "false"
-spec:
-  replicas: 1
-  template:
-    metadata:
-      labels:
-        istio: mixer
-    spec:
-      serviceAccountName: istio-mixer-service-account
-      containers:
-      - name: statsd-to-prometheus
-        image: prom/statsd-exporter
-        imagePullPolicy: IfNotPresent
-        ports:
-        - containerPort: 9102
-        - containerPort: 9125
-          protocol: UDP
-        args:
-        - '-statsd.mapping-config=/etc/statsd/mapping.conf'
-        volumeMounts:
-        - name: config-volume
-          mountPath: /etc/statsd
-      - name: mixer
-        image: gcr.io/istio-testing/mixer:3a0dfbfd4e0b9301cb378a190830d00061d29d8e
-        imagePullPolicy: IfNotPresent
-        ports:
-        - containerPort: 9091
-        - containerPort: 9094
-        - containerPort: 42422
-        args:
-          - --configStoreURL=fs:///etc/opt/mixer/configroot
-          - --configStore2URL=k8s://
-          - --configDefaultNamespace=istio-system
-          - --logtostderr
-          - -v
-          - "4"
-      volumes:
-      - name: config-volume
-        configMap:
-          name: istio-mixer
----
-apiVersion: "config.istio.io/v1alpha2"
-kind: attributemanifest
-metadata:
-  name: istioproxy
-  namespace: istio-system
-spec:
-  attributes:
-    origin.ip:
-      valueType: IP_ADDRESS
-    origin.uid:
-      valueType: STRING
-    origin.user:
-      valueType: STRING
-    request.headers:
-      valueType: STRING_MAP
-    request.id:
-      valueType: STRING
-    request.host:
-      valueType: STRING
-    request.method:
-      valueType: STRING
-    request.path:
-      valueType: STRING
-    request.reason:
-      valueType: STRING
-    request.referer:
-      valueType: STRING
-    request.scheme:
-      valueType: STRING
-    request.size:
-      valueType: INT64
-    request.time:
-      valueType: TIMESTAMP
-    request.useragent:
-      valueType: STRING
-    response.code:
-      valueType: INT64
-    response.duration:
-      valueType: DURATION
-    response.headers:
-      valueType: STRING_MAP
-    response.size:
-      valueType: INT64
-    response.time:
-      valueType: TIMESTAMP
-    source.uid:
-      valueType: STRING
-    source.user:
-      valueType: STRING
-    destination.uid:
-      valueType: STRING
-    connection.id:
-      valueType: STRING
-    connection.received.bytes:
-      valueType: INT64
-    connection.received.bytes_total:
-      valueType: INT64
-    connection.sent.bytes:
-      valueType: INT64
-    connection.sent.bytes_total:
-      valueType: INT64
-    connection.duration:
-      valueType: DURATION
-    context.protocol:
-      valueType: STRING
-    context.timestamp:
-      valueType: TIMESTAMP
-    context.time:
-      valueType: TIMESTAMP
-
----
-apiVersion: "config.istio.io/v1alpha2"
-kind: attributemanifest
-metadata:
-  name: kubernetes
-  namespace: istio-system
-spec:
-  attributes:
-    source.ip:
-      valueType: IP_ADDRESS
-    source.labels:
-      valueType: STRING_MAP
-    source.name:
-      valueType: STRING
-    source.namespace:
-      valueType: STRING
-    source.service:
-      valueType: STRING
-    source.serviceAccount:
-      valueType: STRING
-    destination.ip:
-      valueType: IP_ADDRESS
-    destination.labels:
-      valueType: STRING_MAP
-    destination.name:
-      valueType: STRING
-    destination.namespace:
-      valueType: STRING
-    destination.service:
-      valueType: STRING
-    destination.serviceAccount:
-      valueType: STRING
----
-apiVersion: "config.istio.io/v1alpha2"
-kind: stdio
-metadata:
-  name: handler
-  namespace: istio-system
-spec:
-  outputAsJson: true
----
-apiVersion: "config.istio.io/v1alpha2"
-kind: logentry
-metadata:
-  name: accesslog
-  namespace: istio-system
-spec:
-  severity: '"Default"'
-  timestamp: request.time
-  variables:
-    sourceIp: source.ip | ip("0.0.0.0")
-    destinationIp: destination.ip | ip("0.0.0.0")
-    sourceUser: source.user | ""
-    method: request.method | ""
-    url: request.path | ""
-    protocol: request.scheme | "http"
-    responseCode: response.code | 0
-    responseSize: response.size | 0
-    requestSize: request.size | 0
-    latency: response.duration | "0ms"
-  monitored_resource_type: '"UNSPECIFIED"'
----
-apiVersion: "config.istio.io/v1alpha2"
-kind: rule
-metadata:
-  name: stdio
-  namespace: istio-system
-spec:
-  match: "true" # If omitted match is true.
-  actions:
-  - handler: handler.stdio
-    instances:
-    - accesslog.logentry
----
-apiVersion: "config.istio.io/v1alpha2"
-kind: metric
-metadata:
-  name: requestcount
-  namespace: istio-system
-spec:
-  value: "1"
-  dimensions:
-    source_service: source.service | "unknown"
-    source_version: source.labels["version"] | "unknown"
-    destination_service: destination.service | "unknown"
-    destination_version: destination.labels["version"] | "unknown"
-    response_code: response.code | 200
-  monitored_resource_type: '"UNSPECIFIED"'
----
-apiVersion: "config.istio.io/v1alpha2"
-kind: metric
-metadata:
-  name: requestduration
-  namespace: istio-system
-spec:
-  value: response.duration | "0ms"
-  dimensions:
-    source_service: source.service | "unknown"
-    source_version: source.labels["version"] | "unknown"
-    destination_service: destination.service | "unknown"
-    destination_version: destination.labels["version"] | "unknown"
-    response_code: response.code | 200
-  monitored_resource_type: '"UNSPECIFIED"'
----
-apiVersion: "config.istio.io/v1alpha2"
-kind: metric
-metadata:
-  name: requestsize
-  namespace: istio-system
-spec:
-  value: request.size | 0
-  dimensions:
-    source_service: source.service | "unknown"
-    source_version: source.labels["version"] | "unknown"
-    destination_service: destination.service | "unknown"
-    destination_version: destination.labels["version"] | "unknown"
-    response_code: response.code | 200
-  monitored_resource_type: '"UNSPECIFIED"'
----
-apiVersion: "config.istio.io/v1alpha2"
-kind: metric
-metadata:
-  name: responsesize
-  namespace: istio-system
-spec:
-  value: response.size | 0
-  dimensions:
-    source_service: source.service | "unknown"
-    source_version: source.labels["version"] | "unknown"
-    destination_service: destination.service | "unknown"
-    destination_version: destination.labels["version"] | "unknown"
-    response_code: response.code | 200
-  monitored_resource_type: '"UNSPECIFIED"'
----
-apiVersion: "config.istio.io/v1alpha2"
-kind: metric
-metadata:
-  name: tcpbytesent
-  namespace: istio-system
-  labels:
-    istio-protocol: tcp # needed so that mixer will only generate when context.protocol == tcp
-spec:
-  value: connection.sent.bytes | 0
-  dimensions:
-    source_service: source.service | "unknown"
-    source_version: source.labels["version"] | "unknown"
-    destination_service: destination.service | "unknown"
-    destination_version: destination.labels["version"] | "unknown"
-  monitored_resource_type: '"UNSPECIFIED"'
----
-apiVersion: "config.istio.io/v1alpha2"
-kind: metric
-metadata:
-  name: tcpbytereceived
-  namespace: istio-system
-  labels:
-    istio-protocol: tcp # needed so that mixer will only generate when context.protocol == tcp 
-spec:
-  value: connection.received.bytes | 0
-  dimensions:
-    source_service: source.service | "unknown"
-    source_version: source.labels["version"] | "unknown"
-    destination_service: destination.service | "unknown"
-    destination_version: destination.labels["version"] | "unknown"
-  monitored_resource_type: '"UNSPECIFIED"'
----
-apiVersion: "config.istio.io/v1alpha2"
-kind: prometheus
-metadata:
-  name: handler
-  namespace: istio-system
-spec:
-  metrics:
-  - name: request_count
-    instance_name: requestcount.metric.istio-system
-    kind: COUNTER
-    label_names:
-    - source_service
-    - source_version
-    - destination_service
-    - destination_version
-    - response_code
-  - name: request_duration
-    instance_name: requestduration.metric.istio-system
-    kind: DISTRIBUTION
-    label_names:
-    - source_service
-    - source_version
-    - destination_service
-    - destination_version
-    - response_code
-    buckets:
-      explicit_buckets:
-        bounds: [0.005, 0.01, 0.025, 0.05, 0.1, 0.25, 0.5, 1, 2.5, 5, 10]
-  - name: request_size
-    instance_name: requestsize.metric.istio-system
-    kind: DISTRIBUTION
-    label_names:
-    - source_service
-    - source_version
-    - destination_service
-    - destination_version
-    - response_code
-    buckets:
-      exponentialBuckets:
-        numFiniteBuckets: 8
-        scale: 1
-        growthFactor: 10
-  - name: response_size
-    instance_name: responsesize.metric.istio-system
-    kind: DISTRIBUTION
-    label_names:
-    - source_service
-    - source_version
-    - destination_service
-    - destination_version
-    - response_code
-    buckets:
-      exponentialBuckets:
-        numFiniteBuckets: 8
-        scale: 1
-        growthFactor: 10
-  - name: tcp_bytes_sent
-    instance_name: tcpbytesent.metric.istio-system
-    kind: COUNTER
-    label_names:
-    - source_service
-    - source_version
-    - destination_service
-    - destination_version
-  - name: tcp_bytes_received
-    instance_name: tcpbytereceived.metric.istio-system
-    kind: COUNTER
-    label_names:
-    - source_service
-    - source_version
-    - destination_service
-    - destination_version
----
-apiVersion: "config.istio.io/v1alpha2"
-kind: rule
-metadata:
-  name: promhttp
-  namespace: istio-system
-  labels:
-    istio-protocol: http
-spec:
-  actions:
-  - handler: handler.prometheus
-    instances:
-    - requestcount.metric
-    - requestduration.metric
-    - requestsize.metric
-    - responsesize.metric
----
-apiVersion: "config.istio.io/v1alpha2"
-kind: rule
-metadata:
-  name: promtcp
-  namespace: istio-system
-  labels:
-    istio-protocol: tcp # needed so that mixer will only execute when context.protocol == TCP
-spec:
-  actions:
-  - handler: handler.prometheus
-    instances:
-    - tcpbytesent.metric
-    - tcpbytereceived.metric
 ---
 ################################
 # Istio configMap cluster-wide
