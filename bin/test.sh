--- conflicted
+++ resolved
@@ -60,20 +60,6 @@
 
 if [ "$SKIP_SETUP" -ne 1 ]; then
     kubectl create ns bookinfo || /bin/true
-<<<<<<< HEAD
-    kubectl label ns bookinfo istio-env=istio-control --overwrite
-    #kubectl delete -f samples/bookinfo/platform/kube/bookinfo.yaml --ignore-not-found
-    #kubectl delete -f samples/bookinfo/networking/destination-rule-all-mtls.yaml --ignore-not-found
-    #kubectl delete -f samples/bookinfo/networking/bookinfo-gateway.yaml --ignore-not-found
-
-    kubectl -n bookinfo apply -f samples/bookinfo/platform/kube/bookinfo.yaml
-    kubectl -n bookinfo apply -f samples/bookinfo/networking/destination-rule-all-mtls.yaml
-    kubectl -n bookinfo apply -f samples/bookinfo/networking/bookinfo-gateway.yaml
-    # Not sure what this does...
-    #for depl in ${BOOKINFO_DEPLOYMENTS}; do
-    #    kubectl patch deployment $depl --patch '{"spec": {"strategy": {"rollingUpdate": {"maxSurge": 1,"maxUnavailable": 0},"type": "RollingUpdate"}}}'
-    #done
-=======
     # We use the first namespace with sidecar injection enabled to determine the control plane's namespace.
     ISTIO_CONTROL=$(kubectl get namespaces -o=jsonpath='{$.items[:1].metadata.labels.istio-env}' -l istio-env)
     ISTIO_CONTROL=${ISTIO_CONTROL:-istio-control}
@@ -84,7 +70,6 @@
     kubectl -n bookinfo apply -f samples/bookinfo/networking/destination-rule-all-mtls.yaml
     kubectl -n bookinfo apply -f samples/bookinfo/networking/bookinfo-gateway.yaml
 
->>>>>>> 8a5c79c7
     for depl in ${BOOKINFO_DEPLOYMENTS}; do
         kubectl -n bookinfo rollout status deployments $depl --timeout=$WAIT_TIMEOUT
     done
