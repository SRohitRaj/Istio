--- conflicted
+++ resolved
@@ -4,11 +4,7 @@
 		"name": "PROXY_REPO_SHA",
 		"repoName": "proxy",
 		"file": "",
-<<<<<<< HEAD
-		"lastStableSHA": "baf45ef2f6715fa782c4b2e5fcab715d1a4a6250"
-=======
 		"lastStableSHA": "7738fa3d506d3a1a7be002c1f06377e6516bc245"
->>>>>>> f8a1dbbc
 	},
 	{
                 "_comment": "",
