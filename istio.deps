[
	{
		"_comment": "This file is auto updated by a robot executing `https://github.com/istio/test-infra/blob/master/prow/test-infra-update-deps.sh`.",
		"name": "PROXY_REPO_SHA",
		"repoName": "proxy-private",
		"file": "",
<<<<<<< HEAD
		"lastStableSHA": "0674c291eb5e5073abf912f465e7c03c8d88e775"
=======
		"lastStableSHA": "6166ae7ebac7f630206b2fe4e6767516bf198313"
>>>>>>> 3a136c90
	}
]<|MERGE_RESOLUTION|>--- conflicted
+++ resolved
@@ -4,10 +4,6 @@
 		"name": "PROXY_REPO_SHA",
 		"repoName": "proxy-private",
 		"file": "",
-<<<<<<< HEAD
-		"lastStableSHA": "0674c291eb5e5073abf912f465e7c03c8d88e775"
-=======
 		"lastStableSHA": "6166ae7ebac7f630206b2fe4e6767516bf198313"
->>>>>>> 3a136c90
 	}
 ]