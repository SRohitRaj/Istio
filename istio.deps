[
  {
    "_comment": "",
    "name": "PROXY_REPO_SHA",
    "repoName": "proxy",
    "file": "",
    "lastStableSHA": "c842e77463cdb4c1305ed9a92d2840a358072e7f"
  },
  {
    "_comment": "",
    "name": "ZTUNNEL_REPO_SHA",
    "repoName": "ztunnel",
    "file": "",
<<<<<<< HEAD
    "lastStableSHA": "bf48df611fc1dc87e5a26fa291dcac253a68aed6"
=======
    "lastStableSHA": "bcc8c13d0ab683af27693ecfc97e191d42e8e7f9"
>>>>>>> 225fc66f
  }
]<|MERGE_RESOLUTION|>--- conflicted
+++ resolved
@@ -11,10 +11,6 @@
     "name": "ZTUNNEL_REPO_SHA",
     "repoName": "ztunnel",
     "file": "",
-<<<<<<< HEAD
-    "lastStableSHA": "bf48df611fc1dc87e5a26fa291dcac253a68aed6"
-=======
     "lastStableSHA": "bcc8c13d0ab683af27693ecfc97e191d42e8e7f9"
->>>>>>> 225fc66f
   }
 ]