--- conflicted
+++ resolved
@@ -11,10 +11,6 @@
     "name": "ZTUNNEL_REPO_SHA",
     "repoName": "ztunnel",
     "file": "",
-<<<<<<< HEAD
     "lastStableSHA": "912a06075c95e419df9d48ed23ca28e6f29b3f4a"
-=======
-    "lastStableSHA": "cbd4d23ffb98189b2947dd2422df0c7f9b9c2596"
->>>>>>> b50a8f48
   }
 ]