--- conflicted
+++ resolved
@@ -11,10 +11,6 @@
     "name": "ZTUNNEL_REPO_SHA",
     "repoName": "ztunnel",
     "file": "",
-<<<<<<< HEAD
-    "lastStableSHA": "64d8e69aa62e27068312f9b7006450aaaa4aa336"
-=======
-    "lastStableSHA": "c14c62c89feb6c168cb45d13153a46ff238d9f53"
->>>>>>> 4856d9b6
+    "lastStableSHA": "bf48df611fc1dc87e5a26fa291dcac253a68aed6"
   }
 ]