--- conflicted
+++ resolved
@@ -4,10 +4,6 @@
     "name": "PROXY_REPO_SHA",
     "repoName": "proxy",
     "file": "",
-<<<<<<< HEAD
-    "lastStableSHA": "fdf359cbabd44a27ca3596b00541b9c1e4acd669"
-=======
     "lastStableSHA": "6c0dad4f35bfcff69031c492a60c86d8ad338402"
->>>>>>> 69a93261
   }
 ]