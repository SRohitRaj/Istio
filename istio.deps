[
	{
		"_comment": "This file is auto updated by a robot executing `https://github.com/istio/test-infra/blob/master/prow/test-infra-update-deps.sh`.",
		"name": "PROXY_REPO_SHA",
		"repoName": "proxy",
		"file": "",
<<<<<<< HEAD
		"lastStableSHA": "01e1626b3baeba466f0144bd97dee23ac133bac8"
=======
		"lastStableSHA": "6166ae7ebac7f630206b2fe4e6767516bf198313"
>>>>>>> 283b8582
	}
]<|MERGE_RESOLUTION|>--- conflicted
+++ resolved
@@ -4,10 +4,6 @@
 		"name": "PROXY_REPO_SHA",
 		"repoName": "proxy",
 		"file": "",
-<<<<<<< HEAD
-		"lastStableSHA": "01e1626b3baeba466f0144bd97dee23ac133bac8"
-=======
 		"lastStableSHA": "6166ae7ebac7f630206b2fe4e6767516bf198313"
->>>>>>> 283b8582
 	}
 ]