[
  {
    "_comment": "",
    "name": "PROXY_REPO_SHA",
    "repoName": "proxy",
    "file": "",
<<<<<<< HEAD
    "lastStableSHA": "69b38fd6564a1546d665e6a9961ff0e59c2143b3"
=======
    "lastStableSHA": "580bf9cc561a012d4eb14af48d496d6748307e59"
>>>>>>> 486c6ca3
  },
  {
    "_comment": "",
    "name": "ZTUNNEL_REPO_SHA",
    "repoName": "ztunnel",
    "file": "",
    "lastStableSHA": "6f0d7bed19ca360dfbdc43d3262e6b29ea75c8e2"
  }
]<|MERGE_RESOLUTION|>--- conflicted
+++ resolved
@@ -4,11 +4,7 @@
     "name": "PROXY_REPO_SHA",
     "repoName": "proxy",
     "file": "",
-<<<<<<< HEAD
-    "lastStableSHA": "69b38fd6564a1546d665e6a9961ff0e59c2143b3"
-=======
     "lastStableSHA": "580bf9cc561a012d4eb14af48d496d6748307e59"
->>>>>>> 486c6ca3
   },
   {
     "_comment": "",
