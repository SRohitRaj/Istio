# Install Istio on an existing Kubernetes cluster


<<<<<<< HEAD
**Install Istio core components**
=======
**Optional - Create a Kubernetes namespace and set the current context to use that namespace**

    kubectl create ns <ns>
    
    kubectl config set-context `kubectl config view | grep current-context | awk '{print $2}'` --namespace <ns>

**Install Istio core microservices**
>>>>>>> d647bb1e

    kubectl apply -f ./kubernetes/istio-install

This will install istio-manager, istio-mixer, istio ingress controller and istio egress controller.

    
**Optional addons - Monitoring with Prometheus, Grafana and Service Graph**

    kubectl apply -f ./kubernetes/addons/


Grafana custom image contains a build-in Istio-dashboard that you can access from:
    
    http://<grafana-svc-external-IP>:3000/dashboard/db/istio-dashboard

    
View the microservices graph image with service graph at:

    http://<servicegraph-svc-external-IP>:8088/dotviz

*The addons yaml files contain services configured as type LoadBalancer. If services are deployed with type NodePort,
start kubectl proxy, and edit Grafana's Istio-dashboard to use the proxy. Access Grafana via kubectl proxy:*

    http://127.0.0.1:8001/api/v1/proxy/namespaces/<ns>/services/grafana:3000/dashboard/db/istio-dashboard

        
**Deploy your apps**

Deploy your apps, or try one of the example apps from demos directory. Each app directory contains an associated README.md providing more details.


**Optional : uninstall Istio core microservices**

If you wish tu uninstall istio, run the following command:

    kubectl delete -f ./kubernetes/istio-install<|MERGE_RESOLUTION|>--- conflicted
+++ resolved
@@ -1,17 +1,13 @@
 # Install Istio on an existing Kubernetes cluster
 
 
-<<<<<<< HEAD
-**Install Istio core components**
-=======
 **Optional - Create a Kubernetes namespace and set the current context to use that namespace**
 
     kubectl create ns <ns>
     
     kubectl config set-context `kubectl config view | grep current-context | awk '{print $2}'` --namespace <ns>
 
-**Install Istio core microservices**
->>>>>>> d647bb1e
+**Install Istio core services**
 
     kubectl apply -f ./kubernetes/istio-install
 
@@ -43,8 +39,8 @@
 Deploy your apps, or try one of the example apps from demos directory. Each app directory contains an associated README.md providing more details.
 
 
-**Optional : uninstall Istio core microservices**
+**Optional cleanup - Uninstall Istio core services**
 
-If you wish tu uninstall istio, run the following command:
+If you wish tu uninstall Istio, run the following command:
 
     kubectl delete -f ./kubernetes/istio-install