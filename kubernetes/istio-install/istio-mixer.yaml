apiVersion: v1
kind: ConfigMap
metadata:
  name: mixer-config
data:
  globalconfig.yml: |-
    subject: "namespace:ns"
    revision: "2022"
    adapters:
      - name: default
        kind: quotas
        impl: memQuota
        params:
      - name: default
        impl: stdioLogger
        params:
          logStream: 0 # STDERR
      - name: prometheus
        kind: metrics
        impl: prometheus
        params:
      - name: default
        impl: denyChecker
    manifests:
      - name: istio-proxy
        revision: "1"
        attributes:
        - name: source.name
          value_type: 1 # STRING
        - name: source.uid
          value_type: 1 # STRING
        - name: source.ip
          value_type: 6 # IP_ADDRESS
        - name: target.name
          value_type: 1 # STRING
        - name: target.uid
          value_type: 1 # STRING
        - name: target.service
          value_type: 1 # STRING
        - name: target.ip
          value_type: 6 # IP_ADDRESS
        - name: response.code
          value_type: 2 # INT64
        - name: response.duration
          value_type: 10 # DURATION

        # DEPRECATED ATTRIBUTES, TO BE REMOVED:
        - name: response.latency    # Use response.duration
          value_type: 10 # DURATION
        - name: response.http.code  # Use response.code
          value_type: 2 # INT64
        - name: source.service      # Use source.name
          value_type: 1 # STRING
    metrics:
    - name: request_count
      kind: 2 # COUNTER
      value: 2 # INT64
      description: request count by source, target, service, and code
      labels:
        source: 1 # STRING
        target: 1 # STRING
        response_code: 2 # INT64
    - name: request_latency
      kind: 2 # COUNTER
      value: 10 # DURATION
      description: request latency by source, target, and service
      labels:
        source: 1 # STRING
        target: 1 # STRING
        response_code: 2 # INT64
    quotas:
    - name: RequestCount
      rate_limit: true
  serviceconfig.yml: |-
    subject: namespace:ns
    revision: "2022"
    rules:
    - selector: true
      aspects:
      - kind: quotas
        params:
          quotas:
          - descriptor_name: RequestCount
<<<<<<< HEAD
            max_amount: 5
=======
            max_amount: 5000
>>>>>>> fae943e7
            expiration: 1s
      - kind: metrics
        adapter: prometheus
        params:
          metrics:
          - descriptor_name: request_count
            # we want to increment this counter by 1 for each unique (source, target, service, method, response_code) tuple
            value: "1"
            labels:
              source: source.name | source.service | "unknown"
              target: target.service | "unknown"
              response_code: response.code | response.http.code | 200
          - descriptor_name:  request_latency
            value: response.duration | response.latency | "0ms"
            labels:
              source: source.name | source.service | "unknown"
              target: target.service | "unknown"
              response_code: response.code | response.http.code | 200
---
# Mixer
apiVersion: v1
kind: Service
metadata:
  name: istio-mixer
  labels:
    istio: mixer
spec:
  ports:
  - name: tcp
    port: 9091
  - name: prometheus
    port: 42422
  selector:
    istio: mixer
---
apiVersion: extensions/v1beta1
kind: Deployment
metadata:
  name: istio-mixer
spec:
  replicas: 1
  template:
    metadata:
      annotations:
        alpha.istio.io/sidecar: ignore
      labels:
        istio: mixer
    spec:
      containers:
      - name: mixer
        image: docker.io/istio/mixer:2017-04-19-00.29.49
        imagePullPolicy: Always
        ports:
        - containerPort: 9091
        - containerPort: 9094
        - containerPort: 42422
        args:
          - --globalConfigFile=/etc/opt/mixer/globalconfig.yml
          - --serviceConfigFile=/etc/opt/mixer/serviceconfig.yml
          - --logtostderr
          - -v
          - "3"
        volumeMounts:
          - mountPath: /etc/opt/mixer
            name: config
      volumes:
        - name: config
          configMap:
            name: mixer-config
---
<|MERGE_RESOLUTION|>--- conflicted
+++ resolved
@@ -81,11 +81,7 @@
         params:
           quotas:
           - descriptor_name: RequestCount
-<<<<<<< HEAD
-            max_amount: 5
-=======
             max_amount: 5000
->>>>>>> fae943e7
             expiration: 1s
       - kind: metrics
         adapter: prometheus
