// Copyright © 2021 NAME HERE <EMAIL ADDRESS>
//
// Licensed under the Apache License, Version 2.0 (the "License");
// you may not use this file except in compliance with the License.
// You may obtain a copy of the License at
//
//     http://www.apache.org/licenses/LICENSE-2.0
//
// Unless required by applicable law or agreed to in writing, software
// distributed under the License is distributed on an "AS IS" BASIS,
// WITHOUT WARRANTIES OR CONDITIONS OF ANY KIND, either express or implied.
// See the License for the specific language governing permissions and
// limitations under the License.

package precheck

import (
	"context"
	"errors"
	"fmt"
	"net"
	"net/netip"
	"strconv"
	"strings"

	admin "github.com/envoyproxy/go-control-plane/envoy/admin/v3"
	cluster "github.com/envoyproxy/go-control-plane/envoy/config/cluster/v3"
	"github.com/fatih/color"
	goversion "github.com/hashicorp/go-version"
	"github.com/spf13/cobra"
	"golang.org/x/sync/errgroup"
	"golang.org/x/sync/semaphore"
	authorizationapi "k8s.io/api/authorization/v1"
	v1 "k8s.io/api/core/v1"
	crd "k8s.io/apiextensions-apiserver/pkg/apis/apiextensions/v1"
	metav1 "k8s.io/apimachinery/pkg/apis/meta/v1"

	"istio.io/istio/istioctl/pkg/cli"
	"istio.io/istio/istioctl/pkg/clioptions"
	"istio.io/istio/istioctl/pkg/install/k8sversion"
	"istio.io/istio/istioctl/pkg/util/formatting"
	pkgversion "istio.io/istio/operator/pkg/version"
	"istio.io/istio/pilot/pkg/model"
	"istio.io/istio/pkg/config/analysis"
	"istio.io/istio/pkg/config/analysis/analyzers/maturity"
	"istio.io/istio/pkg/config/analysis/diag"
	"istio.io/istio/pkg/config/analysis/local"
	"istio.io/istio/pkg/config/analysis/msg"
	kube3 "istio.io/istio/pkg/config/legacy/source/kube"
	"istio.io/istio/pkg/config/resource"
	"istio.io/istio/pkg/config/schema/gvk"
	"istio.io/istio/pkg/kube"
	"istio.io/istio/pkg/url"
	"istio.io/istio/pkg/util/protomarshal"
	"istio.io/istio/pkg/util/sets"
)

func Cmd(ctx cli.Context) *cobra.Command {
	var opts clioptions.ControlPlaneOptions
	var skipControlPlane bool
<<<<<<< HEAD
	outputThreshold := formatting.MessageThreshold{Level: diag.Warning}
=======
	var msgOutputFormat string
>>>>>>> 55338f68
	// cmd represents the upgradeCheck command
	cmd := &cobra.Command{
		Use:   "precheck",
		Short: "Check whether Istio can safely be installed or upgraded",
		Long:  `precheck inspects a Kubernetes cluster for Istio install and upgrade requirements.`,
		Example: `  # Verify that Istio can be installed or upgraded
  istioctl x precheck

  # Check only a single namespace
  istioctl x precheck --namespace default`,
		RunE: func(cmd *cobra.Command, args []string) (err error) {
			cli, err := ctx.CLIClientWithRevision(opts.Revision)
			if err != nil {
				return err
			}

			msgs := diag.Messages{}
			if !skipControlPlane {
				msgs, err = checkControlPlane(ctx)
				if err != nil {
					return err
				}
			}
			nsmsgs, err := checkDataPlane(cli, ctx.Namespace())
			if err != nil {
				return err
			}
			msgs.Add(nsmsgs...)
			// Print all the messages to stdout in the specified format
			msgs = msgs.SortedDedupedCopy()
<<<<<<< HEAD
			outputMsgs := diag.Messages{}
			for _, m := range msgs {
				if m.Type.Level().IsWorseThanOrEqualTo(outputThreshold.Level) {
					outputMsgs = append(outputMsgs, m)
				}
			}
			output, err := formatting.Print(outputMsgs, formatting.LogFormat, false)
=======
			output, err := formatting.Print(msgs, msgOutputFormat, false)
>>>>>>> 55338f68
			if err != nil {
				return err
			}

			if len(outputMsgs) == 0 {
				fmt.Fprintf(cmd.ErrOrStderr(), color.New(color.FgGreen).Sprint("✔")+" No issues found when checking the cluster. Istio is safe to install or upgrade!\n"+
					"  To get started, check out https://istio.io/latest/docs/setup/getting-started/\n")
			} else {
				fmt.Fprintln(cmd.OutOrStdout(), output)
			}
			for _, m := range msgs {
				if m.Type.Level().IsWorseThanOrEqualTo(diag.Warning) {
					e := fmt.Sprintf(`Issues found when checking the cluster. Istio may not be safe to install or upgrade.
See %s for more information about causes and resolutions.`, url.ConfigAnalysis)
					return errors.New(e)
				}
			}
			return nil
		},
	}
	cmd.PersistentFlags().BoolVar(&skipControlPlane, "skip-controlplane", false, "skip checking the control plane")
<<<<<<< HEAD
	cmd.PersistentFlags().Var(&outputThreshold, "output-threshold",
		fmt.Sprintf("The severity level of precheck at which to display messages. Valid values: %v", diag.GetAllLevelStrings()))
=======
	cmd.PersistentFlags().StringVarP(&msgOutputFormat, "output", "o", formatting.LogFormat,
		fmt.Sprintf("Output format: one of %v", formatting.MsgOutputFormatKeys))
>>>>>>> 55338f68
	opts.AttachControlPlaneFlags(cmd)
	return cmd
}

func checkControlPlane(ctx cli.Context) (diag.Messages, error) {
	cli, err := ctx.CLIClient()
	if err != nil {
		return nil, err
	}
	msgs := diag.Messages{}

	m, err := checkServerVersion(cli)
	if err != nil {
		return nil, err
	}
	msgs = append(msgs, m...)

	msgs = append(msgs, checkInstallPermissions(cli, ctx.IstioNamespace())...)
	gwMsg, err := checkGatewayAPIs(cli)
	if err != nil {
		return nil, err
	}
	msgs = append(msgs, gwMsg...)

	// TODO: add more checks

	sa := local.NewSourceAnalyzer(
		analysis.Combine("upgrade precheck", &maturity.AlphaAnalyzer{}),
		resource.Namespace(ctx.Namespace()),
		resource.Namespace(ctx.IstioNamespace()),
		nil,
	)
	if err != nil {
		return nil, err
	}
	sa.AddRunningKubeSource(cli)
	cancel := make(chan struct{})
	result, err := sa.Analyze(cancel)
	if err != nil {
		return nil, err
	}
	if result.Messages != nil {
		msgs = append(msgs, result.Messages...)
	}

	return msgs, nil
}

// Checks that if the user has gateway APIs, they are the minimum version.
// It is ok to not have them, but they must be at least v1beta1 if they do.
func checkGatewayAPIs(cli kube.CLIClient) (diag.Messages, error) {
	msgs := diag.Messages{}
	res, err := cli.Ext().ApiextensionsV1().CustomResourceDefinitions().List(context.Background(), metav1.ListOptions{})
	if err != nil {
		return nil, err
	}

	betaKinds := sets.New(gvk.KubernetesGateway.Kind, gvk.GatewayClass.Kind, gvk.HTTPRoute.Kind, gvk.ReferenceGrant.Kind)
	for _, r := range res.Items {
		if r.Spec.Group != gvk.KubernetesGateway.Group {
			continue
		}
		if !betaKinds.Contains(r.Spec.Names.Kind) {
			continue
		}

		versions := extractCRDVersions(&r)
		has := "none"
		if len(versions) > 0 {
			has = strings.Join(sets.SortedList(versions), ",")
		}
		if !versions.Contains(gvk.KubernetesGateway.Version) {
			origin := kube3.Origin{
				Type: gvk.CustomResourceDefinition,
				FullName: resource.FullName{
					Namespace: resource.Namespace(r.Namespace),
					Name:      resource.LocalName(r.Name),
				},
				ResourceVersion: resource.Version(r.ResourceVersion),
			}
			r := &resource.Instance{
				Origin: &origin,
			}
			msgs.Add(msg.NewUnsupportedGatewayAPIVersion(r, has, gvk.KubernetesGateway.Version))
		}
	}
	return msgs, nil
}

func extractCRDVersions(r *crd.CustomResourceDefinition) sets.String {
	res := sets.New[string]()
	for _, v := range r.Spec.Versions {
		if v.Served {
			res.Insert(v.Name)
		}
	}
	return res
}

func checkInstallPermissions(cli kube.CLIClient, istioNamespace string) diag.Messages {
	Resources := []struct {
		namespace string
		group     string
		version   string
		name      string
	}{
		{
			version: "v1",
			name:    "Namespace",
		},
		{
			namespace: istioNamespace,
			group:     "rbac.authorization.k8s.io",
			version:   "v1",
			name:      "ClusterRole",
		},
		{
			namespace: istioNamespace,
			group:     "rbac.authorization.k8s.io",
			version:   "v1",
			name:      "ClusterRoleBinding",
		},
		{
			namespace: istioNamespace,
			group:     "apiextensions.k8s.io",
			version:   "v1",
			name:      "CustomResourceDefinition",
		},
		{
			namespace: istioNamespace,
			group:     "rbac.authorization.k8s.io",
			version:   "v1",
			name:      "Role",
		},
		{
			namespace: istioNamespace,
			version:   "v1",
			name:      "ServiceAccount",
		},
		{
			namespace: istioNamespace,
			version:   "v1",
			name:      "Service",
		},
		{
			namespace: istioNamespace,
			group:     "apps",
			version:   "v1",
			name:      "Deployments",
		},
		{
			namespace: istioNamespace,
			version:   "v1",
			name:      "ConfigMap",
		},
		{
			group:   "admissionregistration.k8s.io",
			version: "v1",
			name:    "MutatingWebhookConfiguration",
		},
		{
			group:   "admissionregistration.k8s.io",
			version: "v1",
			name:    "ValidatingWebhookConfiguration",
		},
	}
	msgs := diag.Messages{}
	for _, r := range Resources {
		err := checkCanCreateResources(cli, r.namespace, r.group, r.version, r.name)
		if err != nil {
			msgs.Add(msg.NewInsufficientPermissions(&resource.Instance{Origin: clusterOrigin{}}, r.name, err.Error()))
		}
	}
	return msgs
}

func checkCanCreateResources(c kube.CLIClient, namespace, group, version, name string) error {
	s := &authorizationapi.SelfSubjectAccessReview{
		Spec: authorizationapi.SelfSubjectAccessReviewSpec{
			ResourceAttributes: &authorizationapi.ResourceAttributes{
				Namespace: namespace,
				Verb:      "create",
				Group:     group,
				Version:   version,
				Resource:  name,
			},
		},
	}

	response, err := c.Kube().AuthorizationV1().SelfSubjectAccessReviews().Create(context.Background(), s, metav1.CreateOptions{})
	if err != nil {
		return err
	}

	if !response.Status.Allowed {
		if len(response.Status.Reason) > 0 {
			return errors.New(response.Status.Reason)
		}
		return errors.New("permission denied")
	}
	return nil
}

func checkServerVersion(cli kube.CLIClient) (diag.Messages, error) {
	v, err := cli.GetKubernetesVersion()
	if err != nil {
		return nil, fmt.Errorf("failed to get the Kubernetes version: %v", err)
	}
	compatible, err := k8sversion.CheckKubernetesVersion(v)
	if err != nil {
		return nil, err
	}
	if !compatible {
		return []diag.Message{
			msg.NewUnsupportedKubernetesVersion(&resource.Instance{Origin: clusterOrigin{}}, v.String(), fmt.Sprintf("1.%d", k8sversion.MinK8SVersion)),
		}, nil
	}
	return nil, nil
}

func checkDataPlane(cli kube.CLIClient, namespace string) (diag.Messages, error) {
	msgs := diag.Messages{}

	m, err := checkListeners(cli, namespace)
	if err != nil {
		return nil, err
	}
	msgs = append(msgs, m...)

	// TODO: add more checks

	return msgs, nil
}

var networkingChanges, _ = goversion.NewSemver("1.10.0")

func fromLegacyNetworkingVersion(pod v1.Pod) bool {
	for _, c := range pod.Spec.Containers {
		if c.Name != "istio-proxy" {
			continue
		}
		_, tag, _ := strings.Cut(c.Image, ":")
		ver, err := pkgversion.TagToVersionString(tag)
		if err != nil {
			return true // If we aren't sure, default to doing more checks than needed
		}
		sv, err := goversion.NewSemver(ver)
		if err != nil {
			return true // If we aren't sure, default to doing more checks than needed
		}
		return sv.LessThan(networkingChanges)
	}
	return false
}

// checkListeners checks for workloads that would be broken by https://istio.io/latest/blog/2021/upcoming-networking-changes/
func checkListeners(cli kube.CLIClient, namespace string) (diag.Messages, error) {
	pods, err := cli.Kube().CoreV1().Pods(namespace).List(context.Background(), metav1.ListOptions{
		// Find all running pods
		FieldSelector: "status.phase=Running",
		// Find all injected pods. We don't care about non-injected pods, because the new behavior
		// mirrors Kubernetes; this is only a breaking change for existing Istio users.
		LabelSelector: "security.istio.io/tlsMode=istio",
	})
	if err != nil {
		return nil, err
	}

	var messages diag.Messages = make([]diag.Message, 0)
	g := errgroup.Group{}

	sem := semaphore.NewWeighted(25)
	for _, pod := range pods.Items {
		pod := pod
		if !fromLegacyNetworkingVersion(pod) {
			// Skip check. This pod is already on a version where the change has been made; if they were going
			// to break they would already be broken.
			continue
		}
		g.Go(func() error {
			_ = sem.Acquire(context.Background(), 1)
			defer sem.Release(1)
			// Fetch list of all clusters to get which ports we care about
			resp, err := cli.EnvoyDo(context.Background(), pod.Name, pod.Namespace, "GET", "config_dump?resource=dynamic_active_clusters&mask=cluster.name")
			if err != nil {
				fmt.Println("failed to get config dump: ", err)
				return nil
			}
			ports, err := extractInboundPorts(resp)
			if err != nil {
				fmt.Println("failed to get ports: ", err)
				return nil
			}

			// Next, look at what ports the pod is actually listening on
			// This requires parsing the output from ss; the version we use doesn't support JSON
			out, _, err := cli.PodExec(pod.Name, pod.Namespace, "istio-proxy", "ss -ltnH")
			if err != nil {
				if strings.Contains(err.Error(), "executable file not found") {
					// Likely distroless or other custom build without ss. Nothing we can do here...
					return nil
				}
				fmt.Println("failed to get listener state: ", err)
				return nil
			}
			for _, ss := range strings.Split(out, "\n") {
				if len(ss) == 0 {
					continue
				}
				bind, port, err := net.SplitHostPort(getColumn(ss, 3))
				if err != nil {
					fmt.Println("failed to get parse state: ", err)
					continue
				}
				ip, _ := netip.ParseAddr(bind)
				portn, _ := strconv.Atoi(port)
				if _, f := ports[portn]; f {
					c := ports[portn]
					if bind == "" {
						continue
					} else if bind == "*" || ip.IsUnspecified() {
						c.Wildcard = true
					} else if ip.IsLoopback() {
						c.Lo = true
					} else {
						c.Explicit = true
					}
					ports[portn] = c
				}
			}

			origin := &kube3.Origin{
				Type: gvk.Pod,
				FullName: resource.FullName{
					Namespace: resource.Namespace(pod.Namespace),
					Name:      resource.LocalName(pod.Name),
				},
				ResourceVersion: resource.Version(pod.ResourceVersion),
			}
			for port, status := range ports {
				// Binding to localhost no longer works out of the box on Istio 1.10+, give them a warning.
				if status.Lo {
					messages.Add(msg.NewLocalhostListener(&resource.Instance{Origin: origin}, fmt.Sprint(port)))
				}
			}
			return nil
		})
	}
	if err := g.Wait(); err != nil {
		return nil, err
	}
	return messages, nil
}

func getColumn(line string, col int) string {
	res := []byte{}
	prevSpace := false
	for _, c := range line {
		if col < 0 {
			return string(res)
		}
		if c == ' ' {
			if !prevSpace {
				col--
			}
			prevSpace = true
			continue
		}
		prevSpace = false
		if col == 0 {
			res = append(res, byte(c))
		}
	}
	return string(res)
}

func extractInboundPorts(configdump []byte) (map[int]bindStatus, error) {
	ports := map[int]bindStatus{}
	cd := &admin.ConfigDump{}
	if err := protomarshal.Unmarshal(configdump, cd); err != nil {
		return nil, err
	}
	for _, cdump := range cd.Configs {
		clw := &admin.ClustersConfigDump_DynamicCluster{}
		if err := cdump.UnmarshalTo(clw); err != nil {
			return nil, err
		}
		cl := &cluster.Cluster{}
		if err := clw.Cluster.UnmarshalTo(cl); err != nil {
			return nil, err
		}
		dir, _, _, port := model.ParseSubsetKey(cl.Name)
		if dir == model.TrafficDirectionInbound {
			ports[port] = bindStatus{}
		}
	}
	return ports, nil
}

type bindStatus struct {
	Lo       bool
	Wildcard bool
	Explicit bool
}

func (b bindStatus) Any() bool {
	return b.Lo || b.Wildcard || b.Explicit
}

func (b bindStatus) String() string {
	res := []string{}
	if b.Lo {
		res = append(res, "Localhost")
	}
	if b.Wildcard {
		res = append(res, "Wildcard")
	}
	if b.Explicit {
		res = append(res, "Explicit")
	}
	if len(res) == 0 {
		return "Unknown"
	}
	return strings.Join(res, ", ")
}

// clusterOrigin defines an Origin that refers to the cluster
type clusterOrigin struct{}

func (o clusterOrigin) String() string {
	return ""
}

func (o clusterOrigin) FriendlyName() string {
	return "Cluster"
}

func (o clusterOrigin) Comparator() string {
	return o.FriendlyName()
}

func (o clusterOrigin) Namespace() resource.Namespace {
	return ""
}

func (o clusterOrigin) Reference() resource.Reference {
	return nil
}

func (o clusterOrigin) FieldMap() map[string]int {
	return make(map[string]int)
}<|MERGE_RESOLUTION|>--- conflicted
+++ resolved
@@ -58,11 +58,8 @@
 func Cmd(ctx cli.Context) *cobra.Command {
 	var opts clioptions.ControlPlaneOptions
 	var skipControlPlane bool
-<<<<<<< HEAD
 	outputThreshold := formatting.MessageThreshold{Level: diag.Warning}
-=======
 	var msgOutputFormat string
->>>>>>> 55338f68
 	// cmd represents the upgradeCheck command
 	cmd := &cobra.Command{
 		Use:   "precheck",
@@ -93,17 +90,13 @@
 			msgs.Add(nsmsgs...)
 			// Print all the messages to stdout in the specified format
 			msgs = msgs.SortedDedupedCopy()
-<<<<<<< HEAD
 			outputMsgs := diag.Messages{}
 			for _, m := range msgs {
 				if m.Type.Level().IsWorseThanOrEqualTo(outputThreshold.Level) {
 					outputMsgs = append(outputMsgs, m)
 				}
 			}
-			output, err := formatting.Print(outputMsgs, formatting.LogFormat, false)
-=======
 			output, err := formatting.Print(msgs, msgOutputFormat, false)
->>>>>>> 55338f68
 			if err != nil {
 				return err
 			}
@@ -125,13 +118,10 @@
 		},
 	}
 	cmd.PersistentFlags().BoolVar(&skipControlPlane, "skip-controlplane", false, "skip checking the control plane")
-<<<<<<< HEAD
 	cmd.PersistentFlags().Var(&outputThreshold, "output-threshold",
 		fmt.Sprintf("The severity level of precheck at which to display messages. Valid values: %v", diag.GetAllLevelStrings()))
-=======
 	cmd.PersistentFlags().StringVarP(&msgOutputFormat, "output", "o", formatting.LogFormat,
 		fmt.Sprintf("Output format: one of %v", formatting.MsgOutputFormatKeys))
->>>>>>> 55338f68
 	opts.AttachControlPlaneFlags(cmd)
 	return cmd
 }
