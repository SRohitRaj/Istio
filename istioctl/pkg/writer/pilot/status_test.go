--- conflicted
+++ resolved
@@ -251,59 +251,35 @@
 			input: map[string]*xdsapi.DiscoveryResponse{
 				"istiod1": xdsResponseInput("istiod1", []clientConfigInput{
 					{
-<<<<<<< HEAD
-						proxyID:       "proxy1",
-						clusterID:     "cluster1",
-						cdsSyncStatus: status.ConfigStatus_STALE,
-						ldsSyncStatus: status.ConfigStatus_SYNCED,
-						rdsSyncStatus: status.ConfigStatus_NOT_SENT,
-						edsSyncStatus: status.ConfigStatus_SYNCED,
-=======
 						proxyID:        "proxy1",
+						clusterID:      "cluster1",
 						cdsSyncStatus:  status.ConfigStatus_STALE,
 						ldsSyncStatus:  status.ConfigStatus_SYNCED,
 						rdsSyncStatus:  status.ConfigStatus_NOT_SENT,
 						edsSyncStatus:  status.ConfigStatus_SYNCED,
 						ecdsSyncStatus: status.ConfigStatus_SYNCED,
->>>>>>> 137d80e2
 					},
 				}),
 				"istiod2": xdsResponseInput("istiod2", []clientConfigInput{
 					{
-<<<<<<< HEAD
-						proxyID:       "proxy2",
-						clusterID:     "cluster2",
-						cdsSyncStatus: status.ConfigStatus_STALE,
-						ldsSyncStatus: status.ConfigStatus_SYNCED,
-						rdsSyncStatus: status.ConfigStatus_SYNCED,
-						edsSyncStatus: status.ConfigStatus_STALE,
-=======
 						proxyID:        "proxy2",
+						clusterID:      "cluster2",
 						cdsSyncStatus:  status.ConfigStatus_STALE,
 						ldsSyncStatus:  status.ConfigStatus_SYNCED,
 						rdsSyncStatus:  status.ConfigStatus_SYNCED,
 						edsSyncStatus:  status.ConfigStatus_STALE,
 						ecdsSyncStatus: status.ConfigStatus_STALE,
->>>>>>> 137d80e2
 					},
 				}),
 				"istiod3": xdsResponseInput("istiod3", []clientConfigInput{
 					{
-<<<<<<< HEAD
-						proxyID:       "proxy3",
-						clusterID:     "cluster3",
-						cdsSyncStatus: status.ConfigStatus_UNKNOWN,
-						ldsSyncStatus: status.ConfigStatus_ERROR,
-						rdsSyncStatus: status.ConfigStatus_NOT_SENT,
-						edsSyncStatus: status.ConfigStatus_STALE,
-=======
 						proxyID:        "proxy3",
+						clusterID:      "cluster3",
 						cdsSyncStatus:  status.ConfigStatus_UNKNOWN,
 						ldsSyncStatus:  status.ConfigStatus_ERROR,
 						rdsSyncStatus:  status.ConfigStatus_NOT_SENT,
 						edsSyncStatus:  status.ConfigStatus_STALE,
 						ecdsSyncStatus: status.ConfigStatus_NOT_SENT,
->>>>>>> 137d80e2
 					},
 				}),
 			},
@@ -314,23 +290,8 @@
 			input: map[string]*xdsapi.DiscoveryResponse{
 				"istiod1": xdsResponseInput("istiod1", []clientConfigInput{
 					{
-<<<<<<< HEAD
-						proxyID:       "proxy1",
-						clusterID:     "cluster1",
-						cdsSyncStatus: status.ConfigStatus_STALE,
-						ldsSyncStatus: status.ConfigStatus_SYNCED,
-						rdsSyncStatus: status.ConfigStatus_NOT_SENT,
-						edsSyncStatus: status.ConfigStatus_SYNCED,
-					},
-					{
-						proxyID:       "proxy2",
-						clusterID:     "cluster2",
-						cdsSyncStatus: status.ConfigStatus_STALE,
-						ldsSyncStatus: status.ConfigStatus_SYNCED,
-						rdsSyncStatus: status.ConfigStatus_SYNCED,
-						edsSyncStatus: status.ConfigStatus_STALE,
-=======
 						proxyID:        "proxy1",
+						clusterID:      "cluster1",
 						cdsSyncStatus:  status.ConfigStatus_STALE,
 						ldsSyncStatus:  status.ConfigStatus_SYNCED,
 						rdsSyncStatus:  status.ConfigStatus_NOT_SENT,
@@ -339,12 +300,12 @@
 					},
 					{
 						proxyID:        "proxy2",
+						clusterID:      "cluster2",
 						cdsSyncStatus:  status.ConfigStatus_STALE,
 						ldsSyncStatus:  status.ConfigStatus_SYNCED,
 						rdsSyncStatus:  status.ConfigStatus_SYNCED,
 						edsSyncStatus:  status.ConfigStatus_STALE,
 						ecdsSyncStatus: status.ConfigStatus_NOT_SENT,
->>>>>>> 137d80e2
 					},
 				}),
 			},
