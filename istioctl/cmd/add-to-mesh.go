// Copyright Istio Authors.
//
// Licensed under the Apache License, Version 2.0 (the "License");
// you may not use this file except in compliance with the License.
// You may obtain a copy of the License at
//
//     http://www.apache.org/licenses/LICENSE-2.0
//
// Unless required by applicable law or agreed to in writing, software
// distributed under the License is distributed on an "AS IS" BASIS,
// WITHOUT WARRANTIES OR CONDITIONS OF ANY KIND, either express or implied.
// See the License for the specific language governing permissions and
// limitations under the License.

package cmd

import (
	"context"
	"fmt"
	"io"
	"io/ioutil"
	"strconv"
	"strings"

	"github.com/ghodss/yaml"
	"github.com/hashicorp/go-multierror"
	"github.com/spf13/cobra"
	appsv1 "k8s.io/api/apps/v1"
	corev1 "k8s.io/api/core/v1"
	metav1 "k8s.io/apimachinery/pkg/apis/meta/v1"
	"k8s.io/apimachinery/pkg/apis/meta/v1/unstructured"
	k8s_labels "k8s.io/apimachinery/pkg/labels"
	"k8s.io/apimachinery/pkg/runtime/schema"
	"k8s.io/client-go/dynamic"
	"k8s.io/client-go/kubernetes"

	meshconfig "istio.io/api/mesh/v1alpha1"
	"istio.io/api/networking/v1alpha3"
	"istio.io/istio/istioctl/pkg/clioptions"
	"istio.io/istio/istioctl/pkg/util/handlers"
	"istio.io/istio/pilot/pkg/model"
	kube_registry "istio.io/istio/pilot/pkg/serviceregistry/kube"
	"istio.io/istio/pkg/config/constants"
	"istio.io/istio/pkg/config/mesh"
	istioProtocol "istio.io/istio/pkg/config/protocol"
	"istio.io/istio/pkg/config/schema/collections"
	"istio.io/istio/pkg/kube"
	"istio.io/istio/pkg/kube/inject"
	"istio.io/istio/pkg/url"
	"istio.io/pkg/log"
)

var (
	crdFactory = createDynamicInterface
)

// vmServiceOpts contains the options of a mesh expansion service running on VM.
type vmServiceOpts struct {
	Name           string
	Namespace      string
	ServiceAccount string
	IP             []string
	PortList       model.PortList
	Labels         map[string]string
	Annotations    map[string]string
}

func addToMeshCmd() *cobra.Command {
	addToMeshCmd := &cobra.Command{
		Use:     "add-to-mesh",
		Aliases: []string{"add"},
		Short:   "Add workloads into Istio service mesh",
		Long: `'istioctl experimental add-to-mesh' restarts pods with an Istio sidecar or configures meshed pod access to external services.

Use 'add-to-mesh' as an alternate to namespace-wide auto injection for troubleshooting compatibility.

The 'remove-from-mesh' command can be used to restart with the sidecar removed.

THESE COMMANDS ARE UNDER ACTIVE DEVELOPMENT AND NOT READY FOR PRODUCTION USE.`,
		Example: `
# Restart all productpage pods with an Istio sidecar
istioctl experimental add-to-mesh service productpage

# Restart just pods from the productpage-v1 deployment
istioctl experimental add-to-mesh deployment productpage-v1

# Control how meshed pods see an external service
istioctl experimental add-to-mesh external-service vmhttp 172.12.23.125,172.12.23.126 \
   http:9080 tcp:8888 --labels app=test,version=v1 --annotations env=stage --serviceaccount stageAdmin`,
		RunE: func(cmd *cobra.Command, args []string) error {
			cmd.HelpFunc()(cmd, args)
			if len(args) != 0 {
				return fmt.Errorf("unknown resource type %q", args[0])
			}
			return nil
		},
	}
	addToMeshCmd.AddCommand(svcMeshifyCmd())
	addToMeshCmd.AddCommand(deploymentMeshifyCmd())
	externalSvcMeshifyCmd := externalSvcMeshifyCmd()
	hideInheritedFlags(externalSvcMeshifyCmd, "meshConfigFile", "meshConfigMapName", "injectConfigFile",
		"injectConfigMapName", "valuesFile")
	addToMeshCmd.AddCommand(externalSvcMeshifyCmd)
	addToMeshCmd.PersistentFlags().StringVar(&meshConfigFile, "meshConfigFile", "",
		"Mesh configuration filename. Takes precedence over --meshConfigMapName if set")
	addToMeshCmd.PersistentFlags().StringVar(&injectConfigFile, "injectConfigFile", "",
		"Injection configuration filename. Cannot be used with --injectConfigMapName")
	addToMeshCmd.PersistentFlags().StringVar(&valuesFile, "valuesFile", "",
		"Injection values configuration filename.")

	addToMeshCmd.PersistentFlags().StringVar(&meshConfigMapName, "meshConfigMapName", defaultMeshConfigMapName,
		fmt.Sprintf("ConfigMap name for Istio mesh configuration, key should be %q", configMapKey))
	addToMeshCmd.PersistentFlags().StringVar(&injectConfigMapName, "injectConfigMapName", defaultInjectConfigMapName,
		fmt.Sprintf("ConfigMap name for Istio sidecar injection, key should be %q.", injectConfigMapKey))
	return addToMeshCmd
}

func deploymentMeshifyCmd() *cobra.Command {
	var opts clioptions.ControlPlaneOptions

	cmd := &cobra.Command{
		Use:   "deployment <deployment>",
		Short: "Add deployment to Istio service mesh",
		// nolint: lll
		Long: `'istioctl experimental add-to-mesh deployment' restarts pods with the Istio sidecar.  Use 'add-to-mesh'
to test deployments for compatibility with Istio.  It can be used instead of namespace-wide auto-injection of sidecars and is especially helpful for compatibility testing.

If your deployment does not function after using 'add-to-mesh' you must re-deploy it and troubleshoot it for Istio compatibility.
See ` + url.DeploymentRequirements + `

See also 'istioctl experimental remove-from-mesh deployment' which does the reverse.

THIS COMMAND IS UNDER ACTIVE DEVELOPMENT AND NOT READY FOR PRODUCTION USE.
`,
		Example: `
# Restart pods from the productpage-v1 deployment with Istio sidecar
istioctl experimental add-to-mesh deployment productpage-v1`,
		RunE: func(cmd *cobra.Command, args []string) error {
			if len(args) != 1 {
				return fmt.Errorf("expecting deployment name")
			}
			client, err := interfaceFactory(kubeconfig)
			if err != nil {
				return err
			}
			var sidecarTemplate, valuesConfig string
			ns := handlers.HandleNamespace(namespace, defaultNamespace)
			writer := cmd.OutOrStdout()

			meshConfig, err := setupParameters(&sidecarTemplate, &valuesConfig)
			if err != nil {
				return err
			}
			dep, err := client.AppsV1().Deployments(ns).Get(context.TODO(), args[0], metav1.GetOptions{})
			if err != nil {
				return fmt.Errorf("deployment %q does not exist", args[0])
			}
			deps := make([]appsv1.Deployment, 0)
			deps = append(deps, *dep)
			return injectSideCarIntoDeployment(client, deps, sidecarTemplate, valuesConfig,
				args[0], ns, opts.Revision, meshConfig, writer, func(warning string) {
					fmt.Fprintln(cmd.ErrOrStderr(), warning)
				})
		},
	}

<<<<<<< HEAD
	opts.AttachControlPlaneFlags(cmd)
=======
	cmd.PersistentFlags().StringVar(&revision, "revision", "",
		"Control plane revision (experimental)")

>>>>>>> 31213a84
	return cmd
}

func svcMeshifyCmd() *cobra.Command {
	var opts clioptions.ControlPlaneOptions

	cmd := &cobra.Command{
		Use:   "service <service>",
		Short: "Add Service to Istio service mesh",
		// nolint: lll
		Long: `istioctl experimental add-to-mesh service restarts pods with the Istio sidecar.  Use 'add-to-mesh'
to test deployments for compatibility with Istio.  It can be used instead of namespace-wide auto-injection of sidecars and is especially helpful for compatibility testing.

If your service does not function after using 'add-to-mesh' you must re-deploy it and troubleshoot it for Istio compatibility.
See ` + url.DeploymentRequirements + `

See also 'istioctl experimental remove-from-mesh service' which does the reverse.

THIS COMMAND IS UNDER ACTIVE DEVELOPMENT AND NOT READY FOR PRODUCTION USE.
`,
		Example: `
# Restart all productpage pods with an Istio sidecar
istioctl experimental add-to-mesh service productpage`,
		RunE: func(cmd *cobra.Command, args []string) error {
			if len(args) != 1 {
				return fmt.Errorf("expecting service name")
			}
			client, err := interfaceFactory(kubeconfig)
			if err != nil {
				return err
			}
			var sidecarTemplate, valuesConfig string
			ns := handlers.HandleNamespace(namespace, defaultNamespace)
			writer := cmd.OutOrStdout()

			meshConfig, err := setupParameters(&sidecarTemplate, &valuesConfig)
			if err != nil {
				return err
			}
			matchingDeployments, err := findDeploymentsForSvc(client, ns, args[0])
			if err != nil {
				return err
			}
			if len(matchingDeployments) == 0 {
				_, _ = fmt.Fprintf(writer, "No deployments found for service %s.%s\n", args[0], ns)
				return nil
			}
			return injectSideCarIntoDeployment(client, matchingDeployments, sidecarTemplate, valuesConfig,
				args[0], ns, opts.Revision, meshConfig, writer, func(warning string) {
					fmt.Fprintln(cmd.ErrOrStderr(), warning)
				})
		},
	}

<<<<<<< HEAD
	opts.AttachControlPlaneFlags(cmd)
=======
	cmd.PersistentFlags().StringVar(&revision, "revision", "",
		"Control plane revision (experimental)")

>>>>>>> 31213a84
	return cmd
}

func externalSvcMeshifyCmd() *cobra.Command {
	cmd := &cobra.Command{
		Use:   "external-service <svcname> <ip> [name1:]port1 [[name2:]port2] ...",
		Short: "Add external service (e.g. services running on a VM) to Istio service mesh",
		Long: `istioctl experimental add-to-mesh external-service create a ServiceEntry and 
a Service without selector for the specified external service in Istio service mesh.
The typical usage scenario is Mesh Expansion on VMs.

See also 'istioctl experimental remove-from-mesh external-service' which does the reverse.

THIS COMMAND IS UNDER ACTIVE DEVELOPMENT AND NOT READY FOR PRODUCTION USE.
`,
		Example: `
# Control how meshed pods contact 172.12.23.125 and .126
istioctl experimental add-to-mesh external-service vmhttp 172.12.23.125,172.12.23.126 \
   http:9080 tcp:8888 --labels app=test,version=v1 --annotations env=stage --serviceaccount stageAdmin`,
		RunE: func(cmd *cobra.Command, args []string) error {
			if len(args) < 3 {
				return fmt.Errorf("provide service name, IP and Port List")
			}
			client, err := interfaceFactory(kubeconfig)
			if err != nil {
				return err
			}
			seClient, err := crdFactory(kubeconfig)
			if err != nil {
				return err
			}
			writer := cmd.OutOrStdout()
			ns := handlers.HandleNamespace(namespace, defaultNamespace)
			_, err = client.CoreV1().Services(ns).Get(context.TODO(), args[0], metav1.GetOptions{})
			if err != nil {
				return addServiceOnVMToMesh(seClient, client, ns, args, labels, annotations, svcAcctAnn, writer)
			}
			return fmt.Errorf("service %q already exists, skip", args[0])
		},
	}
	cmd.PersistentFlags().StringSliceVarP(&labels, "labels", "l",
		nil, "List of labels to apply if creating a service/endpoint; e.g. -l env=prod,vers=2")
	cmd.PersistentFlags().StringSliceVarP(&annotations, "annotations", "a",
		nil, "List of string annotations to apply if creating a service/endpoint; e.g. -a foo=bar,x=y")
	cmd.PersistentFlags().StringVarP(&svcAcctAnn, "serviceaccount", "s",
		"default", "Service account to link to the service")
	return cmd
}

func setupParameters(sidecarTemplate, valuesConfig *string) (*meshconfig.MeshConfig, error) {
	var meshConfig *meshconfig.MeshConfig
	var err error
	if meshConfigFile != "" {
		if meshConfig, err = mesh.ReadMeshConfig(meshConfigFile); err != nil {
			return nil, err
		}
	} else {
		if meshConfig, err = getMeshConfigFromConfigMap(kubeconfig, "add-to-mesh"); err != nil {
			return nil, err
		}
	}
	if injectConfigFile != "" {
		injectionConfig, err := ioutil.ReadFile(injectConfigFile) // nolint: vetshadow
		if err != nil {
			return nil, err
		}
		var injectConfig inject.Config
		if err := yaml.Unmarshal(injectionConfig, &injectConfig); err != nil {
			return nil, multierror.Append(err, fmt.Errorf("loading --injectConfigFile"))
		}
		*sidecarTemplate = injectConfig.Template
	} else if *sidecarTemplate, err = getInjectConfigFromConfigMap(kubeconfig); err != nil {
		return nil, err
	}
	if valuesFile != "" {
		valuesConfigBytes, err := ioutil.ReadFile(valuesFile) // nolint: vetshadow
		if err != nil {
			return nil, err
		}
		*valuesConfig = string(valuesConfigBytes)
	} else if *valuesConfig, err = getValuesFromConfigMap(kubeconfig); err != nil {
		return nil, err
	}
	return meshConfig, err
}

func injectSideCarIntoDeployment(client kubernetes.Interface, deps []appsv1.Deployment, sidecarTemplate, valuesConfig,
	svcName, svcNamespace string, revision string, meshConfig *meshconfig.MeshConfig, writer io.Writer, warningHandler func(string)) error {
	var errs error
	for _, dep := range deps {
		log.Debugf("updating deployment %s.%s with Istio sidecar injected",
			dep.Name, dep.Namespace)
		newDep, err := inject.IntoObject(sidecarTemplate, valuesConfig, revision, meshConfig, &dep, warningHandler)
		if err != nil {
			errs = multierror.Append(errs, fmt.Errorf("failed to inject sidecar to deployment resource %s.%s for service %s.%s due to %v",
				dep.Name, dep.Namespace, svcName, svcNamespace, err))
			continue
		}
		res, b := newDep.(*appsv1.Deployment)
		if !b {
			errs = multierror.Append(errs, fmt.Errorf("failed to create new deployment resource %s.%s for service %s.%s due to %v",
				dep.Name, dep.Namespace, svcName, svcNamespace, err))
			continue
		}
		if _, err =
			client.AppsV1().Deployments(svcNamespace).Update(context.TODO(), res, metav1.UpdateOptions{}); err != nil {
			errs = multierror.Append(errs, fmt.Errorf("failed to update deployment %s.%s for service %s.%s due to %v",
				dep.Name, dep.Namespace, svcName, svcNamespace, err))
			continue

		}
		d := &appsv1.Deployment{
			ObjectMeta: metav1.ObjectMeta{
				Name:            dep.Name,
				Namespace:       dep.Namespace,
				UID:             dep.UID,
				OwnerReferences: dep.OwnerReferences,
			},
		}
		if _, err = client.AppsV1().Deployments(svcNamespace).UpdateStatus(context.TODO(), d, metav1.UpdateOptions{}); err != nil {
			errs = multierror.Append(errs, fmt.Errorf("failed to update deployment status %s.%s for service %s.%s due to %v",
				dep.Name, dep.Namespace, svcName, svcNamespace, err))
			continue
		}
		_, _ = fmt.Fprintf(writer, "deployment %s.%s updated successfully with Istio sidecar injected.\n"+
			"Next Step: Add related labels to the deployment to align with Istio's requirement: %s\n",
			dep.Name, dep.Namespace, url.DeploymentRequirements)
	}
	return errs
}

func findDeploymentsForSvc(client kubernetes.Interface, ns, name string) ([]appsv1.Deployment, error) {
	svc, err := client.CoreV1().Services(ns).Get(context.TODO(), name, metav1.GetOptions{})
	if err != nil {
		return nil, err
	}
	svcSelector := k8s_labels.SelectorFromSet(svc.Spec.Selector)
	if svcSelector.Empty() {
		return nil, nil
	}
	deployments, err := client.AppsV1().Deployments(ns).List(context.TODO(), metav1.ListOptions{})
	if err != nil {
		return nil, err
	}
	deps := make([]appsv1.Deployment, 0, len(deployments.Items))
	for _, dep := range deployments.Items {
		depLabels := k8s_labels.Set(dep.Spec.Selector.MatchLabels)
		if svcSelector.Matches(depLabels) {
			deps = append(deps, dep)
		}
	}
	return deps, nil
}

func createDynamicInterface(kubeconfig string) (dynamic.Interface, error) {
	restConfig, err := kube.BuildClientConfig(kubeconfig, configContext)

	if err != nil {
		return nil, err
	}
	dynamicClient, err := dynamic.NewForConfig(restConfig)
	if err != nil {
		return nil, err
	}
	return dynamicClient, nil
}

func convertPortList(ports []string) (model.PortList, error) {
	portList := model.PortList{}
	for _, p := range ports {
		np, err := kube_registry.Str2NamedPort(p)
		if err != nil {
			return nil, fmt.Errorf("invalid port format %v", p)
		}
		protocol := istioProtocol.Parse(np.Name)
		if protocol == istioProtocol.Unsupported {
			return nil, fmt.Errorf("protocol %s is not supported by Istio", np.Name)
		}
		portList = append(portList, &model.Port{
			Port:     int(np.Port),
			Protocol: protocol,
			Name:     np.Name + "-" + strconv.Itoa(int(np.Port)),
		})
	}
	return portList, nil
}

// addServiceOnVMToMesh adds a service running on VM into Istio service mesh
func addServiceOnVMToMesh(dynamicClient dynamic.Interface, client kubernetes.Interface, ns string,
	args, l, a []string, svcAcctAnn string, writer io.Writer) error {
	svcName := args[0]
	ips := strings.Split(args[1], ",")
	portsListStr := args[2:]
	ports, err := convertPortList(portsListStr)
	if err != nil {
		return err
	}
	labels := convertToStringMap(l)
	annotations := convertToStringMap(a)
	opts := &vmServiceOpts{
		Name:           svcName,
		Namespace:      ns,
		PortList:       ports,
		IP:             ips,
		ServiceAccount: svcAcctAnn,
		Labels:         labels,
		Annotations:    annotations,
	}

	u := &unstructured.Unstructured{
		Object: map[string]interface{}{
			"apiVersion": collections.IstioNetworkingV1Alpha3Serviceentries.Resource().APIVersion(),
			"kind":       collections.IstioNetworkingV1Alpha3Serviceentries.Resource().Kind(),
			"metadata": map[string]interface{}{
				"namespace": opts.Namespace,
				"name":      resourceName(opts.Name),
			},
		},
	}
	annotations[corev1.ServiceAccountNameKey] = opts.ServiceAccount
	s := &corev1.Service{
		ObjectMeta: metav1.ObjectMeta{
			Name:        opts.Name,
			Namespace:   opts.Namespace,
			Annotations: annotations,
			Labels:      labels,
		},
	}

	// Pre-check Kubernetes service and service entry does not exist.
	_, err = client.CoreV1().Services(ns).Get(context.TODO(), opts.Name, metav1.GetOptions{})
	if err == nil {
		return fmt.Errorf("service %q already exists, skip", opts.Name)
	}
	serviceEntryGVR := schema.GroupVersionResource{
		Group:    collections.IstioNetworkingV1Alpha3Serviceentries.Resource().Group(),
		Version:  collections.IstioNetworkingV1Alpha3Serviceentries.Resource().Version(),
		Resource: collections.IstioNetworkingV1Alpha3Serviceentries.Resource().Plural(),
	}
	_, err = dynamicClient.Resource(serviceEntryGVR).Namespace(ns).Get(context.TODO(), resourceName(opts.Name), metav1.GetOptions{})
	if err == nil {
		return fmt.Errorf("service entry %q already exists, skip", resourceName(opts.Name))
	}

	if err = generateServiceEntry(u, opts); err != nil {
		return err
	}
	generateK8sService(s, opts)
	if err = createServiceEntry(dynamicClient, ns, u, opts.Name, writer); err != nil {
		return err
	}
	return createK8sService(client, ns, s, writer)
}

func generateServiceEntry(u *unstructured.Unstructured, o *vmServiceOpts) error {
	if o == nil {
		return fmt.Errorf("empty vm service options")
	}
	ports := make([]*v1alpha3.Port, 0, len(o.PortList))
	for _, p := range o.PortList {
		ports = append(ports, &v1alpha3.Port{
			Number:   uint32(p.Port),
			Protocol: string(p.Protocol),
			Name:     p.Name,
		})
	}
	eps := make([]*v1alpha3.WorkloadEntry, 0, len(o.IP))
	for _, ip := range o.IP {
		eps = append(eps, &v1alpha3.WorkloadEntry{
			Address: ip,
			Labels:  o.Labels,
		})
	}
	host := fmt.Sprintf("%v.%v.svc.%s", o.Name, o.Namespace, constants.DefaultKubernetesDomain)
	spec := &v1alpha3.ServiceEntry{
		Hosts:      []string{host},
		Ports:      ports,
		Endpoints:  eps,
		Resolution: v1alpha3.ServiceEntry_STATIC,
		Location:   v1alpha3.ServiceEntry_MESH_INTERNAL,
	}

	iSpec, err := unstructureIstioType(spec)
	if err != nil {
		return err
	}
	u.Object["spec"] = iSpec

	return nil
}

// Because we are placing into an Unstructured, place as a map instead
// of structured Istio types.  (The go-client can handle the structured data, but the
// fake go-client used for mocking cannot.)
func unstructureIstioType(spec interface{}) (map[string]interface{}, error) {
	b, err := yaml.Marshal(spec)
	if err != nil {
		return nil, err
	}
	iSpec := map[string]interface{}{}
	err = yaml.Unmarshal(b, &iSpec)
	if err != nil {
		return nil, err
	}
	return iSpec, nil
}

func resourceName(hostShortName string) string {
	return fmt.Sprintf("mesh-expansion-%v", hostShortName)
}

func generateK8sService(s *corev1.Service, o *vmServiceOpts) {
	ports := make([]corev1.ServicePort, 0, len(o.PortList))
	for _, p := range o.PortList {
		ports = append(ports, corev1.ServicePort{
			Name: strings.ToLower(p.Name),
			Port: int32(p.Port),
		})
	}

	spec := corev1.ServiceSpec{
		Ports: ports,
	}
	s.Spec = spec
}

func convertToUnsignedInt32Map(s []string) map[string]uint32 {
	out := make(map[string]uint32, len(s))
	for _, l := range s {
		k, v := splitEqual(l)
		u64, err := strconv.ParseUint(v, 10, 32)
		if err != nil {
			log.Errorf("failed to convert to uint32: %v", err)
		}
		out[k] = uint32(u64)
	}
	return out
}

func convertToStringMap(s []string) map[string]string {
	out := make(map[string]string, len(s))
	for _, l := range s {
		k, v := splitEqual(l)
		out[k] = v
	}
	return out
}

// splitEqual splits key=value string into key,value. if no = is found
// the whole string is the key and value is empty.
func splitEqual(str string) (string, string) {
	idx := strings.Index(str, "=")
	var k string
	var v string
	if idx >= 0 {
		k = str[:idx]
		v = str[idx+1:]
	} else {
		k = str
	}
	return k, v
}

// createK8sService creates k8s service object for external services in order for DNS query and cluster VIP.
func createK8sService(client kubernetes.Interface, ns string, svc *corev1.Service, writer io.Writer) error {
	if svc == nil {
		return fmt.Errorf("failed to create vm service")
	}
	if _, err := client.CoreV1().Services(ns).Create(context.TODO(), svc, metav1.CreateOptions{}); err != nil {
		return fmt.Errorf("failed to create kuberenetes service %v", err)
	}
	if _, err := client.CoreV1().Services(ns).UpdateStatus(context.TODO(), svc, metav1.UpdateOptions{}); err != nil {
		return fmt.Errorf("failed to create kuberenetes service %v", err)
	}
	sName := strings.Join([]string{svc.Name, svc.Namespace}, ".")
	_, _ = fmt.Fprintf(writer, "Kubernetes Service %q has been created in the Istio service mesh"+
		" for the external service %q\n", sName, svc.Name)
	return nil
}

// createServiceEntry creates an Istio ServiceEntry object in order to register vm service.
func createServiceEntry(dynamicClient dynamic.Interface, ns string,
	u *unstructured.Unstructured, name string, writer io.Writer) error {
	if u == nil {
		return fmt.Errorf("failed to create vm service")
	}
	serviceEntryGVR := schema.GroupVersionResource{
		Group:    collections.IstioNetworkingV1Alpha3Serviceentries.Resource().Group(),
		Version:  collections.IstioNetworkingV1Alpha3Serviceentries.Resource().Version(),
		Resource: collections.IstioNetworkingV1Alpha3Serviceentries.Resource().Plural(),
	}
	_, err := dynamicClient.Resource(serviceEntryGVR).Namespace(ns).Create(context.TODO(), u, metav1.CreateOptions{})
	if err != nil {
		return fmt.Errorf("failed to create service entry %v", err)
	}
	seName := strings.Join([]string{u.GetName(), u.GetNamespace()}, ".")
	_, _ = fmt.Fprintf(writer, "ServiceEntry %q has been created in the Istio service mesh"+
		" for the external service %q\n", seName, name)
	return nil
}<|MERGE_RESOLUTION|>--- conflicted
+++ resolved
@@ -164,13 +164,7 @@
 		},
 	}
 
-<<<<<<< HEAD
 	opts.AttachControlPlaneFlags(cmd)
-=======
-	cmd.PersistentFlags().StringVar(&revision, "revision", "",
-		"Control plane revision (experimental)")
-
->>>>>>> 31213a84
 	return cmd
 }
 
@@ -225,13 +219,7 @@
 		},
 	}
 
-<<<<<<< HEAD
 	opts.AttachControlPlaneFlags(cmd)
-=======
-	cmd.PersistentFlags().StringVar(&revision, "revision", "",
-		"Control plane revision (experimental)")
-
->>>>>>> 31213a84
 	return cmd
 }
 
