--- conflicted
+++ resolved
@@ -214,10 +214,6 @@
 				return fmt.Errorf("failed to create k8s client: %v", err)
 			}
 
-<<<<<<< HEAD
-			return portForward(podName, ns, fmt.Sprintf("Envoy sidecar %s", podName),
-				"http://localhost:%d", 15000, client, c.OutOrStdout())
-=======
 			var podName, ns string
 			if labelSelector != "" {
 				pl, err := client.PodsForSelector(handlers.HandleNamespace(namespace, defaultNamespace), labelSelector)
@@ -240,21 +236,8 @@
 				podName, ns = handlers.InferPodInfo(args[0], handlers.HandleNamespace(namespace, defaultNamespace))
 			}
 
-			fw, err := client.BuildPortForwarder(podName, ns, 0, 15000)
-			if err != nil {
-				return fmt.Errorf("could not build port forwarder for %s: %v", podName, err)
-			}
-
-			if err = kubernetes.RunPortForwarder(fw, func(fw *kubernetes.PortForward) error {
-				log.Debugf("port-forward to Envoy sidecar ready")
-				openBrowser(fmt.Sprintf("http://localhost:%d", fw.LocalPort), c.OutOrStdout())
-				return nil
-			}); err != nil {
-				return fmt.Errorf("failure running port forward process: %v", err)
-			}
-
-			return nil
->>>>>>> ea2600cf
+			return portForward(podName, ns, fmt.Sprintf("Envoy sidecar %s", podName),
+				"http://localhost:%d", 15000, client, c.OutOrStdout())
 		},
 	}
 
@@ -284,12 +267,6 @@
 				return fmt.Errorf("failed to create k8s client: %v", err)
 			}
 
-<<<<<<< HEAD
-			return portForward(podName, ns, fmt.Sprintf("ControlZ %s", podName),
-				"http://localhost:%d", controlZport, client, c.OutOrStdout())
-		},
-	}
-=======
 			var podName, ns string
 			if labelSelector != "" {
 				pl, err := client.PodsForSelector(handlers.HandleNamespace(namespace, defaultNamespace), labelSelector)
@@ -312,12 +289,11 @@
 				podName, ns = handlers.InferPodInfo(args[0], handlers.HandleNamespace(namespace, defaultNamespace))
 			}
 
-			fw, err := client.BuildPortForwarder(podName, ns, 0, controlZport)
-			if err != nil {
-				return fmt.Errorf("could not build port forwarder for %s: %v", podName, err)
-			}
->>>>>>> ea2600cf
-
+			return portForward(podName, ns, fmt.Sprintf("ControlZ %s", podName),
+				"http://localhost:%d", controlZport, client, c.OutOrStdout())
+		},
+	}
+	
 	return cmd
 }
 
