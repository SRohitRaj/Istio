// Copyright Istio Authors.
//
// Licensed under the Apache License, Version 2.0 (the "License");
// you may not use this file except in compliance with the License.
// You may obtain a copy of the License at
//
//     http://www.apache.org/licenses/LICENSE-2.0
//
// Unless required by applicable law or agreed to in writing, software
// distributed under the License is distributed on an "AS IS" BASIS,
// WITHOUT WARRANTIES OR CONDITIONS OF ANY KIND, either express or implied.
// See the License for the specific language governing permissions and
// limitations under the License.

package cmd

import (
	"bytes"
	"fmt"
	"os"
	"path"
	"strings"
	"testing"

	v1 "k8s.io/api/core/v1"
	metav1 "k8s.io/apimachinery/pkg/apis/meta/v1"
	"k8s.io/client-go/kubernetes/fake"

	"istio.io/istio/pilot/test/util"
	"istio.io/istio/pkg/kube"
)

var fakeCACert = []byte("fake-CA-cert")

var (
	defaultYAML = `apiVersion: networking.istio.io/v1alpha3
kind: WorkloadGroup
metadata:
  name: foo
  namespace: bar
spec:
  metadata:
    annotations: {}
    labels: {}
  template:
    ports: {}
    serviceAccount: default
`

	customYAML = `apiVersion: networking.istio.io/v1alpha3
kind: WorkloadGroup
metadata:
  name: foo
  namespace: bar
spec:
  metadata:
    annotations:
      annotation: foobar
    labels:
      app: foo
      bar: baz
  template:
    ports:
      grpc: 3550
      http: 8080
    serviceAccount: test
`
)

func TestWorkloadGroupCreate(t *testing.T) {
	cases := []testcase{
		{
			description:       "Invalid command args - missing service name and namespace",
			args:              strings.Split("experimental workload group create", " "),
			expectedException: true,
			expectedOutput:    "Error: expecting a workload name\n",
		},
		{
			description:       "Invalid command args - missing service name",
			args:              strings.Split("experimental workload group create --namespace bar", " "),
			expectedException: true,
			expectedOutput:    "Error: expecting a workload name\n",
		},
		{
			description:       "Invalid command args - missing service namespace",
			args:              strings.Split("experimental workload group create --name foo", " "),
			expectedException: true,
			expectedOutput:    "Error: expecting a workload namespace\n",
		},
		{
			description:       "valid case - minimal flags, infer defaults",
			args:              strings.Split("experimental workload group create --name foo --namespace bar", " "),
			expectedException: false,
			expectedOutput:    defaultYAML,
		},
		{
			description: "valid case - create full workload group",
			args: strings.Split("experimental workload group create --name foo --namespace bar --labels app=foo,bar=baz "+
				" --annotations annotation=foobar --ports grpc=3550,http=8080 --serviceAccount test", " "),
			expectedException: false,
			expectedOutput:    customYAML,
		},
		{
			description: "valid case - create full workload group with shortnames",
			args: strings.Split("experimental workload group create --name foo -n bar -l app=foo,bar=baz -p grpc=3550,http=8080"+
				" -a annotation=foobar --serviceAccount test", " "),
			expectedException: false,
			expectedOutput:    customYAML,
		},
	}

	for i, c := range cases {
		t.Run(fmt.Sprintf("case %d %s", i, c.description), func(t *testing.T) {
			verifyAddToMeshOutput(t, c)
		})
	}
}

func TestWorkloadEntryConfigureInvalidArgs(t *testing.T) {
	cases := []testcase{
		{
			description:       "Invalid command args - missing valid input spec",
			args:              strings.Split("experimental workload entry configure --name foo -o temp --clusterID cid", " "),
			expectedException: true,
			expectedOutput:    "Error: expecting a WorkloadGroup artifact file or the name and namespace of an existing WorkloadGroup\n",
		},
		{
			description:       "Invalid command args - missing valid input spec",
			args:              strings.Split("experimental workload entry configure -n bar -o temp --clusterID cid", " "),
			expectedException: true,
			expectedOutput:    "Error: expecting a WorkloadGroup artifact file or the name and namespace of an existing WorkloadGroup\n",
		},
		{
			description:       "Invalid command args - valid filename input but missing output filename",
			args:              strings.Split("experimental workload entry configure -f file --clusterID cid", " "),
			expectedException: true,
			expectedOutput:    "Error: expecting an output directory\n",
		},
		{
			description:       "Invalid command args - valid kubectl input but missing output filename",
			args:              strings.Split("experimental workload entry configure --name foo -n bar --clusterID cid", " "),
			expectedException: true,
			expectedOutput:    "Error: expecting an output directory\n",
		},
	}

	for i, c := range cases {
		t.Run(fmt.Sprintf("case %d %s", i, c.description), func(t *testing.T) {
			verifyAddToMeshOutput(t, c)
		})
	}
}

const goldenSuffix = ".golden"

// TestWorkloadEntryConfigure enumerates test cases based on subdirectories of testdata/vmconfig.
// Each subdirectory contains two input files: workloadgroup.yaml and meshconfig.yaml that are used
// to generate golden outputs from the VM command.
func TestWorkloadEntryConfigure(t *testing.T) {
	files, err := os.ReadDir("testdata/vmconfig")
	if err != nil {
		t.Fatal(err)
	}
	for _, dir := range files {
		if !dir.IsDir() {
			continue
		}
		t.Run(dir.Name(), func(t *testing.T) {
			testdir := path.Join("testdata/vmconfig", dir.Name())
			kubeClientWithRevision = func(_, _, _ string) (kube.ExtendedClient, error) {
				return &kube.MockClient{
					Interface: fake.NewSimpleClientset(
						&v1.ServiceAccount{
							ObjectMeta: metav1.ObjectMeta{Namespace: "bar", Name: "vm-serviceaccount"},
							Secrets:    []v1.ObjectReference{{Name: "test"}},
						},
						&v1.ConfigMap{
							ObjectMeta: metav1.ObjectMeta{Namespace: "bar", Name: "istio-ca-root-cert"},
							Data:       map[string]string{"root-cert.pem": string(fakeCACert)},
						},
						&v1.ConfigMap{
							ObjectMeta: metav1.ObjectMeta{Namespace: "istio-system", Name: "istio"},
							Data: map[string]string{
								"mesh": string(util.ReadFile(path.Join(testdir, "meshconfig.yaml"), t)),
							},
						},
						&v1.Secret{
							ObjectMeta: metav1.ObjectMeta{Namespace: "bar", Name: "test"},
							Data: map[string][]byte{
								"token": {},
							},
						},
					),
				}, nil
			}

			cmd := []string{
				"x", "workload", "entry", "configure",
				"-f", path.Join("testdata/vmconfig", dir.Name(), "workloadgroup.yaml"),
				"--workloadIP", "10.10.10.10",
				"-o", testdir,
			}
			if _, err := runTestCmd(t, cmd); err != nil {
				t.Fatal(err)
			}

			checkFiles := map[string]bool{
				// outputs to check
				"mesh.yaml": true, "istio-token": true, "hosts": true, "root-cert.pem": true, "cluster.env": true, "sidecar.env": true,
				// inputs that we allow to exist, if other files seep in unexpectedly we fail the test
				".gitignore": false, "meshconfig.yaml": false, "workloadgroup.yaml": false,
			}

<<<<<<< HEAD
			outputFiles, err := os.ReadDir(testdir)
			if err != nil {
				t.Fatal(err)
			}

			for _, f := range outputFiles {
				checkGolden, ok := checkFiles[f.Name()]
				if !ok {
					if checkGolden, ok := checkFiles[f.Name()[:len(f.Name())-len(goldenSuffix)]]; !(checkGolden && ok) {
						t.Errorf("unexpected file in output dir: %s", f.Name())
					}
					continue
				}
				if checkGolden {
					t.Run(f.Name(), func(t *testing.T) {
						contents := util.ReadFile(path.Join(testdir, f.Name()), t)
						goldenFile := path.Join(testdir, f.Name()+goldenSuffix)
						util.RefreshGoldenFile(contents, goldenFile, t)
						util.CompareContent(contents, goldenFile, t)
					})
				}
			}
=======
			checkOutputFiles(t, testdir, checkFiles)
>>>>>>> 052cf8ee
		})
	}
}

// TestWorkloadEntryConfigureNilProxyMetadata tests a particular use case when the
// proxyMetadata is nil, no metadata would be generated at all.
func TestWorkloadEntryConfigureNilProxyMetadata(t *testing.T) {
	testdir := "testdata/vmconfig-nil-proxy-metadata"

	kubeClientWithRevision = func(_, _, _ string) (kube.ExtendedClient, error) {
		return &kube.MockClient{
			Interface: fake.NewSimpleClientset(
				&v1.ServiceAccount{
					ObjectMeta: metav1.ObjectMeta{Namespace: "bar", Name: "vm-serviceaccount"},
					Secrets:    []v1.ObjectReference{{Name: "test"}},
				},
				&v1.ConfigMap{
					ObjectMeta: metav1.ObjectMeta{Namespace: "bar", Name: "istio-ca-root-cert"},
					Data:       map[string]string{"root-cert.pem": string(fakeCACert)},
				},
				&v1.ConfigMap{
					ObjectMeta: metav1.ObjectMeta{Namespace: "istio-system", Name: "istio"},
					Data: map[string]string{
						"mesh": "defaultConfig: {}",
					},
				},
				&v1.Secret{
					ObjectMeta: metav1.ObjectMeta{Namespace: "bar", Name: "test"},
					Data: map[string][]byte{
						"token": {},
					},
				},
			),
		}, nil
	}

	cmd := []string{
		"x", "workload", "entry", "configure",
		"-f", path.Join(testdir, "workloadgroup.yaml"),
		"--workloadIP", "10.10.10.10",
		"-o", testdir,
	}
	if output, err := runTestCmd(t, cmd); err != nil {
		t.Logf("output: %v", output)
		t.Fatal(err)
	}

	checkFiles := map[string]bool{
		// outputs to check
		"mesh.yaml": true, "istio-token": true, "hosts": true, "root-cert.pem": true, "cluster.env": true, "sidecar.env": true,
		// inputs that we allow to exist, if other files seep in unexpectedly we fail the test
		".gitignore": false, "workloadgroup.yaml": false,
	}

	checkOutputFiles(t, testdir, checkFiles)
}

func runTestCmd(t *testing.T, args []string) (string, error) {
	t.Helper()
	// TODO there is already probably something else that does this
	var out bytes.Buffer
	rootCmd := GetRootCmd(args)
	rootCmd.SetOut(&out)
	rootCmd.SetErr(&out)
	err := rootCmd.Execute()
	output := out.String()
	return output, err
}

func checkOutputFiles(t *testing.T, testdir string, checkFiles map[string]bool) {
	t.Helper()

	outputFiles, err := ioutil.ReadDir(testdir)
	if err != nil {
		t.Fatal(err)
	}

	for _, f := range outputFiles {
		checkGolden, ok := checkFiles[f.Name()]
		if !ok {
			if checkGolden, ok := checkFiles[f.Name()[:len(f.Name())-len(goldenSuffix)]]; !(checkGolden && ok) {
				t.Errorf("unexpected file in output dir: %s", f.Name())
			}
			continue
		}
		if checkGolden {
			t.Run(f.Name(), func(t *testing.T) {
				contents := util.ReadFile(path.Join(testdir, f.Name()), t)
				goldenFile := path.Join(testdir, f.Name()+goldenSuffix)
				util.RefreshGoldenFile(contents, goldenFile, t)
				util.CompareContent(contents, goldenFile, t)
			})
		}
	}
}<|MERGE_RESOLUTION|>--- conflicted
+++ resolved
@@ -211,32 +211,7 @@
 				".gitignore": false, "meshconfig.yaml": false, "workloadgroup.yaml": false,
 			}
 
-<<<<<<< HEAD
-			outputFiles, err := os.ReadDir(testdir)
-			if err != nil {
-				t.Fatal(err)
-			}
-
-			for _, f := range outputFiles {
-				checkGolden, ok := checkFiles[f.Name()]
-				if !ok {
-					if checkGolden, ok := checkFiles[f.Name()[:len(f.Name())-len(goldenSuffix)]]; !(checkGolden && ok) {
-						t.Errorf("unexpected file in output dir: %s", f.Name())
-					}
-					continue
-				}
-				if checkGolden {
-					t.Run(f.Name(), func(t *testing.T) {
-						contents := util.ReadFile(path.Join(testdir, f.Name()), t)
-						goldenFile := path.Join(testdir, f.Name()+goldenSuffix)
-						util.RefreshGoldenFile(contents, goldenFile, t)
-						util.CompareContent(contents, goldenFile, t)
-					})
-				}
-			}
-=======
 			checkOutputFiles(t, testdir, checkFiles)
->>>>>>> 052cf8ee
 		})
 	}
 }
@@ -309,7 +284,7 @@
 func checkOutputFiles(t *testing.T, testdir string, checkFiles map[string]bool) {
 	t.Helper()
 
-	outputFiles, err := ioutil.ReadDir(testdir)
+	outputFiles, err := os.ReadDir(testdir)
 	if err != nil {
 		t.Fatal(err)
 	}
