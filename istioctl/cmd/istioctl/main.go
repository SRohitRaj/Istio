// Copyright 2017 Istio Authors
//
// Licensed under the Apache License, Version 2.0 (the "License");
// you may not use this file except in compliance with the License.
// You may obtain a copy of the License at
//
//     http://www.apache.org/licenses/LICENSE-2.0
//
// Unless required by applicable law or agreed to in writing, software
// distributed under the License is distributed on an "AS IS" BASIS,
// WITHOUT WARRANTIES OR CONDITIONS OF ANY KIND, either express or implied.
// See the License for the specific language governing permissions and
// limitations under the License.

package main

import (
	"errors"
	"fmt"
	"io"
	"io/ioutil"
	"net/url"
	"os"
	"path"
	"sort"
	"strings"
	"text/tabwriter"

	"github.com/ghodss/yaml"
	multierror "github.com/hashicorp/go-multierror"
	"github.com/spf13/cobra"
	"github.com/spf13/cobra/doc"
	"k8s.io/api/core/v1"
	metav1 "k8s.io/apimachinery/pkg/apis/meta/v1"
	"k8s.io/apimachinery/pkg/runtime"
	"k8s.io/apimachinery/pkg/runtime/schema"
	"k8s.io/apimachinery/pkg/runtime/serializer"
	"k8s.io/client-go/discovery"
	"k8s.io/client-go/dynamic"
	// import all known client auth plugins
	_ "k8s.io/client-go/plugin/pkg/client/auth"
	"k8s.io/client-go/rest"
	"k8s.io/client-go/tools/clientcmd"
	clientcmdapi "k8s.io/client-go/tools/clientcmd/api"
	"k8s.io/client-go/util/homedir"

	"istio.io/istio/istioctl/cmd/istioctl/convert"
	"istio.io/istio/istioctl/cmd/istioctl/gendeployment"
	"istio.io/istio/pilot/pkg/config/kube/crd"
	"istio.io/istio/pilot/pkg/model"
	"istio.io/istio/pilot/pkg/serviceregistry/kube"
	"istio.io/istio/pkg/cmd"
	"istio.io/istio/pkg/collateral"
	"istio.io/istio/pkg/log"
	"istio.io/istio/pkg/version"
)

const (
	kubePlatform = "kube"
)

var (
	platform string

	kubeconfig       string
	namespace        string
	istioNamespace   string
	istioContext     string
	istioAPIServer   string
	defaultNamespace string

	// input file name
	file string

	// output format (yaml or short)
	outputFormat     string
	getAllNamespaces bool

	// Create a model.ConfigStore (or mockCrdClient)
	clientFactory = newClient

	loggingOptions = log.DefaultOptions()

	// This defines the output order for "get all".  We show the V3 types first.
	sortWeight = map[string]int{
		model.Gateway.Type:           -10,
		model.VirtualService.Type:    -5,
		model.DestinationRule.Type:   -3,
		model.ServiceEntry.Type:      -1,
		model.IngressRule.Type:       1,
		model.RouteRule.Type:         5,
		model.DestinationPolicy.Type: 10,
		model.EgressRule.Type:        20,
	}

	// all resources will be migrated out of config.istio.io to their own api group mapping to package path.
	// TODO(xiaolanz) legacy group exists until we find out a client for mixer/broker.
	legacyIstioAPIGroupVersion = schema.GroupVersion{
		Group:   "config.istio.io",
		Version: "v1alpha2",
	}

	rootCmd = &cobra.Command{
		Use:               "istioctl",
		Short:             "Istio control interface",
		SilenceUsage:      true,
		DisableAutoGenTag: true,
		Long: `
Istio configuration command line utility.

Create, list, modify, and delete configuration resources in the Istio
system.

Available routing and traffic management configuration types:

	[virtualservice gateway destinationrule serviceentry httpapispec httpapispecbinding quotaspec quotaspecbinding servicerole servicerolebinding policy]

Legacy routing and traffic management configuration types:

	[routerule egressrule destinationpolicy]

See https://istio.io/docs/reference/ for an overview of Istio routing.

`,
		PersistentPreRunE: istioPersistentPreRunE,
	}

	postCmd = &cobra.Command{
		Use:     "create",
		Short:   "Create policies and rules",
		Example: "istioctl create -f example-routing.yaml",
		RunE: func(c *cobra.Command, args []string) error {
			if len(args) != 0 {
				c.Println(c.UsageString())
				return fmt.Errorf("create takes no arguments")
			}
			varr, others, err := readInputs()
			if err != nil {
				return err
			}
			if len(varr) == 0 && len(others) == 0 {
				return errors.New("nothing to create")
			}
			for _, config := range varr {
				if config.Namespace, err = handleNamespaces(config.Namespace); err != nil {
					return err
				}

				var configClient model.ConfigStore
				if configClient, err = clientFactory(); err != nil {
					return err
				}
				var rev string
				if rev, err = configClient.Create(config); err != nil {
					return err
				}
				c.Printf("Created config %v at revision %v\n", config.Key(), rev)
			}

			if len(others) > 0 {
				if err = preprocMixerConfig(others); err != nil {
					return err
				}
				otherClient, resources, oerr := prepareClientForOthers(others)
				if oerr != nil {
					return oerr
				}
				var errs *multierror.Error
				var updated crd.IstioKind
				for _, config := range others {
					resource, ok := resources[config.Kind]
					if !ok {
						errs = multierror.Append(errs, fmt.Errorf("kind %s is not known", config.Kind))
						continue
					}
					err = otherClient.Post().
						Namespace(config.Namespace).
						Resource(resource.Name).
						Body(&config).
						Do().
						Into(&updated)
					if err != nil {
						errs = multierror.Append(errs, err)
						continue
					}
					key := model.Key(config.Kind, config.Name, config.Namespace)
					fmt.Printf("Created config %s at revision %v\n", key, updated.ResourceVersion)
				}
				if errs != nil {
					return errs
				}
			}

			return nil
		},
	}

	putCmd = &cobra.Command{
		Use:     "replace",
		Short:   "Replace existing policies and rules",
		Example: "istioctl replace -f example-routing.yaml",
		RunE: func(c *cobra.Command, args []string) error {
			if len(args) != 0 {
				c.Println(c.UsageString())
				return fmt.Errorf("replace takes no arguments")
			}
			varr, others, err := readInputs()
			if err != nil {
				return err
			}
			if len(varr) == 0 && len(others) == 0 {
				return errors.New("nothing to replace")
			}
			for _, config := range varr {
				if config.Namespace, err = handleNamespaces(config.Namespace); err != nil {
					return err
				}

				var configClient model.ConfigStore
				if configClient, err = clientFactory(); err != nil {
					return err
				}
				// fill up revision
				if config.ResourceVersion == "" {
					current, exists := configClient.Get(config.Type, config.Name, config.Namespace)
					if exists {
						config.ResourceVersion = current.ResourceVersion
					}
				}

				var newRev string
				if newRev, err = configClient.Update(config); err != nil {
					return err
				}

				fmt.Printf("Updated config %v to revision %v\n", config.Key(), newRev)
			}

			if len(others) > 0 {
				if err = preprocMixerConfig(others); err != nil {
					return err
				}
				otherClient, resources, oerr := prepareClientForOthers(others)
				if oerr != nil {
					return oerr
				}
				var errs *multierror.Error
				var current crd.IstioKind
				var updated crd.IstioKind
				for _, config := range others {
					resource, ok := resources[config.Kind]
					if !ok {
						errs = multierror.Append(errs, fmt.Errorf("kind %s is not known", config.Kind))
						continue
					}
					if config.ResourceVersion == "" {
						err = otherClient.Get().
							Namespace(config.Namespace).
							Name(config.Name).
							Resource(resource.Name).
							Do().
							Into(&current)
						if err == nil && current.ResourceVersion != "" {
							config.ResourceVersion = current.ResourceVersion
						}
					}

					err = otherClient.Put().
						Namespace(config.Namespace).
						Name(config.Name).
						Resource(resource.Name).
						Body(&config).
						Do().
						Into(&updated)
					if err != nil {
						errs = multierror.Append(errs, err)
						continue
					}
					key := model.Key(config.Kind, config.Name, config.Namespace)
					fmt.Printf("Updated config %s to revision %v\n", key, updated.ResourceVersion)
				}
				if errs != nil {
					return errs
				}
			}

			return nil
		},
	}

	getCmd = &cobra.Command{
		Use:   "get <type> [<name>]",
		Short: "Retrieve policies and rules",
		Example: `# List all virtual services
istioctl get virtualservices

# List all destination rules
istioctl get destinationrules

# Get a specific virtual service named bookinfo
istioctl get virtualservice bookinfo
`,
		RunE: func(c *cobra.Command, args []string) error {
			configClient, err := clientFactory()
			if err != nil {
				return err
			}
			if len(args) < 1 {
				c.Println(c.UsageString())
				return fmt.Errorf("specify the type of resource to get. Types are %v",
					strings.Join(supportedTypes(configClient), ", "))
			}

			typs, err := protoSchema(configClient, args[0], len(args) == 1)
			if err != nil || len(typs) == 0 {
				c.Println(c.UsageString())
				return err
			}

			getByName := len(args) > 1
			if getAllNamespaces && getByName {
				return errors.New("a resource cannot be retrieved by name across all namespaces")
			}

			var ns string
			if getAllNamespaces {
				ns = v1.NamespaceAll
			} else {
				ns, _ = handleNamespaces(namespace)
			}

			var configs []model.Config
<<<<<<< HEAD
			if getByName {
=======
			if len(args) > 1 {
				ns, _ := handleNamespaces(v1.NamespaceAll)
>>>>>>> f42b9d9d
				config, exists := configClient.Get(typs[0].Type, args[1], ns)
				if exists {
					configs = append(configs, *config)
				}
			} else {
				for _, typ := range typs {
<<<<<<< HEAD
					typeConfigs, err := configClient.List(typ.Type, ns)
=======
					typeConfigs, err := configClient.List(typ.Type, namespace)
>>>>>>> f42b9d9d
					if err != nil {
						return err
					}
					configs = append(configs, typeConfigs...)
				}
			}

			if len(configs) == 0 {
				c.Println("No resources found.")
				return nil
			}

			var outputters = map[string](func(io.Writer, model.ConfigStore, []model.Config)){
				"yaml":  printYamlOutput,
				"short": printShortOutput,
			}

			if outputFunc, ok := outputters[outputFormat]; ok {
				outputFunc(c.OutOrStdout(), configClient, configs)
			} else {
				return fmt.Errorf("unknown output format %v. Types are yaml|short", outputFormat)
			}

			return nil
		},
	}

	deleteCmd = &cobra.Command{
		Use:   "delete <type> <name> [<name2> ... <nameN>]",
		Short: "Delete policies or rules",
		Example: `# Delete a rule using the definition in example-routing.yaml.
istioctl delete -f example-routing.yaml

# Delete the virtual service bookinfo
istioctl delete virtualservice bookinfo
`,
		RunE: func(c *cobra.Command, args []string) error {
			configClient, errs := clientFactory()
			if errs != nil {
				return errs
			}
			// If we did not receive a file option, get names of resources to delete from command line
			if file == "" {
				if len(args) < 2 {
					c.Println(c.UsageString())
					return fmt.Errorf("provide configuration type and name or -f option")
				}
				typs, err := protoSchema(configClient, strings.ToLower(args[0]), false)
				if err != nil {
					return err
				}
				ns, err := handleNamespaces(namespace)
				if err != nil {
					return err
				}
				for i := 1; i < len(args); i++ {
					if err := configClient.Delete(typs[0].Type, args[i], ns); err != nil {
						errs = multierror.Append(errs,
							fmt.Errorf("cannot delete %s: %v", args[i], err))
					} else {
						c.Printf("Deleted config: %v %v\n", args[0], args[i])
					}
				}
				return errs
			}

			// As we did get a file option, make sure the command line did not include any resources to delete
			if len(args) != 0 {
				c.Println(c.UsageString())
				return fmt.Errorf("delete takes no arguments when the file option is used")
			}
			varr, others, err := readInputs()
			if err != nil {
				return err
			}
			if len(varr) == 0 && len(others) == 0 {
				return errors.New("nothing to delete")
			}
			for _, config := range varr {
				if config.Namespace, err = handleNamespaces(config.Namespace); err != nil {
					return err
				}

				// compute key if necessary
				if err = configClient.Delete(config.Type, config.Name, config.Namespace); err != nil {
					errs = multierror.Append(errs, fmt.Errorf("cannot delete %s: %v", config.Key(), err))
				} else {
					c.Printf("Deleted config: %v\n", config.Key())
				}
			}
			if errs != nil {
				return errs
			}

			if len(others) > 0 {
				if err = preprocMixerConfig(others); err != nil {
					return err
				}
				otherClient, resources, oerr := prepareClientForOthers(others)
				if oerr != nil {
					return oerr
				}
				for _, config := range others {
					resource, ok := resources[config.Kind]
					if !ok {
						errs = multierror.Append(errs, fmt.Errorf("kind %s is not known", config.Kind))
						continue
					}
					err = otherClient.Delete().
						Namespace(config.Namespace).
						Resource(resource.Name).
						Name(config.Name).
						Do().
						Error()
					if err != nil {
						errs = multierror.Append(errs, fmt.Errorf("failed to delete: %v", err))
						continue
					}
					fmt.Printf("Deleted config: %s\n", model.Key(config.Kind, config.Name, config.Namespace))
				}
			}

			return errs
		},
	}

	contextCmd = &cobra.Command{
		Use:   "context-create --api-server http://<ip>:<port>",
		Short: "Create a kubeconfig file suitable for use with istioctl in a non kubernetes environment",
		Example: `# Create a config file for the api server.
istioctl context-create --api-server http://127.0.0.1:8080
`,
		RunE: func(c *cobra.Command, args []string) error {
			if istioAPIServer == "" {
				c.Println(c.UsageString())
				return fmt.Errorf("specify the the Istio api server IP")
			}

			u, err := url.ParseRequestURI(istioAPIServer)
			if err != nil {
				c.Println(c.UsageString())
				return err
			}

			configAccess := clientcmd.NewDefaultPathOptions()
			// use specified kubeconfig file for the location of the config to create or modify
			configAccess.GlobalFile = kubeconfig

			// gets existing kubeconfig or returns new empty config
			config, err := configAccess.GetStartingConfig()
			if err != nil {
				return err
			}

			cluster, exists := config.Clusters[istioContext]
			if !exists {
				cluster = clientcmdapi.NewCluster()
			}
			cluster.Server = u.String()
			config.Clusters[istioContext] = cluster

			context, exists := config.Contexts[istioContext]
			if !exists {
				context = clientcmdapi.NewContext()
			}
			context.Cluster = istioContext
			config.Contexts[istioContext] = context

			contextSwitched := false
			if config.CurrentContext != "" && config.CurrentContext != istioContext {
				contextSwitched = true
			}
			config.CurrentContext = istioContext
			if err = clientcmd.ModifyConfig(configAccess, *config, false); err != nil {
				return err
			}

			if contextSwitched {
				fmt.Printf("kubeconfig context switched to %q\n", istioContext)
			}
			fmt.Println("Context created")
			return nil
		},
	}

	experimentalCmd = &cobra.Command{
		Use:   "experimental",
		Short: "Experimental commands that may be modified or deprecated",
	}
)

const defaultKubeConfigText = "$KUBECONFIG else $HOME/.kube/config"

func istioPersistentPreRunE(c *cobra.Command, args []string) error {
	if err := log.Configure(loggingOptions); err != nil {
		return err
	}
	defaultNamespace = getDefaultNamespace(kubeconfig)
	getRealKubeConfig()
	return nil
}

func getRealKubeConfig() {
	// if the user didn't supply a specific value for kubeconfig, derive it from the environment
	if kubeconfig == defaultKubeConfigText {
		kubeconfig = path.Join(homedir.HomeDir(), ".kube/config")
		if v := os.Getenv("KUBECONFIG"); v != "" {
			kubeconfig = v
		}
	}
}

func init() {
	rootCmd.PersistentFlags().StringVarP(&platform, "platform", "p", kubePlatform,
		"Istio host platform")

	rootCmd.PersistentFlags().StringVarP(&kubeconfig, "kubeconfig", "c", defaultKubeConfigText,
		"Kubernetes configuration file")

	rootCmd.PersistentFlags().StringVarP(&istioNamespace, "istioNamespace", "i", kube.IstioNamespace,
		"Istio system namespace")

	rootCmd.PersistentFlags().StringVarP(&namespace, "namespace", "n", v1.NamespaceAll,
		"Config namespace")

	defaultContext := "istio"
	contextCmd.PersistentFlags().StringVar(&istioContext, "context", defaultContext,
		"Kubernetes configuration file context name")
	contextCmd.PersistentFlags().StringVar(&istioAPIServer, "api-server", "",
		"URL for Istio api server")

	postCmd.PersistentFlags().StringVarP(&file, "file", "f", "",
		"Input file with the content of the configuration objects (if not set, command reads from the standard input)")
	putCmd.PersistentFlags().AddFlag(postCmd.PersistentFlags().Lookup("file"))
	deleteCmd.PersistentFlags().AddFlag(postCmd.PersistentFlags().Lookup("file"))

	getCmd.PersistentFlags().StringVarP(&outputFormat, "output", "o", "short",
		"Output format. One of:yaml|short")
	getCmd.PersistentFlags().BoolVar(&getAllNamespaces, "all-namespaces", false,
		"If present, list the requested object(s) across all namespaces. Namespace in current "+
			"context is ignored even if specified with --namespace.")

	experimentalCmd.AddCommand(convert.Command())
	experimentalCmd.AddCommand(Rbac())

	// Attach the Istio logging options to the command.
	loggingOptions.AttachCobraFlags(rootCmd)

	cmd.AddFlags(rootCmd)

	rootCmd.AddCommand(postCmd)
	rootCmd.AddCommand(putCmd)
	rootCmd.AddCommand(getCmd)
	rootCmd.AddCommand(deleteCmd)
	rootCmd.AddCommand(contextCmd)
	rootCmd.AddCommand(version.CobraCommand())
	rootCmd.AddCommand(gendeployment.Command(&istioNamespace))
	rootCmd.AddCommand(experimentalCmd)

	rootCmd.AddCommand(collateral.CobraCommand(rootCmd, &doc.GenManHeader{
		Title:   "Istio Control",
		Section: "istioctl CLI",
		Manual:  "Istio Control",
	}))
}

func main() {
	if platform != kubePlatform {
		log.Warnf("Platform '%s' not supported.", platform)
	}

	if err := rootCmd.Execute(); err != nil {
		os.Exit(-1)
	}
}

// The protoSchema is based on the kind (for example "routerule" or "destinationpolicy") or "all"
func protoSchema(configClient model.ConfigStore, typ string, allowAll bool) ([]model.ProtoSchema, error) {
	if typ == "all" {
		if !allowAll {
			return []model.ProtoSchema{}, fmt.Errorf("error: 'all' not allowed")

		}
		return configClient.ConfigDescriptor(), nil
	}

	for _, desc := range configClient.ConfigDescriptor() {
		switch typ {
		case crd.ResourceName(desc.Type), crd.ResourceName(desc.Plural):
			return []model.ProtoSchema{desc}, nil
		case desc.Type, desc.Plural: // legacy hyphenated resources names
			return []model.ProtoSchema{}, fmt.Errorf("%q not recognized. Please use non-hyphenated resource name %q",
				typ, crd.ResourceName(typ))
		}
	}
	return []model.ProtoSchema{}, fmt.Errorf("configuration type %s not found, the types are %v",
		typ, strings.Join(supportedTypes(configClient), ", "))
}

// readInputs reads multiple documents from the input and checks with the schema
func readInputs() ([]model.Config, []crd.IstioKind, error) {
	var reader io.Reader
	switch file {
	case "":
		return nil, nil, errors.New("filename not specified (see --filename or -f)")
	case "-":
		reader = os.Stdin
	default:
		var err error
		var in *os.File
		if in, err = os.Open(file); err != nil {
			return nil, nil, err
		}
		defer func() {
			if err = in.Close(); err != nil {
				log.Errorf("Error: close file from %s, %s", file, err)
			}
		}()
		reader = in
	}
	input, err := ioutil.ReadAll(reader)
	if err != nil {
		return nil, nil, err
	}
	return crd.ParseInputs(string(input))
}

// Print a simple list of names
func printShortOutput(writer io.Writer, _ model.ConfigStore, configList []model.Config) {
	// Sort configList by Type
	sort.Slice(configList, func(i, j int) bool { return sortWeight[configList[i].Type] < sortWeight[configList[j].Type] })

	var w tabwriter.Writer
	w.Init(writer, 10, 4, 3, ' ', 0)
	fmt.Fprintf(&w, "NAME\tKIND\tNAMESPACE\n")
	for _, c := range configList {
		kind := fmt.Sprintf("%s.%s.%s",
			crd.KabobCaseToCamelCase(c.Type),
			c.Group,
			c.Version,
		)
		fmt.Fprintf(&w, "%s\t%s\t%s\n", c.Name, kind, c.Namespace)
	}
	w.Flush() // nolint: errcheck
}

// Print as YAML
func printYamlOutput(writer io.Writer, configClient model.ConfigStore, configList []model.Config) {
	descriptor := configClient.ConfigDescriptor()
	for _, config := range configList {
		schema, exists := descriptor.GetByType(config.Type)
		if !exists {
			log.Errorf("Unknown kind %q for %v", crd.ResourceName(config.Type), config.Name)
			continue
		}
		obj, err := crd.ConvertConfig(schema, config)
		if err != nil {
			log.Errorf("Could not decode %v: %v", config.Name, err)
			continue
		}
		bytes, err := yaml.Marshal(obj)
		if err != nil {
			log.Errorf("Could not convert %v to YAML: %v", config, err)
			continue
		}
		fmt.Fprint(writer, string(bytes))
		fmt.Fprintln(writer, "---")
	}
}

func newClient() (model.ConfigStore, error) {
	// TODO: use model.IstioConfigTypes once model.IngressRule is deprecated
	return crd.NewClient(kubeconfig, model.ConfigDescriptor{
		model.RouteRule,
		model.VirtualService,
		model.Gateway,
		model.EgressRule,
		model.ServiceEntry,
		model.DestinationPolicy,
		model.DestinationRule,
		model.HTTPAPISpec,
		model.HTTPAPISpecBinding,
		model.QuotaSpec,
		model.QuotaSpecBinding,
		model.AuthenticationPolicy,
		model.ServiceRole,
		model.ServiceRoleBinding,
	}, "")
}

func supportedTypes(configClient model.ConfigStore) []string {
	types := configClient.ConfigDescriptor().Types()
	for i := range types {
		types[i] = crd.ResourceName(types[i])
	}
	return types
}

func preprocMixerConfig(configs []crd.IstioKind) error {
	var err error
	for i, config := range configs {
		if configs[i].Namespace, err = handleNamespaces(config.Namespace); err != nil {
			return err
		}
		if config.APIVersion == "" {
			configs[i].APIVersion = legacyIstioAPIGroupVersion.String()
		}
		// TODO: invokes the mixer validation webhook.
	}
	return nil
}

func restConfig() (config *rest.Config, err error) {
	config, err = clientcmd.BuildConfigFromFlags("", kubeconfig)

	if err != nil {
		return
	}

	config.GroupVersion = &legacyIstioAPIGroupVersion
	config.APIPath = "/apis"
	config.ContentType = runtime.ContentTypeJSON

	types := runtime.NewScheme()
	schemeBuilder := runtime.NewSchemeBuilder(
		func(scheme *runtime.Scheme) error {
			metav1.AddToGroupVersion(scheme, legacyIstioAPIGroupVersion)
			return nil
		})
	err = schemeBuilder.AddToScheme(types)
	config.NegotiatedSerializer = serializer.DirectCodecFactory{CodecFactory: serializer.NewCodecFactory(types)}
	return
}

func apiResources(config *rest.Config, configs []crd.IstioKind) (map[string]metav1.APIResource, error) {
	client, err := discovery.NewDiscoveryClientForConfig(config)
	if err != nil {
		return nil, err
	}
	resources, err := client.ServerResourcesForGroupVersion(legacyIstioAPIGroupVersion.String())
	if err != nil {
		return nil, err
	}

	kindsSet := map[string]bool{}
	for _, config := range configs {
		if !kindsSet[config.Kind] {
			kindsSet[config.Kind] = true
		}
	}
	result := make(map[string]metav1.APIResource, len(kindsSet))
	for _, resource := range resources.APIResources {
		if kindsSet[resource.Kind] {
			result[resource.Kind] = resource
		}
	}
	return result, nil
}

func restClientForOthers(config *rest.Config) (*rest.RESTClient, error) {
	configCopied := *config
	configCopied.ContentConfig = dynamic.ContentConfig()
	configCopied.GroupVersion = &legacyIstioAPIGroupVersion
	return rest.RESTClientFor(config)
}

func prepareClientForOthers(configs []crd.IstioKind) (*rest.RESTClient, map[string]metav1.APIResource, error) {
	restConfig, err := restConfig()
	if err != nil {
		return nil, nil, err
	}
	resources, err := apiResources(restConfig, configs)
	if err != nil {
		return nil, nil, err
	}
	client, err := restClientForOthers(restConfig)
	if err != nil {
		return nil, nil, err
	}
	return client, resources, nil
}

func getDefaultNamespace(kubeconfig string) string {
	configAccess := clientcmd.NewDefaultPathOptions()

	if kubeconfig != defaultKubeConfigText {
		// use specified kubeconfig file for the location of the
		// config to read
		configAccess.GlobalFile = kubeconfig
	}

	// gets existing kubeconfig or returns new empty config
	config, err := configAccess.GetStartingConfig()
	if err != nil {
		return v1.NamespaceDefault
	}

	context, ok := config.Contexts[config.CurrentContext]
	if !ok {
		return v1.NamespaceDefault
	}
	if context.Namespace == "" {
		return v1.NamespaceDefault
	}
	return context.Namespace
}

func handleNamespaces(objectNamespace string) (string, error) {
	if objectNamespace != "" && namespace != "" && namespace != objectNamespace {
		return "", fmt.Errorf(`the namespace from the provided object "%s" does `+
			`not match the namespace "%s". You must pass '--namespace=%s' to perform `+
			`this operation`, objectNamespace, namespace, objectNamespace)
	}

	if namespace != "" {
		return namespace, nil
	}

	if objectNamespace != "" {
		return objectNamespace, nil
	}
	return defaultNamespace, nil
}<|MERGE_RESOLUTION|>--- conflicted
+++ resolved
@@ -330,23 +330,15 @@
 			}
 
 			var configs []model.Config
-<<<<<<< HEAD
 			if getByName {
-=======
-			if len(args) > 1 {
 				ns, _ := handleNamespaces(v1.NamespaceAll)
->>>>>>> f42b9d9d
 				config, exists := configClient.Get(typs[0].Type, args[1], ns)
 				if exists {
 					configs = append(configs, *config)
 				}
 			} else {
 				for _, typ := range typs {
-<<<<<<< HEAD
 					typeConfigs, err := configClient.List(typ.Type, ns)
-=======
-					typeConfigs, err := configClient.List(typ.Type, namespace)
->>>>>>> f42b9d9d
 					if err != nil {
 						return err
 					}
