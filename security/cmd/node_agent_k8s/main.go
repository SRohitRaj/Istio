// Copyright 2018 Istio Authors
//
// Licensed under the Apache License, Version 2.0 (the "License");
// you may not use this file except in compliance with the License.
// You may obtain a copy of the License at
//
//     http://www.apache.org/licenses/LICENSE-2.0
//
// Unless required by applicable law or agreed to in writing, software
// distributed under the License is distributed on an "AS IS" BASIS,
// WITHOUT WARRANTIES OR CONDITIONS OF ANY KIND, either express or implied.
// See the License for the specific language governing permissions and
// limitations under the License.

package main

import (
	"fmt"
	"os"
	"strings"
	"time"

	"github.com/spf13/cobra"
	"github.com/spf13/cobra/doc"
	_ "k8s.io/client-go/plugin/pkg/client/auth"

	"istio.io/istio/pkg/cmd"
	"istio.io/istio/security/pkg/nodeagent/cache"
	"istio.io/istio/security/pkg/nodeagent/sds"
	"istio.io/istio/security/pkg/nodeagent/secretfetcher"
	"istio.io/pkg/collateral"
	"istio.io/pkg/env"
	"istio.io/pkg/log"
	"istio.io/pkg/version"
)

const (
	// name of authentication provider.
	caProvider     = "CA_PROVIDER"
	caProviderFlag = "caProvider"

	// CA endpoint.
	caEndpoint     = "CA_ADDR"
	caEndpointFlag = "caEndpoint"

	// names of authentication provider's plugins.
	pluginNames     = "Plugins"
	pluginNamesFlag = "pluginNames"

	// The trust domain corresponds to the trust root of a system.
	// Refer to https://github.com/spiffe/spiffe/blob/master/standards/SPIFFE-ID.md#21-trust-domain
	trustDomain     = "Trust_Domain"
	trustDomainFlag = "trustDomain"

	// The workload SDS mode allows node agent to provision credentials to workload proxy by sending
	// CSR to CA.
	enableWorkloadSDS     = "ENABLE_WORKLOAD_SDS"
	enableWorkloadSDSFlag = "enableWorkloadSDS"

	// The ingress gateway SDS mode allows node agent to provision credentials to ingress gateway
	// proxy by watching kubernetes secrets.
	enableIngressGatewaySDS     = "ENABLE_INGRESS_GATEWAY_SDS"
	enableIngressGatewaySDSFlag = "enableIngressGatewaySDS"

	// The environmental variable name for Vault CA address.
	vaultAddress     = "VAULT_ADDR"
	vaultAddressFlag = "vaultAddress"

	// The environmental variable name for Vault auth path.
	vaultAuthPath     = "VAULT_AUTH_PATH"
	vaultAuthPathFlag = "vaultAuthPath"

	// The environmental variable name for Vault role.
	vaultRole     = "VAULT_ROLE"
	vaultRoleFlag = "vaultRole"

	// The environmental variable name for Vault sign CSR path.
	vaultSignCsrPath     = "VAULT_SIGN_CSR_PATH"
	vaultSignCsrPathFlag = "vaultSignCsrPath"

	// The environmental variable name for Vault TLS root certificate.
	vaultTLSRootCert     = "VAULT_TLS_ROOT_CERT"
	vaultTLSRootCertFlag = "vaultTLSRootCert"

	// The environment variable name for the SPIRE TLS bootstrap certificate.
	// The certificate is used to bootstrap authentication of the SPIRE server on the initial connection.
	// Afterwards, SPIRE server will send down updates to the trust bundle which can be used
	// to authenticate future connections.
	spireTLSBootstrapCert     = "SPIRE_TLS_BOOTSTRAP_CERT"
	spireTLSBootstrapCertFlag = "spireTLSBootstrapCert"

	// The environmental variable name for the flag which is used to indicate the token passed
	// from envoy is always valid(ex, normal 8ks JWT).
	alwaysValidTokenFlag     = "VALID_TOKEN"
	alwaysValidTokenFlagFlag = "alwaysValidTokenFlag"

	// The environmental variable name for the flag which is used to indicate whether to
	// validate the certificate's format which is returned by CA.
	skipValidateCertFlag = "SKIP_CERT_VALIDATION"

	// The environmental variable name for secret TTL, node agent decides whether a secret
	// is expired if time.now - secret.createtime >= secretTTL.
	// example value format like "90m"
	secretTTL     = "SECRET_TTL"
	secretTTLFlag = "secretTtl"

	// The environmental variable name for grace duration that secret is re-generated
	// before it's expired time.
	// example value format like "10m"
	SecretRefreshGraceDuration     = "SECRET_GRACE_DURATION"
	secretRefreshGraceDurationFlag = "secretRefreshGraceDuration"

	// The environmental variable name for key rotation job running interval.
	// example value format like "20m"
	SecretRotationInterval     = "SECRET_JOB_RUN_INTERVAL"
	secretRotationIntervalFlag = "secretRotationInterval"

	// The environmental variable name for staled connection recycle job running interval.
	// example value format like "5m"
	staledConnectionRecycleInterval = "STALED_CONNECTION_RECYCLE_RUN_INTERVAL"

	// The environmental variable name for the initial backoff in milliseconds.
	// example value format like "10"
	InitialBackoff     = "INITIAL_BACKOFF_MSEC"
	InitialBackoffFlag = "initialBackoff"
)

var (
	workloadSdsCacheOptions cache.Options
	gatewaySdsCacheOptions  cache.Options
	serverOptions           sds.Options
	gatewaySecretChan       chan struct{}
	loggingOptions          = log.DefaultOptions()

	// rootCmd defines the command for node agent.
	rootCmd = &cobra.Command{
		Use:   "nodeagent",
		Short: "Node agent",
		RunE: func(c *cobra.Command, args []string) error {
			if err := log.Configure(loggingOptions); err != nil {
				return err
			}

			applyEnvVars(c)

			gatewaySdsCacheOptions = workloadSdsCacheOptions

			if err := validateOptions(); err != nil {
				return err
			}

			stop := make(chan struct{})

			workloadSecretCache, gatewaySecretCache := newSecretCache(serverOptions)
			if workloadSecretCache != nil {
				defer workloadSecretCache.Close()
			}
			if gatewaySecretCache != nil {
				defer gatewaySecretCache.Close()
			}

			server, err := sds.NewServer(serverOptions, workloadSecretCache, gatewaySecretCache)
			defer server.Stop()
			if err != nil {
				log.Errorf("failed to create sds service: %v", err)
				return fmt.Errorf("failed to create sds service")
			}

			cmd.WaitSignal(stop)

			return nil
		},
	}
)

// newSecretCache creates the cache for workload secrets and/or gateway secrets.
// Although currently not used, Citadel Agent can serve both workload and gateway secrets at the same time.
func newSecretCache(serverOptions sds.Options) (workloadSecretCache, gatewaySecretCache *cache.SecretCache) {
	if serverOptions.EnableWorkloadSDS {
		var tlsRootCert string
		switch {
		case len(serverOptions.VaultTLSRootCert) > 0:
			tlsRootCert = serverOptions.VaultTLSRootCert
		case len(serverOptions.SpireTLSBootstrapCert) > 0:
			tlsRootCert = serverOptions.SpireTLSBootstrapCert
		}

		wSecretFetcher, err := secretfetcher.NewSecretFetcher(false, serverOptions.CAEndpoint,
			serverOptions.CAProviderName, true, []byte(tlsRootCert),
			serverOptions.VaultAddress, serverOptions.VaultRole, serverOptions.VaultAuthPath,
			serverOptions.VaultSignCsrPath, serverOptions.TrustDomain)
		if err != nil {
			log.Errorf("failed to create secretFetcher for workload proxy: %v", err)
			os.Exit(1)
		}
		workloadSdsCacheOptions.TrustDomain = serverOptions.TrustDomain
		workloadSdsCacheOptions.Plugins = sds.NewPlugins(serverOptions.PluginNames)
		workloadSecretCache = cache.NewSecretCache(wSecretFetcher, sds.NotifyProxy, workloadSdsCacheOptions)
	} else {
		workloadSecretCache = nil
	}

	if serverOptions.EnableIngressGatewaySDS {
		gSecretFetcher, err := secretfetcher.NewSecretFetcher(true, "", "", false, nil, "", "", "", "", "")
		if err != nil {
			log.Errorf("failed to create secretFetcher for gateway proxy: %v", err)
			os.Exit(1)
		}
		gatewaySecretChan = make(chan struct{})
		gSecretFetcher.Run(gatewaySecretChan)
		gatewaySecretCache = cache.NewSecretCache(gSecretFetcher, sds.NotifyProxy, gatewaySdsCacheOptions)
	} else {
		gatewaySecretCache = nil
	}
	return workloadSecretCache, gatewaySecretCache
}

var (
<<<<<<< HEAD
	pluginNamesEnv                = env.RegisterStringVar(pluginNames, "", "").Get()
	enableWorkloadSDSEnv          = env.RegisterBoolVar(enableWorkloadSDS, true, "").Get()
	enableIngressGatewaySDSEnv    = env.RegisterBoolVar(enableIngressGatewaySDS, false, "").Get()
	alwaysValidTokenFlagEnv       = env.RegisterBoolVar(alwaysValidTokenFlag, false, "").Get()
	skipValidateCertFlagEnv       = env.RegisterBoolVar(skipValidateCertFlag, false, "").Get()
	caProviderEnv                 = env.RegisterStringVar(caProvider, "", "").Get()
	caEndpointEnv                 = env.RegisterStringVar(caEndpoint, "", "").Get()
	trustDomainEnv                = env.RegisterStringVar(trustDomain, "", "").Get()
	vaultAddressEnv               = env.RegisterStringVar(vaultAddress, "", "").Get()
	vaultRoleEnv                  = env.RegisterStringVar(vaultRole, "", "").Get()
	vaultAuthPathEnv              = env.RegisterStringVar(vaultAuthPath, "", "").Get()
	vaultSignCsrPathEnv           = env.RegisterStringVar(vaultSignCsrPath, "", "").Get()
	vaultTLSRootCertEnv           = env.RegisterStringVar(vaultTLSRootCert, "", "").Get()
	spireTLSBootstrapCertEnv      = registerHiddenStringVarEnv(spireTLSBootstrapCert, "", "").Get()
	secretTTLEnv                  = env.RegisterDurationVar(secretTTL, 24*time.Hour, "").Get()
	secretRefreshGraceDurationEnv = env.RegisterDurationVar(SecretRefreshGraceDuration, 1*time.Hour, "").Get()
	secretRotationIntervalEnv     = env.RegisterDurationVar(SecretRotationInterval, 10*time.Minute, "").Get()
=======
	pluginNamesEnv                     = env.RegisterStringVar(pluginNames, "", "").Get()
	enableWorkloadSDSEnv               = env.RegisterBoolVar(enableWorkloadSDS, true, "").Get()
	enableIngressGatewaySDSEnv         = env.RegisterBoolVar(enableIngressGatewaySDS, false, "").Get()
	alwaysValidTokenFlagEnv            = env.RegisterBoolVar(alwaysValidTokenFlag, false, "").Get()
	skipValidateCertFlagEnv            = env.RegisterBoolVar(skipValidateCertFlag, false, "").Get()
	caProviderEnv                      = env.RegisterStringVar(caProvider, "", "").Get()
	caEndpointEnv                      = env.RegisterStringVar(caEndpoint, "", "").Get()
	trustDomainEnv                     = env.RegisterStringVar(trustDomain, "", "").Get()
	vaultAddressEnv                    = env.RegisterStringVar(vaultAddress, "", "").Get()
	vaultRoleEnv                       = env.RegisterStringVar(vaultRole, "", "").Get()
	vaultAuthPathEnv                   = env.RegisterStringVar(vaultAuthPath, "", "").Get()
	vaultSignCsrPathEnv                = env.RegisterStringVar(vaultSignCsrPath, "", "").Get()
	vaultTLSRootCertEnv                = env.RegisterStringVar(vaultTLSRootCert, "", "").Get()
	secretTTLEnv                       = env.RegisterDurationVar(secretTTL, 24*time.Hour, "").Get()
	secretRefreshGraceDurationEnv      = env.RegisterDurationVar(SecretRefreshGraceDuration, 1*time.Hour, "").Get()
	secretRotationIntervalEnv          = env.RegisterDurationVar(SecretRotationInterval, 10*time.Minute, "").Get()
	staledConnectionRecycleIntervalEnv = env.RegisterDurationVar(staledConnectionRecycleInterval, 5*time.Minute, "").Get()
	initialBackoffEnv                  = env.RegisterIntVar(InitialBackoff, 10, "").Get()
>>>>>>> 5a1454b2
)

func applyEnvVars(cmd *cobra.Command) {
	if !cmd.Flag(pluginNamesFlag).Changed {
		serverOptions.PluginNames = strings.Split(pluginNamesEnv, ",")
	}

	if !cmd.Flag(enableWorkloadSDSFlag).Changed {
		serverOptions.EnableWorkloadSDS = enableWorkloadSDSEnv
	}

	if !cmd.Flag(enableIngressGatewaySDSFlag).Changed {
		serverOptions.EnableIngressGatewaySDS = enableIngressGatewaySDSEnv
	}

	if !cmd.Flag(alwaysValidTokenFlagFlag).Changed {
		serverOptions.AlwaysValidTokenFlag = alwaysValidTokenFlagEnv
	}

	if !cmd.Flag(caProviderFlag).Changed {
		serverOptions.CAProviderName = caProviderEnv
	}

	if !cmd.Flag(caEndpointFlag).Changed {
		serverOptions.CAEndpoint = caEndpointEnv
	}

	if !cmd.Flag(trustDomainFlag).Changed {
		serverOptions.TrustDomain = trustDomainEnv
	}

	if !cmd.Flag(vaultAddressFlag).Changed {
		serverOptions.VaultAddress = vaultAddressEnv
	}

	if !cmd.Flag(vaultRoleFlag).Changed {
		serverOptions.VaultRole = vaultRoleEnv
	}

	if !cmd.Flag(vaultAuthPathFlag).Changed {
		serverOptions.VaultAuthPath = vaultAuthPathEnv
	}

	if !cmd.Flag(vaultSignCsrPathFlag).Changed {
		serverOptions.VaultSignCsrPath = vaultSignCsrPathEnv
	}

	if !cmd.Flag(vaultTLSRootCertFlag).Changed {
		serverOptions.VaultTLSRootCert = vaultTLSRootCertEnv
	}

	if !cmd.Flag(spireTLSBootstrapCertFlag).Changed {
		serverOptions.SpireTLSBootstrapCert = spireTLSBootstrapCertEnv
	}

	if !cmd.Flag(secretTTLFlag).Changed {
		workloadSdsCacheOptions.SecretTTL = secretTTLEnv
	}

	if !cmd.Flag(secretRefreshGraceDurationFlag).Changed {
		workloadSdsCacheOptions.SecretRefreshGraceDuration = secretRefreshGraceDurationEnv
	}

	if !cmd.Flag(secretRotationIntervalFlag).Changed {
		workloadSdsCacheOptions.RotationInterval = secretRotationIntervalEnv
	}

	if !cmd.Flag(skipValidateCertFlag).Changed {
		workloadSdsCacheOptions.SkipValidateCert = skipValidateCertFlagEnv
	}

	serverOptions.RecycleInterval = staledConnectionRecycleIntervalEnv

	if !cmd.Flag(InitialBackoffFlag).Changed {
		workloadSdsCacheOptions.InitialBackoff = int64(initialBackoffEnv)
	}
}

<<<<<<< HEAD
// registerHiddenStringVarEnv registers a new hidden string environment variable
func registerHiddenStringVarEnv(name, defaultValue, description string) env.StringVar {
	v := env.Var{Name: name, DefaultValue: defaultValue, Description: description, Hidden: true, Type: env.STRING}
	env.RegisterVar(v)
	return env.StringVar{v}
}

var defaultInitialBackoff = 10
var initialBackoffEnvVar = env.RegisterIntVar("INITIAL_BACKOFF_MSEC", defaultInitialBackoff, "")
=======
func validateOptions() error {
	// The initial backoff time (in millisec) is a random number between 0 and initBackoff.
	// Default to 10, a valid range is [10, 120000].
	initBackoff := workloadSdsCacheOptions.InitialBackoff
	if initBackoff < 10 || initBackoff > 120000 {
		return fmt.Errorf("initial backoff should be within range 10 to 120000, found: %d", initBackoff)
	}

	if serverOptions.EnableIngressGatewaySDS && serverOptions.EnableWorkloadSDS &&
		serverOptions.IngressGatewayUDSPath == serverOptions.WorkloadUDSPath {
		return fmt.Errorf("UDS paths for ingress gateway and workload cannot be the same: %s", serverOptions.IngressGatewayUDSPath)
	}

	if serverOptions.EnableWorkloadSDS {
		if serverOptions.CAProviderName == "" {
			return fmt.Errorf("CA provider cannot be empty when workload SDS is enabled")
		}
		if serverOptions.CAEndpoint == "" {
			return fmt.Errorf("CA endpoint cannot be empty when workload SDS is enabled")
		}
	}
	return nil
}
>>>>>>> 5a1454b2

func main() {
	rootCmd.PersistentFlags().BoolVar(&serverOptions.EnableWorkloadSDS, enableWorkloadSDSFlag,
		true,
		"If true, node agent works as SDS server and provisions key/certificate to workload proxies.")
	rootCmd.PersistentFlags().StringVar(&serverOptions.WorkloadUDSPath, "workloadUDSPath",
		"/var/run/sds/uds_path", "Unix domain socket through which SDS server communicates with workload proxies")

	rootCmd.PersistentFlags().BoolVar(&serverOptions.EnableIngressGatewaySDS, enableIngressGatewaySDSFlag,
		false,
		"If true, node agent works as SDS server and watches kubernetes secrets for ingress gateway.")
	rootCmd.PersistentFlags().StringVar(&serverOptions.IngressGatewayUDSPath, "gatewayUdsPath",
		"/var/run/ingress_gateway/sds", "Unix domain socket through which SDS server communicates with ingress gateway proxies.")

	rootCmd.PersistentFlags().StringVar(&serverOptions.CAProviderName, caProviderFlag, "", "CA provider")
	rootCmd.PersistentFlags().StringVar(&serverOptions.CAEndpoint, caEndpointFlag, "", "CA endpoint")

	rootCmd.PersistentFlags().StringVar(&serverOptions.TrustDomain, trustDomainFlag,
		"", "The trust domain this node agent run in")
	rootCmd.PersistentFlags().StringArrayVar(&serverOptions.PluginNames, pluginNamesFlag,
		[]string{}, "authentication provider specific plugin names")

	rootCmd.PersistentFlags().StringVar(&serverOptions.CertFile, "sdsCertFile", "", "SDS gRPC TLS server-side certificate")
	rootCmd.PersistentFlags().StringVar(&serverOptions.KeyFile, "sdsKeyFile", "", "SDS gRPC TLS server-side key")

	rootCmd.PersistentFlags().DurationVar(&workloadSdsCacheOptions.SecretTTL, secretTTLFlag,
		24*time.Hour, "Secret's TTL")
	rootCmd.PersistentFlags().DurationVar(&workloadSdsCacheOptions.SecretRefreshGraceDuration, secretRefreshGraceDurationFlag,
		time.Hour, "Secret's Refresh Grace Duration")
	rootCmd.PersistentFlags().DurationVar(&workloadSdsCacheOptions.RotationInterval, secretRotationIntervalFlag,
		10*time.Minute, "Secret rotation job running interval")

	rootCmd.PersistentFlags().Int64Var(&workloadSdsCacheOptions.InitialBackoff, InitialBackoffFlag, 10,
		"The initial backoff interval in milliseconds, must be within the range [10, 120000]")

	rootCmd.PersistentFlags().DurationVar(&workloadSdsCacheOptions.EvictionDuration, "secretEvictionDuration",
		24*time.Hour, "Secret eviction time duration")

	rootCmd.PersistentFlags().BoolVar(&workloadSdsCacheOptions.AlwaysValidTokenFlag, alwaysValidTokenFlagFlag,
		false,
		"If true, node agent assume token passed from envoy is always valid.")

	rootCmd.PersistentFlags().BoolVar(&workloadSdsCacheOptions.SkipValidateCert, skipValidateCertFlag,
		false,
		"If true, node agent skip validating format of certificate returned from CA.")

	rootCmd.PersistentFlags().StringVar(&serverOptions.VaultAddress, vaultAddressFlag, "",
		"Vault address")
	rootCmd.PersistentFlags().StringVar(&serverOptions.VaultRole, vaultRoleFlag, "",
		"Vault role")
	rootCmd.PersistentFlags().StringVar(&serverOptions.VaultAuthPath, vaultAuthPathFlag, "",
		"Vault auth path")
	rootCmd.PersistentFlags().StringVar(&serverOptions.VaultSignCsrPath, vaultSignCsrPathFlag, "",
		"Vault sign CSR path")
	rootCmd.PersistentFlags().StringVar(&serverOptions.VaultTLSRootCert, vaultTLSRootCertFlag, "",
		"Vault TLS root certificate")

	rootCmd.PersistentFlags().StringVar(&serverOptions.SpireTLSBootstrapCert, spireTLSBootstrapCertFlag, "",
		"SPIRE TLS bootstrap certificate")
	_ = rootCmd.PersistentFlags().MarkHidden(spireTLSBootstrapCertFlag)

	// Attach the Istio logging options to the command.
	loggingOptions.AttachCobraFlags(rootCmd)

	rootCmd.AddCommand(version.CobraCommand())
	rootCmd.AddCommand(collateral.CobraCommand(rootCmd, &doc.GenManHeader{
		Title:   "Istio Node Agent K8s",
		Section: "node_agent_k8s CLI",
		Manual:  "Istio Node K8s Agent",
	}))

	// TODO: need integration with ctrlz?

	if err := rootCmd.Execute(); err != nil {
		log.Errora(err)
		os.Exit(1)
	}
}<|MERGE_RESOLUTION|>--- conflicted
+++ resolved
@@ -216,25 +216,6 @@
 }
 
 var (
-<<<<<<< HEAD
-	pluginNamesEnv                = env.RegisterStringVar(pluginNames, "", "").Get()
-	enableWorkloadSDSEnv          = env.RegisterBoolVar(enableWorkloadSDS, true, "").Get()
-	enableIngressGatewaySDSEnv    = env.RegisterBoolVar(enableIngressGatewaySDS, false, "").Get()
-	alwaysValidTokenFlagEnv       = env.RegisterBoolVar(alwaysValidTokenFlag, false, "").Get()
-	skipValidateCertFlagEnv       = env.RegisterBoolVar(skipValidateCertFlag, false, "").Get()
-	caProviderEnv                 = env.RegisterStringVar(caProvider, "", "").Get()
-	caEndpointEnv                 = env.RegisterStringVar(caEndpoint, "", "").Get()
-	trustDomainEnv                = env.RegisterStringVar(trustDomain, "", "").Get()
-	vaultAddressEnv               = env.RegisterStringVar(vaultAddress, "", "").Get()
-	vaultRoleEnv                  = env.RegisterStringVar(vaultRole, "", "").Get()
-	vaultAuthPathEnv              = env.RegisterStringVar(vaultAuthPath, "", "").Get()
-	vaultSignCsrPathEnv           = env.RegisterStringVar(vaultSignCsrPath, "", "").Get()
-	vaultTLSRootCertEnv           = env.RegisterStringVar(vaultTLSRootCert, "", "").Get()
-	spireTLSBootstrapCertEnv      = registerHiddenStringVarEnv(spireTLSBootstrapCert, "", "").Get()
-	secretTTLEnv                  = env.RegisterDurationVar(secretTTL, 24*time.Hour, "").Get()
-	secretRefreshGraceDurationEnv = env.RegisterDurationVar(SecretRefreshGraceDuration, 1*time.Hour, "").Get()
-	secretRotationIntervalEnv     = env.RegisterDurationVar(SecretRotationInterval, 10*time.Minute, "").Get()
-=======
 	pluginNamesEnv                     = env.RegisterStringVar(pluginNames, "", "").Get()
 	enableWorkloadSDSEnv               = env.RegisterBoolVar(enableWorkloadSDS, true, "").Get()
 	enableIngressGatewaySDSEnv         = env.RegisterBoolVar(enableIngressGatewaySDS, false, "").Get()
@@ -248,12 +229,12 @@
 	vaultAuthPathEnv                   = env.RegisterStringVar(vaultAuthPath, "", "").Get()
 	vaultSignCsrPathEnv                = env.RegisterStringVar(vaultSignCsrPath, "", "").Get()
 	vaultTLSRootCertEnv                = env.RegisterStringVar(vaultTLSRootCert, "", "").Get()
+  spireTLSBootstrapCertEnv           = registerHiddenStringVarEnv(spireTLSBootstrapCert, "", "").Get()
 	secretTTLEnv                       = env.RegisterDurationVar(secretTTL, 24*time.Hour, "").Get()
 	secretRefreshGraceDurationEnv      = env.RegisterDurationVar(SecretRefreshGraceDuration, 1*time.Hour, "").Get()
 	secretRotationIntervalEnv          = env.RegisterDurationVar(SecretRotationInterval, 10*time.Minute, "").Get()
 	staledConnectionRecycleIntervalEnv = env.RegisterDurationVar(staledConnectionRecycleInterval, 5*time.Minute, "").Get()
 	initialBackoffEnv                  = env.RegisterIntVar(InitialBackoff, 10, "").Get()
->>>>>>> 5a1454b2
 )
 
 func applyEnvVars(cmd *cobra.Command) {
@@ -332,7 +313,6 @@
 	}
 }
 
-<<<<<<< HEAD
 // registerHiddenStringVarEnv registers a new hidden string environment variable
 func registerHiddenStringVarEnv(name, defaultValue, description string) env.StringVar {
 	v := env.Var{Name: name, DefaultValue: defaultValue, Description: description, Hidden: true, Type: env.STRING}
@@ -340,9 +320,6 @@
 	return env.StringVar{v}
 }
 
-var defaultInitialBackoff = 10
-var initialBackoffEnvVar = env.RegisterIntVar("INITIAL_BACKOFF_MSEC", defaultInitialBackoff, "")
-=======
 func validateOptions() error {
 	// The initial backoff time (in millisec) is a random number between 0 and initBackoff.
 	// Default to 10, a valid range is [10, 120000].
@@ -366,7 +343,6 @@
 	}
 	return nil
 }
->>>>>>> 5a1454b2
 
 func main() {
 	rootCmd.PersistentFlags().BoolVar(&serverOptions.EnableWorkloadSDS, enableWorkloadSDSFlag,
