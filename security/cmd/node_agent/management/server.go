// Copyright 2018 Istio Authors
//
// Licensed under the Apache License, Version 2.0 (the "License");
// you may not use this file except in compliance with the License.
// You may obtain a copy of the License at
//
//     http://www.apache.org/licenses/LICENSE-2.0
//
// Unless required by applicable law or agreed to in writing, software
// distributed under the License is distributed on an "AS IS" BASIS,
// WITHOUT WARRANTIES OR CONDITIONS OF ANY KIND, either express or implied.
// See the License for the specific language governing permissions and
// limitations under the License.

package management

import (
	"fmt"
	"net"
	"os"

	"golang.org/x/net/context"
	"google.golang.org/grpc"

	"github.com/gogo/googleapis/google/rpc"

	"istio.io/istio/pkg/log"
	"istio.io/istio/security/cmd/node_agent/na"
	"istio.io/istio/security/cmd/node_agent_k8s/workload/handler"
	"istio.io/istio/security/pkg/caclient"
	"istio.io/istio/security/pkg/caclient/protocol"
	pkiutil "istio.io/istio/security/pkg/pki/util"
	"istio.io/istio/security/pkg/platform"
	"istio.io/istio/security/pkg/workload"
	pb "istio.io/istio/security/proto"
)

// Server specifies the node agent server.
// TODO(incfly): adds sync.Mutex to protects the fields, such as `handlerMap`.
type Server struct {
	// map from uid to workload handler instance.
	handlerMap map[string]handler.WorkloadHandler

	// makes mgmt-api server to stop
	done     chan bool
	config   *na.Config
	caClient *caclient.CAClient
	// the workload identity running together with the NodeAgent, only used for vm mode.
	// TODO(incfly): uses this once Server supports vm mode.
	identity string // nolint
	// secretServer manages the secrets associated for different workload.
	secretServer workload.SecretServer
}

// New creates an NodeAgent server.
func New(cfg *na.Config) (*Server, error) {
	if cfg == nil {
		return nil, fmt.Errorf("unablet to create when config is nil")
	}
	pc, err := platform.NewClient(cfg.CAClientConfig.Env, cfg.CAClientConfig.RootCertFile, cfg.CAClientConfig.KeyFile,
		cfg.CAClientConfig.CertChainFile, cfg.CAClientConfig.CAAddress)
	if err != nil {
		return nil, fmt.Errorf("failed to init nodeagent due to pc init %v", err)
	}
	ss, err := workload.NewSecretServer(&workload.Config{
		Mode:            workload.SecretFile,
		SecretDirectory: "/etc/certs", // TODO(incfly): put this into na.Config later.
	})
	if err != nil {
		return nil, fmt.Errorf("failed to init nodeagent due to secret server %v", err)
	}
	dialOpts, err := pc.GetDialOptions()
	if err != nil {
		return nil, err
	}
	grpcConn, err := protocol.NewGrpcConnection(cfg.CAClientConfig.CAAddress, dialOpts)
	if err != nil {
		return nil, err
	}
	cac, err := caclient.NewCAClient(pc, grpcConn, cfg.CAClientConfig.CSRMaxRetries, cfg.CAClientConfig.CSRInitialRetrialInterval)
	if err != nil {
		return nil, fmt.Errorf("failed to create caclient err %v", err)
	}
	return &Server{
		done:         make(chan bool, 1),
		handlerMap:   make(map[string]handler.WorkloadHandler),
		caClient:     cac,
		config:       cfg,
		secretServer: ss,
	}, nil
}

// startLoop loops for the VM mode, i.e not running on k8s.
// TODO(inclfy): copy paste from nodeagent.go
func (s *Server) startLoop() { //nolint
}

// Stop terminates the UDS.
func (s *Server) Stop() {
	s.done <- true
}

// WaitDone waits for a response back from Workloadhandler
func (s *Server) WaitDone() {
	<-s.done
}

// Serve opens the UDS channel and starts to serve NodeAgentService on that uds channel.
func (s *Server) Serve(path string) {
	grpcServer := grpc.NewServer()
	pb.RegisterNodeAgentServiceServer(grpcServer, s)

	var lis net.Listener
	var err error
	_, e := os.Stat(path)
	if e == nil {
		e := os.RemoveAll(path)
		if e != nil {
			log.Errorf("failed to %s with error %v", path, err)
		}
	}
	lis, err = net.Listen("unix", path)
	if err != nil {
		log.Errorf("failed to listen at unix domain socket %v", err)
	}

	go func(ln net.Listener, s *Server) {
		<-s.done
		_ = ln.Close()
		s.CloseAllWlds()
	}(lis, s)

	_ = grpcServer.Serve(lis)
}

// WorkloadAdded defines the server side action when a workload is added.
func (s *Server) WorkloadAdded(ctx context.Context, request *pb.WorkloadInfo) (*pb.NodeAgentMgmtResponse, error) {
	uid := request.Attrs.Uid
	sa := request.Attrs.Serviceaccount
	ns := request.Attrs.Namespace
	wlstr := fmt.Sprintf("ns = %v, service account = %v, uid = %v", ns, sa, ns)
	log.Infof("workload %v added", wlstr)
	if _, ok := s.handlerMap[uid]; ok {
		status := &rpc.Status{Code: int32(rpc.ALREADY_EXISTS), Message: "Already exists"}
		log.Infof("workload %v already exists", request)
		return &pb.NodeAgentMgmtResponse{Status: status}, nil
	}

	logReturn := func(tmpl string, err error) error {
		msg := fmt.Sprintf("%v for %v error %v", tmpl, wlstr, err)
		log.Errorf(msg)
		return fmt.Errorf(msg)
	}

	// Sends CSR request to CA.
<<<<<<< HEAD
	host, err := pkiutil.GenSanURI(ns, sa)
	if err != nil {
		return nil, logReturn("failed to generate san uri", err)
	}
	priv, csrReq, err := s.caClient.CreateCSRRequest(&pkiutil.CertOptions{
		Host:       host,
=======
	// TODO(inclfy): extract the SPIFFE formatting out into somewhere else.
	id := fmt.Sprintf("spiffe://cluster.local/ns/%s/sa/%s", ns, sa)

	cert, chain, priv, err := s.caClient.Retrieve(&pkiutil.CertOptions{
		Host:       id,
>>>>>>> ee798019
		Org:        s.config.CAClientConfig.Org,
		RSAKeySize: s.config.CAClientConfig.RSAKeySize,
		TTL:        s.config.CAClientConfig.RequestedCertTTL,
	})
	if err != nil {
		return nil, logReturn("csr request failed", err)
	}
	kb, err := pkiutil.NewVerifiedKeyCertBundleFromPem(cert, priv, chain, nil)
	if err != nil {
		return nil, logReturn("failed to build key cert buhndle", err)
	}

	if err := s.secretServer.Save(kb); err != nil {
		return nil, logReturn("failed to save key cert", err)
	}

	s.handlerMap[uid] = handler.NewHandler(request, s.config.WorkloadOpts)
	go s.handlerMap[uid].Serve()

	status := &rpc.Status{Code: int32(rpc.OK), Message: "OK"}
	return &pb.NodeAgentMgmtResponse{Status: status}, nil
}

// WorkloadDeleted defines the server side action when a workload is deleted.
func (s *Server) WorkloadDeleted(ctx context.Context, request *pb.WorkloadInfo) (*pb.NodeAgentMgmtResponse, error) {
	uid := request.Attrs.Uid
	if _, ok := s.handlerMap[uid]; !ok {
		status := &rpc.Status{Code: int32(rpc.NOT_FOUND), Message: "Not found"}
		return &pb.NodeAgentMgmtResponse{Status: status}, nil
	}

	log.Infof("Uid %s: Stop.", uid)
	s.handlerMap[uid].Stop()
	s.handlerMap[uid].WaitDone()
	delete(s.handlerMap, uid)

	status := &rpc.Status{Code: int32(rpc.OK), Message: "OK"}
	return &pb.NodeAgentMgmtResponse{Status: status}, nil
}

// CloseAllWlds closes the paths.
func (s *Server) CloseAllWlds() {
	for _, wld := range s.handlerMap {
		wld.Stop()
	}
	for _, wld := range s.handlerMap {
		wld.WaitDone()
	}
}<|MERGE_RESOLUTION|>--- conflicted
+++ resolved
@@ -153,20 +153,12 @@
 	}
 
 	// Sends CSR request to CA.
-<<<<<<< HEAD
 	host, err := pkiutil.GenSanURI(ns, sa)
 	if err != nil {
 		return nil, logReturn("failed to generate san uri", err)
 	}
-	priv, csrReq, err := s.caClient.CreateCSRRequest(&pkiutil.CertOptions{
+	cert, chain, priv, err := s.caClient.Retrieve(&pkiutil.CertOptions{
 		Host:       host,
-=======
-	// TODO(inclfy): extract the SPIFFE formatting out into somewhere else.
-	id := fmt.Sprintf("spiffe://cluster.local/ns/%s/sa/%s", ns, sa)
-
-	cert, chain, priv, err := s.caClient.Retrieve(&pkiutil.CertOptions{
-		Host:       id,
->>>>>>> ee798019
 		Org:        s.config.CAClientConfig.Org,
 		RSAKeySize: s.config.CAClientConfig.RSAKeySize,
 		TTL:        s.config.CAClientConfig.RequestedCertTTL,
