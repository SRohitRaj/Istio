--- conflicted
+++ resolved
@@ -99,13 +99,10 @@
 	readSigningCertOnly := false
 	rootCertCheckInverval := time.Hour
 
-<<<<<<< HEAD
-	caopts, err := NewSelfSignedIstioCAOptions(context.Background(), readSigningCertOnly, 0, caCertTTL, rootCertCheckInverval, defaultCertTTL, maxCertTTL, org, false, caNamespace, -1, client.CoreV1(), rootCertFile, false)
-=======
 	caopts, err := NewSelfSignedIstioCAOptions(context.Background(), readSigningCertOnly,
-		caCertTTL, rootCertCheckInverval, defaultCertTTL, maxCertTTL, org, false,
-		caNamespace, -1, client.CoreV1(), rootCertFile, false)
->>>>>>> 91e12adb
+		0, caCertTTL, rootCertCheckInverval, defaultCertTTL,
+		maxCertTTL, org, false, caNamespace, -1, client.CoreV1(),
+		rootCertFile, false)
 	if err != nil {
 		t.Fatalf("Failed to create a self-signed CA Options: %v", err)
 	}
@@ -194,13 +191,10 @@
 	readSigningCertOnly := false
 	rootCertCheckInverval := time.Hour
 
-<<<<<<< HEAD
-	caopts, err := NewSelfSignedIstioCAOptions(context.Background(), readSigningCertOnly, 0, caCertTTL, rootCertCheckInverval, certTTL, maxCertTTL, org, false, caNamespace, -1, client.CoreV1(), rootCertFile, false)
-=======
 	caopts, err := NewSelfSignedIstioCAOptions(context.Background(), readSigningCertOnly,
-		caCertTTL, rootCertCheckInverval, certTTL, maxCertTTL, org, false,
-		caNamespace, -1, client.CoreV1(), rootCertFile, false)
->>>>>>> 91e12adb
+		0, caCertTTL, rootCertCheckInverval, certTTL, maxCertTTL,
+		org, false, caNamespace, -1, client.CoreV1(),
+		rootCertFile, false)
 	if err != nil {
 		t.Fatalf("Failed to create a self-signed CA Options: %v", err)
 	}
@@ -269,13 +263,9 @@
 	expectedErr := "secret waiting thread is terminated"
 	ctx0, cancel0 := context.WithTimeout(context.Background(), time.Millisecond*50)
 	defer cancel0()
-<<<<<<< HEAD
-	_, err := NewSelfSignedIstioCAOptions(ctx0, readSigningCertOnly, 0, caCertTTL, certTTL, rootCertCheckInverval, maxCertTTL, org, false, caNamespace, time.Millisecond*10, client.CoreV1(), rootCertFile, false)
-=======
-	_, err := NewSelfSignedIstioCAOptions(ctx0, readSigningCertOnly, caCertTTL, certTTL,
-		rootCertCheckInverval, maxCertTTL, org, false, caNamespace,
-		time.Millisecond*10, client.CoreV1(), rootCertFile, false)
->>>>>>> 91e12adb
+	_, err := NewSelfSignedIstioCAOptions(ctx0, readSigningCertOnly, 0,
+		caCertTTL, certTTL, rootCertCheckInverval, maxCertTTL, org, false,
+		caNamespace, time.Millisecond*10, client.CoreV1(), rootCertFile, false)
 	if err == nil {
 		t.Errorf("Expected error, but succeeded.")
 	} else if err.Error() != expectedErr {
@@ -292,13 +282,9 @@
 
 	ctx1, cancel1 := context.WithCancel(context.Background())
 	defer cancel1()
-<<<<<<< HEAD
-	caopts, err := NewSelfSignedIstioCAOptions(ctx1, readSigningCertOnly, 0, caCertTTL, certTTL, rootCertCheckInverval, maxCertTTL, org, false, caNamespace, time.Millisecond*10, client.CoreV1(), rootCertFile, false)
-=======
-	caopts, err := NewSelfSignedIstioCAOptions(ctx1, readSigningCertOnly, caCertTTL,
-		certTTL, rootCertCheckInverval, maxCertTTL, org, false, caNamespace,
-		time.Millisecond*10, client.CoreV1(), rootCertFile, false)
->>>>>>> 91e12adb
+	caopts, err := NewSelfSignedIstioCAOptions(ctx1, readSigningCertOnly, 0,
+		caCertTTL, certTTL, rootCertCheckInverval, maxCertTTL, org, false,
+		caNamespace, time.Millisecond*10, client.CoreV1(), rootCertFile, false)
 	if err != nil {
 		t.Errorf("Unexpected error: %v", err)
 	}
