// Copyright 2019 Istio Authors
//
// Licensed under the Apache License, Version 2.0 (the "License");
// you may not use this file except in compliance with the License.
// You may obtain a copy of the License at
//
//     http://www.apache.org/licenses/LICENSE-2.0
//
// Unless required by applicable law or agreed to in writing, software
// distributed under the License is distributed on an "AS IS" BASIS,
// WITHOUT WARRANTIES OR CONDITIONS OF ANY KIND, either express or implied.
// See the License for the specific language governing permissions and
// limitations under the License.

package ca

import (
	"bytes"
	"encoding/base64"
	"math/rand"
	"time"

	corev1 "k8s.io/client-go/kubernetes/typed/core/v1"

	"istio.io/istio/security/pkg/k8s/configmap"
	"istio.io/istio/security/pkg/k8s/controller"
	"istio.io/istio/security/pkg/pki/util"
	certutil "istio.io/istio/security/pkg/util"
	"istio.io/pkg/log"

	v1 "k8s.io/api/core/v1"
)

var rootCertRotatorLog = log.RegisterScope("rootCertRotator", "Self-signed CA root cert rotator log", 0)

type SelfSignedCARootCertRotatorConfig struct {
	certInspector       certutil.CertUtil
	caStorageNamespace  string
	org                 string
	rootCertFile        string
	enableJitter        bool
	client              corev1.CoreV1Interface
	CheckInterval       time.Duration
	caCertTTL           time.Duration
	retryInterval       time.Duration
	dualUse             bool
	readSigningCertOnly bool
	enableJitter        bool
}

// SelfSignedCARootCertRotator automatically checks self-signed signing root
// certificate and rotates root certificate if it is going to expire.
type SelfSignedCARootCertRotator struct {
	configMapController *configmap.Controller
	caSecretController  *controller.CaSecretController
	config              *SelfSignedCARootCertRotatorConfig
	backOffTime         time.Duration
	ca                  *IstioCA
}

// NewSelfSignedCARootCertRotator returns a new root cert rotator instance that
// rotates self-signed root cert periodically.
func NewSelfSignedCARootCertRotator(config *SelfSignedCARootCertRotatorConfig,
	ca *IstioCA) *SelfSignedCARootCertRotator {
	rotator := &SelfSignedCARootCertRotator{
		configMapController: configmap.NewController(config.caStorageNamespace, config.client),
		caSecretController:  controller.NewCaSecretController(config.client),
		config:              config,
		ca:                  ca,
	}
	if config.enableJitter {
		// Select a back off time in seconds, which is in the range of [0, rotator.config.CheckInterval).
<<<<<<< HEAD
		rotator.backOffTime = time.Duration(rand.Int63n(int64(rotator.config.CheckInterval.Seconds())))
=======
		backOffSeconds := int(time.Duration(rand.Int63n(int64(rotator.config.CheckInterval))).Seconds())
		rotator.backOffTime = time.Duration(backOffSeconds) * time.Second
		rootCertRotatorLog.Infof("Set up back off time %s to start rotator.", rotator.backOffTime.String())
>>>>>>> 91e12adb
	} else {
		rotator.backOffTime = time.Duration(0)
	}
	return rotator
}

// Run refreshes root certs and updates config map accordingly.
func (rotator *SelfSignedCARootCertRotator) Run(rootCertRotatorChan chan struct{}) {
<<<<<<< HEAD
	if rotator.config.enableJitter && rotator.backOffTime > time.Duration(0) {
		rootCertRotatorLog.Infof("Jitter is enabled, wait %s before " +
=======
	if rotator.config.enableJitter {
		rootCertRotatorLog.Infof("Jitter is enabled, wait %s before "+
>>>>>>> 91e12adb
			"starting root cert rotator.", rotator.backOffTime.String())
		time.Sleep(rotator.backOffTime)
	}
	ticker := time.NewTicker(rotator.config.CheckInterval)
	for {
		select {
		case <-ticker.C:
			rootCertRotatorLog.Info("Check and rotate root cert.")
			rotator.checkAndRotateRootCert()
		case _, ok := <-rootCertRotatorChan:
			if !ok {
				rootCertRotatorLog.Info("Received stop signal, so stop the root cert rotator.")
				if ticker != nil {
					ticker.Stop()
				}
				return
			}
		}
	}
}

// checkAndRotateRootCert decides whether root cert should be refreshed, and rotates
// root cert for self-signed Citadel.
func (rotator *SelfSignedCARootCertRotator) checkAndRotateRootCert() {
	caSecret, scrtErr := rotator.caSecretController.LoadCASecretWithRetry(CASecret,
		rotator.config.caStorageNamespace, rotator.config.retryInterval, 30*time.Second)

	if scrtErr != nil {
		rootCertRotatorLog.Errorf("Fail to load CA secret %s:%s (error: %s), skip cert rotation job",
			rotator.config.caStorageNamespace, CASecret, scrtErr.Error())
	} else if rotator.config.readSigningCertOnly {
		rotator.checkAndRotateRootCertForReadOnlyCitadel(caSecret)
	} else {
		rotator.checkAndRotateRootCertForSigningCertCitadel(caSecret)
	}
}

// checkAndRotateRootCertForReadOnlyCitadel checks root cert secret for read-only
// Citadel, and updates local key cert bundle if the root cert in k8s secret is
// different than the root cert in local key cert bundle.
func (rotator *SelfSignedCARootCertRotator) checkAndRotateRootCertForReadOnlyCitadel(
	caSecret *v1.Secret) {
	if caSecret == nil {
		rootCertRotatorLog.Info("Root cert does not exist, skip root cert rotation for " +
			"self-signed root cert read-only Citadel.")
		return
	}

	rootCertificate := rotator.ca.GetCAKeyCertBundle().GetRootCertPem()
	if !bytes.Equal(rootCertificate, caSecret.Data[caCertID]) {
		// If the CA secret holds a different root cert than the root cert stored in
		// KeyCertBundle, this indicates that the local stored root cert is not
		// up-to-date. Update root cert and key in KeyCertBundle and config map.
		rootCertRotatorLog.Infof("Load signing key and cert from existing secret %s:%s", caSecret.Namespace, caSecret.Name)
		rootCerts, err := appendRootCerts(caSecret.Data[caCertID], rotator.config.rootCertFile)
		if err != nil {
			rootCertRotatorLog.Errorf("Failed to append root certificates (%v)", err)
			return
		}
		if err := rotator.ca.GetCAKeyCertBundle().VerifyAndSetAll(caSecret.Data[caCertID],
			caSecret.Data[caPrivateKeyID], nil, rootCerts); err != nil {
			rootCertRotatorLog.Errorf("Failed to create CA KeyCertBundle (%v)", err)
			return
		}
		rootCertRotatorLog.Infof("Updated CA KeyCertBundle using existing public key: %v", string(rootCerts))
		return
		// For read-only self-signed CA instance, don't update root cert in config
		// map. The self-signed CA instance that updates root cert is responsible for
		// updating root cert in config map.
	}
	rootCertRotatorLog.Info("Root cert in local key cert bundle is the same " +
		"as the root cert in kubernetes secret. Skipping root cert rotation for read-only Citadel.")
}

// checkAndRotateRootCertForSigningCertCitadel checks root cert secret and rotates
// root cert if the current one is about to expire. The rotation uses existing
// root private key to generate a new root cert, and updates root cert secret.
func (rotator *SelfSignedCARootCertRotator) checkAndRotateRootCertForSigningCertCitadel(
	caSecret *v1.Secret) {
	if caSecret == nil {
		rootCertRotatorLog.Errorf("root cert secret %s is nil, skip cert rotation job",
			CASecret)
		return
	}
	// Check root certificate expiration time in CA secret
	waitTime, err := rotator.config.certInspector.GetWaitTime(caSecret.Data[caCertID], time.Now(), time.Duration(0))
	if err == nil && waitTime > 0 {
		rootCertRotatorLog.Info("Root cert is not about to expire, skipping root cert rotation.")
		return
	}

	rootCertRotatorLog.Info("Refresh root certificate")
	options := util.CertOptions{
		TTL:           rotator.config.caCertTTL,
		SignerPrivPem: caSecret.Data[caPrivateKeyID],
		Org:           rotator.config.org,
		IsCA:          true,
		IsSelfSigned:  true,
		RSAKeySize:    caKeySize,
		IsDualUse:     rotator.config.dualUse,
	}
	pemCert, pemKey, ckErr := util.GenRootCertFromExistingKey(options)
	if ckErr != nil {
		rootCertRotatorLog.Errorf("unable to generate CA cert and key for self-signed CA: %s", ckErr.Error())
		return
	}

	rootCerts, err := appendRootCerts(pemCert, rotator.config.rootCertFile)
	if err != nil {
		rootCertRotatorLog.Errorf("failed to append root certificates: %s", err.Error())
		return
	}

	if err := rotator.ca.GetCAKeyCertBundle().VerifyAndSetAll(pemCert, pemKey, nil, rootCerts); err != nil {
		rootCertRotatorLog.Errorf("failed to create CA KeyCertBundle (%v)", err)
		return
	}

	caSecret.Data[caCertID] = pemCert
	caSecret.Data[caPrivateKeyID] = pemKey
	if err = rotator.caSecretController.UpdateCASecretWithRetry(caSecret, rotator.config.retryInterval, 30*time.Second); err != nil {
		rootCertRotatorLog.Errorf("Failed to write secret to CA secret (error: %s). "+
			"Abort new root certificate.", err.Error())
		return
	}
	rootCertRotatorLog.Infof("A new self-generated root certificate is written into secret: %v", string(rootCerts))

	certEncoded := base64.StdEncoding.EncodeToString(rotator.ca.GetCAKeyCertBundle().GetRootCertPem())
	if err = rotator.configMapController.InsertCATLSRootCertWithRetry(
		certEncoded, rotator.config.retryInterval, 30*time.Second); err != nil {
		rootCertRotatorLog.Errorf("Failed to write self-signed Citadel's root cert "+
			"to configmap (%s). Node agents will not be able to connect.",
			err.Error())
	}
	rootCertRotatorLog.Infof("Updated CA KeyCertBundle using existing public key: %v", string(rootCerts))
}<|MERGE_RESOLUTION|>--- conflicted
+++ resolved
@@ -38,7 +38,6 @@
 	caStorageNamespace  string
 	org                 string
 	rootCertFile        string
-	enableJitter        bool
 	client              corev1.CoreV1Interface
 	CheckInterval       time.Duration
 	caCertTTL           time.Duration
@@ -70,13 +69,9 @@
 	}
 	if config.enableJitter {
 		// Select a back off time in seconds, which is in the range of [0, rotator.config.CheckInterval).
-<<<<<<< HEAD
-		rotator.backOffTime = time.Duration(rand.Int63n(int64(rotator.config.CheckInterval.Seconds())))
-=======
 		backOffSeconds := int(time.Duration(rand.Int63n(int64(rotator.config.CheckInterval))).Seconds())
 		rotator.backOffTime = time.Duration(backOffSeconds) * time.Second
 		rootCertRotatorLog.Infof("Set up back off time %s to start rotator.", rotator.backOffTime.String())
->>>>>>> 91e12adb
 	} else {
 		rotator.backOffTime = time.Duration(0)
 	}
@@ -85,13 +80,8 @@
 
 // Run refreshes root certs and updates config map accordingly.
 func (rotator *SelfSignedCARootCertRotator) Run(rootCertRotatorChan chan struct{}) {
-<<<<<<< HEAD
-	if rotator.config.enableJitter && rotator.backOffTime > time.Duration(0) {
-		rootCertRotatorLog.Infof("Jitter is enabled, wait %s before " +
-=======
 	if rotator.config.enableJitter {
 		rootCertRotatorLog.Infof("Jitter is enabled, wait %s before "+
->>>>>>> 91e12adb
 			"starting root cert rotator.", rotator.backOffTime.String())
 		time.Sleep(rotator.backOffTime)
 	}
