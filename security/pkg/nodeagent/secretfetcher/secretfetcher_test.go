--- conflicted
+++ resolved
@@ -325,13 +325,8 @@
 		},
 		{
 			exist: true,
-<<<<<<< HEAD
-			secret: &security.SecretItem{
-				ResourceName: k8sSecretNameA + IngressGatewaySdsCaSuffix,
-=======
-			secret: &model.SecretItem{
+			secret: &security.SecretItem{
 				ResourceName: k8sSecretNameA + GatewaySdsCaSuffix,
->>>>>>> 1cfe20a6
 				RootCert:     k8sCaCertA,
 				ExpireTime:   k8sTestCaCertExpireTimeA,
 			},
@@ -348,11 +343,7 @@
 		},
 		{
 			exist:  false,
-<<<<<<< HEAD
-			secret: &security.SecretItem{ResourceName: k8sSecretNameA + IngressGatewaySdsCaSuffix},
-=======
-			secret: &model.SecretItem{ResourceName: k8sSecretNameA + GatewaySdsCaSuffix},
->>>>>>> 1cfe20a6
+			secret: &security.SecretItem{ResourceName: k8sSecretNameA + GatewaySdsCaSuffix},
 		},
 	}
 	testDeleteSecret(t, gSecretFetcher, k8sTestGenericSecretA, expectedDeletedSecrets)
@@ -377,13 +368,8 @@
 		},
 		{
 			exist: true,
-<<<<<<< HEAD
-			secret: &security.SecretItem{
-				ResourceName: k8sSecretNameA + IngressGatewaySdsCaSuffix,
-=======
-			secret: &model.SecretItem{
+			secret: &security.SecretItem{
 				ResourceName: k8sSecretNameA + GatewaySdsCaSuffix,
->>>>>>> 1cfe20a6
 				RootCert:     k8sCaCertB,
 				ExpireTime:   k8sTestCaCertExpireTimeA,
 			},
@@ -448,13 +434,8 @@
 		},
 		{
 			exist: true,
-<<<<<<< HEAD
-			secret: &security.SecretItem{
-				ResourceName: k8sSecretNameG + IngressGatewaySdsCaSuffix,
-=======
-			secret: &model.SecretItem{
+			secret: &security.SecretItem{
 				ResourceName: k8sSecretNameG + GatewaySdsCaSuffix,
->>>>>>> 1cfe20a6
 				RootCert:     k8sCaCertB,
 				ExpireTime:   k8sTestCaCertExpireTimeA,
 			},
@@ -470,11 +451,7 @@
 		},
 		{
 			exist:  false,
-<<<<<<< HEAD
-			secret: &security.SecretItem{ResourceName: k8sSecretNameG + IngressGatewaySdsCaSuffix},
-=======
-			secret: &model.SecretItem{ResourceName: k8sSecretNameG + GatewaySdsCaSuffix},
->>>>>>> 1cfe20a6
+			secret: &security.SecretItem{ResourceName: k8sSecretNameG + GatewaySdsCaSuffix},
 		},
 	}
 	testDeleteSecret(t, gSecretFetcher, k8sTestKubernetesSecretG, expectedDeletedSecrets)
@@ -515,13 +492,8 @@
 		},
 		{
 			exist: true,
-<<<<<<< HEAD
-			secret: &security.SecretItem{
-				ResourceName: k8sSecretNameA + IngressGatewaySdsCaSuffix,
-=======
-			secret: &model.SecretItem{
+			secret: &security.SecretItem{
 				ResourceName: k8sSecretNameA + GatewaySdsCaSuffix,
->>>>>>> 1cfe20a6
 				RootCert:     k8sCaCertB,
 				ExpireTime:   k8sTestCaCertExpireTimeA,
 			},
@@ -615,13 +587,8 @@
 		},
 		{
 			exist: true,
-<<<<<<< HEAD
-			secret: &security.SecretItem{
-				ResourceName: k8sSecretNameA + IngressGatewaySdsCaSuffix,
-=======
-			secret: &model.SecretItem{
+			secret: &security.SecretItem{
 				ResourceName: k8sSecretNameA + GatewaySdsCaSuffix,
->>>>>>> 1cfe20a6
 				RootCert:     k8sCaCertB,
 				ExpireTime:   k8sTestCaCertExpireTimeA,
 			},
@@ -696,13 +663,8 @@
 		},
 		{
 			exist: false,
-<<<<<<< HEAD
-			secret: &security.SecretItem{
-				ResourceName: k8sSecretNameC + IngressGatewaySdsCaSuffix,
-=======
-			secret: &model.SecretItem{
+			secret: &security.SecretItem{
 				ResourceName: k8sSecretNameC + GatewaySdsCaSuffix,
->>>>>>> 1cfe20a6
 			},
 		},
 	}
@@ -717,11 +679,7 @@
 		},
 		{
 			exist:  false,
-<<<<<<< HEAD
-			secret: &security.SecretItem{ResourceName: k8sSecretNameC + IngressGatewaySdsCaSuffix},
-=======
-			secret: &model.SecretItem{ResourceName: k8sSecretNameC + GatewaySdsCaSuffix},
->>>>>>> 1cfe20a6
+			secret: &security.SecretItem{ResourceName: k8sSecretNameC + GatewaySdsCaSuffix},
 		},
 	}
 	testDeleteSecret(t, gSecretFetcher, k8sTestTLSSecretC, expectedDeletedSecret)
@@ -742,11 +700,7 @@
 		},
 		{
 			exist:  false,
-<<<<<<< HEAD
-			secret: &security.SecretItem{ResourceName: k8sSecretNameC + IngressGatewaySdsCaSuffix},
-=======
-			secret: &model.SecretItem{ResourceName: k8sSecretNameC + GatewaySdsCaSuffix},
->>>>>>> 1cfe20a6
+			secret: &security.SecretItem{ResourceName: k8sSecretNameC + GatewaySdsCaSuffix},
 		},
 	}
 	var newSecretVersion string
@@ -805,13 +759,8 @@
 		},
 		{
 			exist: true,
-<<<<<<< HEAD
-			secret: &security.SecretItem{
-				ResourceName: k8sSecretNameA + IngressGatewaySdsCaSuffix,
-=======
-			secret: &model.SecretItem{
+			secret: &security.SecretItem{
 				ResourceName: k8sSecretNameA + GatewaySdsCaSuffix,
->>>>>>> 1cfe20a6
 				RootCert:     k8sCaCertA,
 				ExpireTime:   k8sTestCaCertExpireTimeA,
 			},
@@ -859,15 +808,10 @@
 		},
 		{
 			exist: true,
-<<<<<<< HEAD
-			secret: &security.SecretItem{
-				ResourceName: k8sSecretNameA + IngressGatewaySdsCaSuffix,
-=======
-			secret: &model.SecretItem{
+			secret: &security.SecretItem{
 				ResourceName: k8sSecretNameA + GatewaySdsCaSuffix,
->>>>>>> 1cfe20a6
+				ExpireTime:   k8sTestCaCertExpireTimeA,
 				RootCert:     k8sCaCertB,
-				ExpireTime:   k8sTestCaCertExpireTimeA,
 			},
 		},
 	}
