// Copyright 2018 Istio Authors
//
// Licensed under the Apache License, Version 2.0 (the "License");
// you may not use this file except in compliance with the License.
// You may obtain a copy of the License at
//
//     http://www.apache.org/licenses/LICENSE-2.0
//
// Unless required by applicable law or agreed to in writing, software
// distributed under the License is distributed on an "AS IS" BASIS,
// WITHOUT WARRANTIES OR CONDITIONS OF ANY KIND, either express or implied.
// See the License for the specific language governing permissions and
// limitations under the License.

// Package sds implements secret discovery service in NodeAgent.
package sds

import (
	"context"
	"fmt"
	"io"
	"sync"
	"time"

	xdsapi "github.com/envoyproxy/go-control-plane/envoy/api/v2"
	authapi "github.com/envoyproxy/go-control-plane/envoy/api/v2/auth"
	"github.com/envoyproxy/go-control-plane/envoy/api/v2/core"
	sds "github.com/envoyproxy/go-control-plane/envoy/service/discovery/v2"
	"github.com/gogo/protobuf/types"
	"google.golang.org/grpc"
	"google.golang.org/grpc/codes"
	"google.golang.org/grpc/metadata"
	"google.golang.org/grpc/status"

	"istio.io/istio/pkg/log"
	"istio.io/istio/security/pkg/nodeagent/cache"
	"istio.io/istio/security/pkg/nodeagent/model"
)

const (
	// SecretType is used for secret discovery service to construct response.
	SecretType = "type.googleapis.com/envoy.api.v2.auth.Secret"

	// credentialTokenHeaderKey is the header key in gPRC header which is used to
	// pass credential token from envoy's SDS request to SDS service.
	credentialTokenHeaderKey = "authorization"

	// k8sSAJwtTokenHeaderKey is the request header key, header value is k8s sa jwt, which is set in
	// https://github.com/istio/istio/blob/master/pilot/pkg/model/authentication.go
<<<<<<< HEAD
	k8sSAJwtTokenHeaderKey = "istio_sds_credentials_header-bin"
=======
	k8sSAJwtTokenHeaderKey = "istio_sds_credentail_header-bin"

	// IngressGatewaySdsCaSuffix is the suffix of the sds resource name for root CA. All SDS requests
	// for root CA sent by ingress gateway have suffix -cacert.
	IngressGatewaySdsCaSuffix = "-cacert"
>>>>>>> b454352a
)

var (
	sdsClients      = map[cache.ConnKey]*sdsConnection{}
	sdsClientsMutex sync.RWMutex
)

type discoveryStream interface {
	Send(*xdsapi.DiscoveryResponse) error
	Recv() (*xdsapi.DiscoveryRequest, error)
	grpc.ServerStream
}

// sdsEvent represents a secret event that results in a push.
type sdsEvent struct{}

type sdsConnection struct {
	// Time of connection, for debugging.
	Connect time.Time

	// The ID of proxy from which the connection comes from.
	proxyID string

	// The ResourceName of the SDS request.
	ResourceName string

	// Sending on this channel results in  push.
	pushChannel chan *sdsEvent

	// SDS streams implement this interface.
	stream discoveryStream

	// The secret associated with the proxy.
	secret *model.SecretItem

	// Mutex to protect read/write to this connection
	mutex sync.RWMutex
}

type sdsservice struct {
	st cache.SecretManager
	// skipToken indicates whether token is required.
	skipToken bool
}

// newSDSService creates Secret Discovery Service which implements envoy v2 SDS API.
func newSDSService(st cache.SecretManager, skipTokenVerification bool) *sdsservice {
	if st == nil {
		return nil
	}

	return &sdsservice{
		st:        st,
		skipToken: skipTokenVerification,
	}
}

// register adds the SDS handle to the grpc server
func (s *sdsservice) register(rpcs *grpc.Server) {
	sds.RegisterSecretDiscoveryServiceServer(rpcs, s)
}

func (s *sdsservice) StreamSecrets(stream sds.SecretDiscoveryService_StreamSecretsServer) error {
	token := ""
	var ctx context.Context
	if !s.skipToken {
		ctx = stream.Context()
		t, err := getCredentialToken(ctx)
		if err != nil {
			log.Errorf("Failed to get credential token from incoming request: %v", err)
			return err
		}
		token = t
	}

	var receiveError error
	reqChannel := make(chan *xdsapi.DiscoveryRequest, 1)
	con := newSDSConnection(stream)

	go receiveThread(con, reqChannel, &receiveError)

	for {
		// Block until a request is received.
		select {
		case discReq, ok := <-reqChannel:
			if !ok {
				// Remote side closed connection.
				return receiveError
			}

			if discReq.Node == nil {
				log.Errorf("Invalid discovery request with no node")
				return fmt.Errorf("invalid discovery request with no node")
			}

			log.Debugf("Received discovery request from %q", discReq.Node.Id)

			resourceName, err := parseDiscoveryRequest(discReq)
			if err != nil {
				log.Errorf("Failed to parse discovery request: %v", err)
				return err
			}
			con.proxyID = discReq.Node.Id
			con.ResourceName = resourceName

			log.Debugf("Received SDS request from %q, resourceName %q, versionInfo %q\n", discReq.Node.Id, resourceName, discReq.VersionInfo)
			// When nodeagent receives StreamSecrets request, if there is cached secret which matches
			// request's <token, resourceName, Version>, then this request is a confirmation request.
			// nodeagent stops sending response to envoy in this case.
			if discReq.VersionInfo != "" && s.st.SecretExist(discReq.Node.Id, resourceName, token, discReq.VersionInfo) {
				log.Debugf("Received SDS ACK from %q, resourceName %q, versionInfo %q\n", discReq.Node.Id, resourceName, discReq.VersionInfo)
				continue
			}

			secret, err := s.st.GenerateSecret(ctx, discReq.Node.Id, resourceName, token)
			if err != nil {
				log.Errorf("Failed to get secret for proxy %q from secret cache: %v", discReq.Node.Id, err)
				return err
			}
			con.secret = secret

			key := cache.ConnKey{
				ProxyID:      discReq.Node.Id,
				ResourceName: resourceName,
			}
			addConn(key, con)
			defer func() {
				removeConn(key)
				// Remove the secret from cache, otherwise refresh job will process this item(if envoy fails to reconnect)
				// and cause some confusing logs like 'fails to notify because connection isn't found'.
				s.st.DeleteSecret(con.proxyID, con.ResourceName)
			}()

			if err := pushSDS(con); err != nil {
				log.Errorf("SDS failed to push key/cert to proxy %q: %v", con.proxyID, err)
				return err
			}
		case <-con.pushChannel:
			log.Debugf("Received push channel request for %q", con.proxyID)

			if con.secret == nil {
				// Secret is nil indicates close streaming to proxy, so that proxy
				// could connect again with updated token.
				// When nodeagent stops stream by sending envoy error response, it's Ok not to remove secret
				// from secret cache because cache has auto-evication.
				log.Debugf("Close streaming for proxy %q", con.proxyID)
				return fmt.Errorf("streaming for proxy %q closed", con.proxyID)
			}

			if err := pushSDS(con); err != nil {
				log.Errorf("SDS failed to push key/cert to proxy %q: %v", con.proxyID, err)
				return err
			}
		}
	}
}

func (s *sdsservice) FetchSecrets(ctx context.Context, discReq *xdsapi.DiscoveryRequest) (*xdsapi.DiscoveryResponse, error) {
	token := ""
	if !s.skipToken {
		t, err := getCredentialToken(ctx)
		if err != nil {
			log.Errorf("Failed to get credential token: %v", err)
			return nil, err
		}
		token = t
	}

	resourceName, err := parseDiscoveryRequest(discReq)
	if err != nil {
		log.Errorf("Failed to parse discovery request: %v", err)
		return nil, err
	}

	secret, err := s.st.GenerateSecret(ctx, discReq.Node.Id, resourceName, token)
	if err != nil {
		log.Errorf("Failed to get secret for proxy %q from secret cache: %v", discReq.Node.Id, err)
		return nil, err
	}
	return sdsDiscoveryResponse(secret, discReq.Node.Id)
}

// NotifyProxy send notification to proxy about secret update,
// SDS will close streaming connection if secret is nil.
func NotifyProxy(proxyID, resourceName string, secret *model.SecretItem) error {
	key := cache.ConnKey{
		ProxyID:      proxyID,
		ResourceName: resourceName,
	}
	conn := sdsClients[key]
	if conn == nil {
		log.Errorf("No connection with id %q can be found", proxyID)
		return fmt.Errorf("no connection with id %q can be found", proxyID)
	}
	conn.mutex.Lock()
	conn.secret = secret
	conn.mutex.Unlock()

	conn.pushChannel <- &sdsEvent{}
	return nil
}

func parseDiscoveryRequest(discReq *xdsapi.DiscoveryRequest) (string /*resourceName*/, error) {
	if discReq.Node.Id == "" {
		return "", fmt.Errorf("discovery request %+v missing node id", discReq)
	}

	if len(discReq.ResourceNames) == 1 {
		return discReq.ResourceNames[0], nil
	}

	return "", fmt.Errorf("discovery request %+v has invalid resourceNames %+v", discReq, discReq.ResourceNames)
}

func getCredentialToken(ctx context.Context) (string, error) {
	metadata, ok := metadata.FromIncomingContext(ctx)
	if !ok {
		return "", fmt.Errorf("unable to get metadata from incoming context")
	}

	// Get credential token from request k8sSAJwtTokenHeader(`istio_sds_credentials_header`) if it exists;
	// otherwise fallback to credentialTokenHeader('authorization').
	if h, ok := metadata[k8sSAJwtTokenHeaderKey]; ok {
		if len(h) != 1 {
			return "", fmt.Errorf("credential token from %q must have 1 value in gRPC metadata but got %d", k8sSAJwtTokenHeaderKey, len(h))
		}
		return h[0], nil
	}

	if h, ok := metadata[credentialTokenHeaderKey]; ok {
		if len(h) != 1 {
			return "", fmt.Errorf("credential token from %q must have 1 value in gRPC metadata but got %d", credentialTokenHeaderKey, len(h))
		}
		return h[0], nil
	}

	return "", fmt.Errorf("no credential token is found")
}

func addConn(k cache.ConnKey, conn *sdsConnection) {
	sdsClientsMutex.Lock()
	defer sdsClientsMutex.Unlock()
	sdsClients[k] = conn
}

func removeConn(k cache.ConnKey) {
	sdsClientsMutex.Lock()
	defer sdsClientsMutex.Unlock()
	delete(sdsClients, k)
}

func pushSDS(con *sdsConnection) error {
	response, err := sdsDiscoveryResponse(con.secret, con.proxyID)
	if err != nil {
		log.Errorf("SDS: Failed to construct response %v", err)
		return err
	}

	if err = con.stream.Send(response); err != nil {
		log.Errorf("SDS: Send response failure %v", err)
		return err
	}

	con.mutex.RLock()
	if con.secret.RootCert != nil {
		log.Infof("SDS: push root cert from node agent to proxy: %q\n", con.proxyID)
		log.Debugf("SDS: push root cert %+v to proxy: %q\n", string(con.secret.RootCert), con.proxyID)
	} else {
		log.Infof("SDS: push key/cert pair from node agent to proxy: %q\n", con.proxyID)
		log.Debugf("SDS: push certificate chain %+v to proxy: %q\n", string(con.secret.CertificateChain), con.proxyID)
	}
	con.mutex.RUnlock()

	return nil
}

func sdsDiscoveryResponse(s *model.SecretItem, proxyID string) (*xdsapi.DiscoveryResponse, error) {
	resp := &xdsapi.DiscoveryResponse{
		TypeUrl:     SecretType,
		VersionInfo: s.Version,
		Nonce:       s.Version,
	}

	if s == nil {
		log.Errorf("SDS: got nil secret for proxy %q", proxyID)
		return resp, nil
	}

	secret := &authapi.Secret{
		Name: s.ResourceName,
	}
	if s.RootCert != nil {
		secret.Type = &authapi.Secret_ValidationContext{
			ValidationContext: &authapi.CertificateValidationContext{
				TrustedCa: &core.DataSource{
					Specifier: &core.DataSource_InlineBytes{
						InlineBytes: s.RootCert,
					},
				},
			},
		}
	} else {
		secret.Type = &authapi.Secret_TlsCertificate{
			TlsCertificate: &authapi.TlsCertificate{
				CertificateChain: &core.DataSource{
					Specifier: &core.DataSource_InlineBytes{
						InlineBytes: s.CertificateChain,
					},
				},
				PrivateKey: &core.DataSource{
					Specifier: &core.DataSource_InlineBytes{
						InlineBytes: s.PrivateKey,
					},
				},
			},
		}
	}

	ms, err := types.MarshalAny(secret)
	if err != nil {
		log.Errorf("Failed to mashal secret for proxy %q: %v", proxyID, err)
		return nil, err
	}
	resp.Resources = append(resp.Resources, *ms)

	return resp, nil
}

func newSDSConnection(stream discoveryStream) *sdsConnection {
	return &sdsConnection{
		pushChannel: make(chan *sdsEvent, 1),
		Connect:     time.Now(),
		stream:      stream,
	}
}

func receiveThread(con *sdsConnection, reqChannel chan *xdsapi.DiscoveryRequest, errP *error) {
	defer close(reqChannel) // indicates close of the remote side.
	for {
		req, err := con.stream.Recv()
		if err != nil {
			if status.Code(err) == codes.Canceled || err == io.EOF {
				log.Infof("SDS: connection with %q terminated %v", con.proxyID, err)
				return
			}
			*errP = err
			log.Errorf("SDS: connection with %q terminated with errors %v", con.proxyID, err)
			return
		}
		reqChannel <- req
	}
}<|MERGE_RESOLUTION|>--- conflicted
+++ resolved
@@ -47,15 +47,11 @@
 
 	// k8sSAJwtTokenHeaderKey is the request header key, header value is k8s sa jwt, which is set in
 	// https://github.com/istio/istio/blob/master/pilot/pkg/model/authentication.go
-<<<<<<< HEAD
 	k8sSAJwtTokenHeaderKey = "istio_sds_credentials_header-bin"
-=======
-	k8sSAJwtTokenHeaderKey = "istio_sds_credentail_header-bin"
 
 	// IngressGatewaySdsCaSuffix is the suffix of the sds resource name for root CA. All SDS requests
 	// for root CA sent by ingress gateway have suffix -cacert.
 	IngressGatewaySdsCaSuffix = "-cacert"
->>>>>>> b454352a
 )
 
 var (
