--- conflicted
+++ resolved
@@ -84,13 +84,11 @@
 	// AlwaysValidTokenFlag is set to true for if token used is always valid(ex, normal k8s JWT)
 	AlwaysValidTokenFlag bool
 
-<<<<<<< HEAD
 	// The SPIRE TLS bootstrap certificate.
 	SpireTLSBootstrapCert string
-=======
-	// Recycle job running interval (to clean up staled sds client connections).
+	
+  // Recycle job running interval (to clean up staled sds client connections).
 	RecycleInterval time.Duration
->>>>>>> 5a1454b2
 }
 
 // Server is the gPRC server that exposes SDS through UDS.
