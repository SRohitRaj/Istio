// Copyright Istio Authors
//
// Licensed under the Apache License, Version 2.0 (the "License");
// you may not use this file except in compliance with the License.
// You may obtain a copy of the License at
//
//     http://www.apache.org/licenses/LICENSE-2.0
//
// Unless required by applicable law or agreed to in writing, software
// distributed under the License is distributed on an "AS IS" BASIS,
// WITHOUT WARRANTIES OR CONDITIONS OF ANY KIND, either express or implied.
// See the License for the specific language governing permissions and
// limitations under the License.

// Package cache is the in-memory secret store.
package cache

import (
	"bytes"
	"context"
	"errors"
	"fmt"
	"io/ioutil"
	"math/rand"
	"path/filepath"
	"strings"
	"sync"
	"sync/atomic"
	"time"

	"istio.io/pkg/env"
	"istio.io/pkg/filewatcher"
	"istio.io/pkg/log"

	pilotmodel "istio.io/istio/pilot/pkg/model"
	"istio.io/istio/pkg/mcp/status"
	"istio.io/istio/security/pkg/nodeagent/model"
	"istio.io/istio/security/pkg/nodeagent/plugin"
	"istio.io/istio/security/pkg/nodeagent/secretfetcher"
	nodeagentutil "istio.io/istio/security/pkg/nodeagent/util"
	pkiutil "istio.io/istio/security/pkg/pki/util"
	"istio.io/istio/security/pkg/util"

	"github.com/google/uuid"
)

var (
	cacheLog       = log.RegisterScope("cache", "cache debugging", 0)
	newFileWatcher = filewatcher.NewWatcher
	// The total timeout for any credential retrieval process, default value of 10s is used.
	totalTimeout = time.Second * 10

	// SupportRotationWithCert is a field controlling the use the cert for rotation
	// If is set to true, we will use the old cert to rotate instead of token
	SupportRotationWithCert = env.RegisterBoolVar("SUPPORT_ROTATION_WITH_CERT", false,
		"If the flag is set to true, use cert, instead of token to rotate.").Get()
)

const (
	// The size of a private key for a leaf certificate.
	keySize = 2048

	// max retry number to wait CSR response come back to parse root cert from it.
	maxRetryNum = 5

	// initial retry wait time duration when waiting root cert is available.
	retryWaitDuration = 200 * time.Millisecond

	// RootCertReqResourceName is resource name of discovery request for root certificate.
	RootCertReqResourceName = "ROOTCA"

	// WorkloadKeyCertResourceName is the resource name of the discovery request for workload
	// identity.
	// TODO: change all the pilot one reference definition here instead.
	WorkloadKeyCertResourceName = "default"

	// identityTemplate is the format template of identity in the CSR request.
	identityTemplate = "spiffe://%s/ns/%s/sa/%s"

	// firstRetryBackOffInMilliSec is the initial backoff time interval when hitting
	// non-retryable error in CSR request or while there is an error in reading file mounts.
	firstRetryBackOffInMilliSec = 50

	// notifySecretRetrievalTimeout is the timeout for another round of secret retrieval. This is to make sure to
	// unblock the secret watch main thread in case those child threads got stuck due to any reason.
	notifySecretRetrievalTimeout = 30 * time.Second

	// The well-known path for an existing certificate chain file
	defaultCertChainFilePath = "./etc/certs/cert-chain.pem"

	// The well-known path for an existing key file
	defaultKeyFilePath = "./etc/certs/key.pem"

	// DefaultRootCertFilePath is the well-known path for an existing root certificate file
	DefaultRootCertFilePath = "./etc/certs/root-cert.pem"

	// CSR empty token, will be applied when the CSR request doesn't contain a token
	EmptyToken = ""
)

type k8sJwtPayload struct {
	Sub string `json:"sub"`
}

// Options provides all of the configuration parameters for secret cache.
type Options struct {
	// secret TTL.
	SecretTTL time.Duration

	// The initial backoff time in millisecond to avoid the thundering herd problem.
	InitialBackoffInMilliSec int64

	// secret should be rotated if:
	// time.Now.After(<secret ExpireTime> - <secret TTL> * SecretRotationGracePeriodRatio)
	SecretRotationGracePeriodRatio float64

	// Key rotation job running interval.
	RotationInterval time.Duration

	// Cached secret will be removed from cache if (time.now - secretItem.CreatedTime >= evictionDuration), this prevents cache growing indefinitely.
	EvictionDuration time.Duration

	// TrustDomain corresponds to the trust root of a system.
	// https://github.com/spiffe/spiffe/blob/master/standards/SPIFFE-ID.md#21-trust-domain
	TrustDomain string

	// authentication provider specific plugins.
	Plugins []plugin.Plugin

	// Set this flag to true for if token used is always valid(ex, normal k8s JWT)
	AlwaysValidTokenFlag bool

	// Whether to generate PKCS#8 private keys.
	Pkcs8Keys bool

	// OutputKeyCertToDir is the directory for output the key and certificate
	OutputKeyCertToDir string

	// The type of Elliptical Signature algorithm to use
	// when generating private keys. Currently only ECDSA is supported.
	ECCSigAlg string
}

// SecretManager defines secrets management interface which is used by SDS.
type SecretManager interface {
	// GenerateSecret generates new secret and cache the secret.
	// Current implementation constructs the SAN based on the token's 'sub'
	// claim, expected to be in the K8S format. No other JWTs are currently supported
	// due to client logic. If JWT is missing/invalid, the resourceName is used.
	GenerateSecret(ctx context.Context, connectionID, resourceName, token string) (*model.SecretItem, error)

	// ShouldWaitForGatewaySecret indicates whether a valid gateway secret is expected.
	ShouldWaitForGatewaySecret(connectionID, resourceName, token string, fileMountedCertsOnly bool) bool

	// SecretExist checks if secret already existed.
	// This API is used for sds server to check if coming request is ack request.
	SecretExist(connectionID, resourceName, token, version string) bool

	// DeleteSecret deletes a secret by its key from cache.
	DeleteSecret(connectionID, resourceName string)
}

// ConnKey is the key of one SDS connection.
type ConnKey struct {
	ConnectionID string

	// ResourceName of SDS request, get from SDS.DiscoveryRequest.ResourceName
	// Current it's `ROOTCA` for root cert request, and 'default' for normal key/cert request.
	ResourceName string
}

// SecretCache is the in-memory cache for secrets.
type SecretCache struct {
	// secrets map is the cache for secrets.
	// map key is Envoy instance ID, map value is secretItem.
	secrets        sync.Map
	rotationTicker *time.Ticker
	fetcher        *secretfetcher.SecretFetcher

	// configOptions includes all configurable params for the cache.
	configOptions Options

	// How may times that key rotation job has detected normal key/cert change happened, used in unit test.
	secretChangedCount uint64

	// How may times that key rotation job has detected root cert change happened, used in unit test.
	rootCertChangedCount uint64

	// callback function to invoke when detecting secret change.
	notifyCallback func(connKey ConnKey, secret *model.SecretItem) error

	// close channel.
	closing chan bool

	// Read/Write to rootCert and rootCertExpireTime should use getRootCert() and setRootCert().
	rootCertMutex      *sync.RWMutex
	rootCert           []byte
	rootCertExpireTime time.Time

	// Source of random numbers. It is not concurrency safe, requires lock protected.
	rand      *rand.Rand
	randMutex *sync.Mutex

	// The paths for an existing certificate chain, key and root cert files. Istio agent will
	// use them as the source of secrets if they exist.
	existingCertChainFile string
	existingKeyFile       string
	existingRootCertFile  string

	// certWatcher watches the certificates for changes and triggers a notification to proxy.
	certWatcher filewatcher.FileWatcher
	// unique certs being watched with file watcher.
	fileCerts map[string]map[ConnKey]struct{}
	certMutex *sync.RWMutex
}

// NewSecretCache creates a new secret cache.
func NewSecretCache(fetcher *secretfetcher.SecretFetcher,
	notifyCb func(ConnKey, *model.SecretItem) error, options Options) *SecretCache {
	ret := &SecretCache{
		fetcher:               fetcher,
		closing:               make(chan bool),
		notifyCallback:        notifyCb,
		rootCertMutex:         &sync.RWMutex{},
		configOptions:         options,
		randMutex:             &sync.Mutex{},
		existingCertChainFile: defaultCertChainFilePath,
		existingKeyFile:       defaultKeyFilePath,
		existingRootCertFile:  DefaultRootCertFilePath,
		certWatcher:           newFileWatcher(),
		fileCerts:             make(map[string]map[ConnKey]struct{}),
		certMutex:             &sync.RWMutex{},
	}
	randSource := rand.NewSource(time.Now().UnixNano())
	ret.rand = rand.New(randSource)

	fetcher.AddCache = ret.UpdateK8sSecret
	fetcher.DeleteCache = ret.DeleteK8sSecret
	fetcher.UpdateCache = ret.UpdateK8sSecret

	atomic.StoreUint64(&ret.secretChangedCount, 0)
	atomic.StoreUint64(&ret.rootCertChangedCount, 0)
	go ret.keyCertRotationJob()
	return ret
}

// getRootCertInfo returns cached root cert and cert expiration time. This method is thread safe.
func (sc *SecretCache) getRootCert() (rootCert []byte, rootCertExpr time.Time) {
	sc.rootCertMutex.RLock()
	rootCert = sc.rootCert
	rootCertExpr = sc.rootCertExpireTime
	sc.rootCertMutex.RUnlock()
	return rootCert, rootCertExpr
}

// setRootCert sets root cert into cache. This method is thread safe.
func (sc *SecretCache) setRootCert(rootCert []byte, rootCertExpr time.Time) {
	sc.rootCertMutex.Lock()
	sc.rootCert = rootCert
	sc.rootCertExpireTime = rootCertExpr
	sc.rootCertMutex.Unlock()
}

// GenerateSecret generates new secret and cache the secret, this function is called by SDS.StreamSecrets
// and SDS.FetchSecret. Since credential passing from client may change, regenerate secret every time
// instead of reading from cache.
func (sc *SecretCache) GenerateSecret(ctx context.Context, connectionID, resourceName, token string) (*model.SecretItem, error) {
	connKey := ConnKey{
		ConnectionID: connectionID,
		ResourceName: resourceName,
	}

	logPrefix := cacheLogPrefix(resourceName)

	// When there are existing root certificates, or private key and certificate under
	// a well known path, they are used in the SDS response.
	var err error
	var ns *model.SecretItem

	// First try to generate secret from file.
	sdsFromFile, ns, err := sc.generateFileSecret(connKey, token)

	if sdsFromFile {
		if err != nil {
			return nil, err
		}
		return ns, nil
	}

	if resourceName != RootCertReqResourceName {
		// If working as Citadel agent, send request for normal key/cert pair.
		// If working as ingress gateway agent, fetch key/cert or root cert from SecretFetcher. Resource name for
		// root cert ends with "-cacert".
		ns, err := sc.generateSecret(ctx, token, connKey, time.Now(), true)
		if err != nil {
			cacheLog.Errorf("%s failed to generate secret for proxy: %v",
				logPrefix, err)
			return nil, err
		}

		cacheLog.Infoa("GenerateSecret ", resourceName)
		sc.secrets.Store(connKey, *ns)
		return ns, nil
	}

	// If request is for root certificate,
	// retry since rootCert may be empty until there is CSR response returned from CA.
	rootCert, rootCertExpr := sc.getRootCert()
	if rootCert == nil {
		wait := retryWaitDuration
		retryNum := 0
		for ; retryNum < maxRetryNum; retryNum++ {
			time.Sleep(wait)
			rootCert, rootCertExpr = sc.getRootCert()
			if rootCert != nil {
				break
			}

			wait *= 2
		}
	}

	if rootCert == nil {
		cacheLog.Errorf("%s failed to get root cert for proxy", logPrefix)
		return nil, errors.New("failed to get root cert")
	}

	t := time.Now()
	ns = &model.SecretItem{
		ResourceName: resourceName,
		RootCert:     rootCert,
		ExpireTime:   rootCertExpr,
		Token:        token,
		CreatedTime:  t,
		Version:      t.String(),
	}
	cacheLog.Infoa("Loaded root cert from certificate ", resourceName)
	sc.secrets.Store(connKey, *ns)
	cacheLog.Debugf("%s successfully generate secret for proxy", logPrefix)
	return ns, nil
}

func (sc *SecretCache) addFileWatcher(file string, token string, connKey ConnKey) {
	// TODO(ramaraochavali): add integration test for file watcher functionality.
	// Check if this file is being already watched, if so ignore it. FileWatcher has the functionality of
	// checking for duplicates. This check is needed here to avoid processing duplicate events for the same file.
	sc.certMutex.Lock()
	npath := filepath.Clean(file)
	watching := false
	if _, watching = sc.fileCerts[npath]; !watching {
		sc.fileCerts[npath] = make(map[ConnKey]struct{})
	}
	// Add connKey to the path - so that whenever it changes, connection is also pushed.
	sc.fileCerts[npath][connKey] = struct{}{}
	sc.certMutex.Unlock()
	if watching {
		return
	}
	// File is not being watched, start watching now and trigger key push.
	cacheLog.Infof("adding watcher for file %s", file)
	if err := sc.certWatcher.Add(file); err != nil {
		cacheLog.Errorf("%v: error adding watcher for file, skipping watches [%s] %v", connKey, file, err)
		return
	}
	go func() {
		var timerC <-chan time.Time
		for {
			select {
			case <-timerC:
				timerC = nil
				// TODO(ramaraochavali): Remove the watchers for unused keys and certs.
				sc.certMutex.RLock()
				connKeys := sc.fileCerts[npath]
				sc.certMutex.RUnlock()
				// Update all connections that use this file.
				for ckey := range connKeys {
					if _, ok := sc.secrets.Load(ckey); ok {
						// Regenerate the Secret and trigger the callback that pushes the secrets to proxy.
						if _, secret, err := sc.generateFileSecret(ckey, token); err != nil {
							cacheLog.Errorf("%v: error in generating secret after file change [%s] %v", ckey, file, err)
						} else {
							cacheLog.Infof("%v: file changed, triggering secret push to proxy [%s]", ckey, file)
							sc.callbackWithTimeout(ckey, secret)
						}
					}
				}
			case e := <-sc.certWatcher.Events(file):
				if len(e.Op.String()) > 0 { // To avoid spurious events, mainly coming from tests.
					// Use a timer to debounce watch updates
					if timerC == nil {
						timerC = time.After(100 * time.Millisecond) // TODO: Make this configurable if needed.
					}
				}
			}
		}
	}()
}

// SecretExist checks if secret already existed.
// This API is used for sds server to check if coming request is ack request.
func (sc *SecretCache) SecretExist(connectionID, resourceName, token, version string) bool {
	connKey := ConnKey{
		ConnectionID: connectionID,
		ResourceName: resourceName,
	}
	val, exist := sc.secrets.Load(connKey)
	if !exist {
		return false
	}

	secret := val.(model.SecretItem)
	return secret.ResourceName == resourceName && secret.Token == token && secret.Version == version
}

// ShouldWaitForGatewaySecret returns true if node agent is working in gateway agent mode
// and needs to wait for gateway secret to be ready.
func (sc *SecretCache) ShouldWaitForGatewaySecret(connectionID, resourceName, token string, fileMountedCertsOnly bool) bool {
	// If node agent works as workload agent, node agent does not expect any gateway secret.
	// If workload is using file mounted certs, we should not wait for ingress secret.
	if sc.fetcher.UseCaClient || fileMountedCertsOnly {
		return false
	}

	connKey := ConnKey{
		ConnectionID: connectionID,
		ResourceName: resourceName,
	}
	// Add an entry into cache, so that when gateway secret is ready, gateway agent is able to
	// notify the gateway and push the secret to via connect ID.
	if _, found := sc.secrets.Load(connKey); !found {
		t := time.Now()
		dummySecret := &model.SecretItem{
			ResourceName: resourceName,
			Token:        token,
			CreatedTime:  t,
			Version:      t.String(),
		}
		sc.secrets.Store(connKey, *dummySecret)
	}

	logPrefix := cacheLogPrefix(resourceName)
	// If node agent works as gateway agent, searches for kubernetes secret and verify secret
	// is not empty.
	cacheLog.Debugf("%s calling SecretFetcher to search for secret %s",
		logPrefix, resourceName)
	_, exist := sc.fetcher.FindGatewaySecret(resourceName)
	// If kubernetes secret does not exist, need to wait for secret.
	if !exist {
		cacheLog.Warnf("%s SecretFetcher cannot find secret %s from cache",
			logPrefix, resourceName)
		return true
	}

	return false
}

// DeleteSecret deletes a secret by its key from cache.
func (sc *SecretCache) DeleteSecret(connectionID, resourceName string) {
	connKey := ConnKey{
		ConnectionID: connectionID,
		ResourceName: resourceName,
	}
	sc.secrets.Delete(connKey)
}

func (sc *SecretCache) callbackWithTimeout(connKey ConnKey, secret *model.SecretItem) {
	c := make(chan struct{})
	logPrefix := cacheLogPrefix(connKey.ResourceName)
	go func() {
		defer close(c)
		if sc.notifyCallback == nil {
			cacheLog.Warnf("%s secret cache notify callback isn't set", logPrefix)
			return
		}
		if err := sc.notifyCallback(connKey, secret); err != nil {
			cacheLog.Errorf("%s failed to notify secret change for proxy: %v",
				logPrefix, err)
		}
	}()
	select {
	case <-c:
		return // completed normally
	case <-time.After(notifySecretRetrievalTimeout):
		cacheLog.Warnf("%s notify secret change for proxy got timeout", logPrefix)
	}
}

// Close shuts down the secret cache.
func (sc *SecretCache) Close() {
	_ = sc.certWatcher.Close()
	sc.closing <- true
}

func (sc *SecretCache) keyCertRotationJob() {
	// Wake up once in a while and rotate keys and certificates if in grace period.
	sc.rotationTicker = time.NewTicker(sc.configOptions.RotationInterval)
	for {
		select {
		case <-sc.rotationTicker.C:
			sc.rotate(false /*updateRootFlag*/)
		case <-sc.closing:
			if sc.rotationTicker != nil {
				sc.rotationTicker.Stop()
			}
		}
	}
}

// DeleteK8sSecret deletes all entries that match secretName. This is called when a K8s secret
// for gateway is deleted.
func (sc *SecretCache) DeleteK8sSecret(secretName string) {
	wg := sync.WaitGroup{}
	sc.secrets.Range(func(k interface{}, v interface{}) bool {
		connKey := k.(ConnKey)
		if connKey.ResourceName == secretName {
			sc.secrets.Delete(connKey)
			cacheLog.Debugf("%s secret cache is deleted", cacheLogPrefix(secretName))
			wg.Add(1)
			go func() {
				defer wg.Done()
				sc.callbackWithTimeout(connKey, nil /*nil indicates close the streaming connection to proxy*/)
			}()
			// Currently only one gateway is running, therefore there is at most one cache entry.
			// Stop the iteration once we have deleted that cache entry.
			return false
		}
		return true
	})
	wg.Wait()
}

// UpdateK8sSecret updates all entries that match secretName. This is called when a K8s secret
// for gateway is updated.
func (sc *SecretCache) UpdateK8sSecret(secretName string, ns model.SecretItem) {
	var secretMap sync.Map
	wg := sync.WaitGroup{}
	sc.secrets.Range(func(k interface{}, v interface{}) bool {
		connKey := k.(ConnKey)
		oldSecret := v.(model.SecretItem)
		if connKey.ResourceName == secretName {
			wg.Add(1)
			go func() {
				defer wg.Done()
				var newSecret *model.SecretItem
				if strings.HasSuffix(secretName, secretfetcher.GatewaySdsCaSuffix) {
					newSecret = &model.SecretItem{
						ResourceName: secretName,
						RootCert:     ns.RootCert,
						ExpireTime:   ns.ExpireTime,
						Token:        oldSecret.Token,
						CreatedTime:  ns.CreatedTime,
						Version:      ns.Version,
					}
				} else {
					newSecret = &model.SecretItem{
						CertificateChain: ns.CertificateChain,
						ExpireTime:       ns.ExpireTime,
						PrivateKey:       ns.PrivateKey,
						ResourceName:     secretName,
						Token:            oldSecret.Token,
						CreatedTime:      ns.CreatedTime,
						Version:          ns.Version,
					}
				}
				secretMap.Store(connKey, newSecret)
				cacheLog.Debugf("%s secret cache is updated", cacheLogPrefix(secretName))
				sc.callbackWithTimeout(connKey, newSecret)
			}()
			// Currently only one gateway is running, therefore there is at most one cache entry.
			// Stop the iteration once we have updated that cache entry.
			return false
		}
		return true
	})

	wg.Wait()

	secretMap.Range(func(k interface{}, v interface{}) bool {
		key := k.(ConnKey)
		secret := v.(*model.SecretItem)
		sc.secrets.Store(key, *secret)
		return true
	})
}

func (sc *SecretCache) rotate(updateRootFlag bool) {
	// Skip secret rotation for kubernetes secrets.
	if !sc.fetcher.UseCaClient {
		return
	}

	cacheLog.Debug("Rotation job running")

	var secretMap sync.Map
	wg := sync.WaitGroup{}
	sc.secrets.Range(func(k interface{}, v interface{}) bool {
		connKey := k.(ConnKey)
		secret := v.(model.SecretItem)
		logPrefix := cacheLogPrefix(connKey.ResourceName)

		// only rotate root cert if updateRootFlag is set to true.
		if updateRootFlag {
			if connKey.ResourceName != RootCertReqResourceName {
				return true
			}

			atomic.AddUint64(&sc.rootCertChangedCount, 1)
			now := time.Now()
			rootCert, rootCertExpr := sc.getRootCert()
			ns := &model.SecretItem{
				ResourceName: connKey.ResourceName,
				RootCert:     rootCert,
				ExpireTime:   rootCertExpr,
				Token:        secret.Token,
				CreatedTime:  now,
				Version:      now.String(),
			}
			secretMap.Store(connKey, ns)
			cacheLog.Debugf("%s secret cache is updated", logPrefix)
			sc.callbackWithTimeout(connKey, ns)

			return true
		}

		// If updateRootFlag isn't set, return directly if cached item is root cert.
		if connKey.ResourceName == RootCertReqResourceName {
			return true
		}

		now := time.Now()

		// Remove stale secrets from cache, this prevents the cache growing indefinitely.
		if sc.configOptions.EvictionDuration != 0 && now.After(secret.CreatedTime.Add(sc.configOptions.EvictionDuration)) {
			sc.secrets.Delete(connKey)
			return true
		}

		// Re-generate secret if it's expired.
		if sc.shouldRotate(&secret) {
			atomic.AddUint64(&sc.secretChangedCount, 1)
			if SupportRotationWithCert {
				err := sc.fetcher.ResetClientConnectionForCertRotation(true)
				if err != nil {
					cacheLog.Errorf("%s Connection Reset fails", logPrefix)
					// Send the notification to close the stream if reconnection fails, so that client could re-connect with a new token.
					sc.callbackWithTimeout(connKey, nil /*nil indicates close the streaming connection to proxy*/)
					return true
				}
			} else if sc.isTokenExpired(&secret) {
				cacheLog.Infof("%s token expired", logPrefix)
				// TODO(myidpt): Optimization needed. When using local JWT, server should directly push the new secret instead of
				// requiring the client to send another SDS request.
				sc.callbackWithTimeout(connKey, nil /*nil indicates close the streaming connection to proxy*/)
				return true
			}

			wg.Add(1)
			go func() {
				defer wg.Done()
				cacheLog.Debugf("%s token is still valid, reuse token to generate key/cert", logPrefix)

				// If token is still valid, re-generated the secret and push change to proxy.
				// Most likey this code path may not necessary, since TTL of cert is much longer than token.
				// When cert has expired, we could make it simple by assuming token has already expired.
				var ns *model.SecretItem
				var err error
				if SupportRotationWithCert {
					// it user set it to SupportRotationWithCert True rotate the cert using old valid cert without token
					ns, err = sc.generateSecret(context.Background(), EmptyToken, connKey, now, false)
				} else {
					ns, err = sc.generateSecret(context.Background(), secret.Token, connKey, now, true)
				}
				if err != nil {
					cacheLog.Errorf("%s failed to rotate secret: %v", logPrefix, err)
					return
				}
				// Output the key and cert to dir to make sure key and cert are rotated.
				if err = nodeagentutil.OutputKeyCertToDir(sc.configOptions.OutputKeyCertToDir, ns.PrivateKey,
					ns.CertificateChain, ns.RootCert); err != nil {
					cacheLog.Errorf("(%v) error when output the key and cert: %v",
						connKey, err)
					return
				}

				secretMap.Store(connKey, ns)
				cacheLog.Debugf("%s secret cache is updated", logPrefix)
				sc.callbackWithTimeout(connKey, ns)

			}()
		}

		return true
	})

	wg.Wait()

	secretMap.Range(func(k interface{}, v interface{}) bool {
		key := k.(ConnKey)
		secret := v.(*model.SecretItem)
		sc.secrets.Store(key, *secret)
		return true
	})
}

// generateGatewaySecret returns secret for gateway proxy.
func (sc *SecretCache) generateGatewaySecret(token string, connKey ConnKey, now time.Time) (*model.SecretItem, error) {
	secretItem, exist := sc.fetcher.FindGatewaySecret(connKey.ResourceName)
	if !exist {
		return nil, fmt.Errorf("cannot find secret for gateway SDS request %+v", connKey)
	}

	if strings.HasSuffix(connKey.ResourceName, secretfetcher.GatewaySdsCaSuffix) {
		return &model.SecretItem{
			ResourceName: connKey.ResourceName,
			RootCert:     secretItem.RootCert,
			ExpireTime:   secretItem.ExpireTime,
			Token:        token,
			CreatedTime:  now,
			Version:      now.String(),
		}, nil
	}
	return &model.SecretItem{
		CertificateChain: secretItem.CertificateChain,
		ExpireTime:       secretItem.ExpireTime,
		PrivateKey:       secretItem.PrivateKey,
		ResourceName:     connKey.ResourceName,
		Token:            token,
		CreatedTime:      now,
		Version:          now.String(),
	}, nil
}

// If there is existing root certificates under a well known path, return true.
// Otherwise, return false.
func (sc *SecretCache) rootCertificateExist(filePath string) bool {
	b, err := ioutil.ReadFile(filePath)
	if err != nil || len(b) == 0 {
		return false
	}
	return true
}

// If there is an existing private key and certificate under a well known path, return true.
// Otherwise, return false.
func (sc *SecretCache) keyCertificateExist(certPath, keyPath string) bool {
	b, err := ioutil.ReadFile(certPath)
	if err != nil || len(b) == 0 {
		return false
	}
	b, err = ioutil.ReadFile(keyPath)
	if err != nil || len(b) == 0 {
		return false
	}

	return true
}

// Generate a root certificate item from the passed in rootCertPath
func (sc *SecretCache) generateRootCertFromExistingFile(rootCertPath, token string, connKey ConnKey) (*model.SecretItem, error) {
	rootCert, err := readFileWithTimeout(rootCertPath)
	if err != nil {
		return nil, err
	}

	now := time.Now()
	var certExpireTime time.Time
	if certExpireTime, err = nodeagentutil.ParseCertAndGetExpiryTimestamp(rootCert); err != nil {
		cacheLog.Errorf("failed to extract expiration time in the root certificate loaded from file: %v", err)
		return nil, fmt.Errorf("failed to extract expiration time in the root certificate loaded from file: %v", err)
	}

	// Set the rootCert
	sc.setRootCert(rootCert, certExpireTime)
	return &model.SecretItem{
		ResourceName: connKey.ResourceName,
		RootCert:     rootCert,
		ExpireTime:   certExpireTime,
		Token:        token,
		CreatedTime:  now,
		Version:      now.String(),
	}, nil
}

// Generate a key and certificate item from the existing key certificate files from the passed in file paths.
func (sc *SecretCache) generateKeyCertFromExistingFiles(certChainPath, keyPath, token string, connKey ConnKey) (*model.SecretItem, error) {
	certChain, err := readFileWithTimeout(certChainPath)
	if err != nil {
		return nil, err
	}
	keyPEM, err := readFileWithTimeout(keyPath)
	if err != nil {
		return nil, err
	}

	now := time.Now()
	var certExpireTime time.Time
	if certExpireTime, err = nodeagentutil.ParseCertAndGetExpiryTimestamp(certChain); err != nil {
		cacheLog.Errorf("failed to extract expiration time in the certificate loaded from file: %v", err)
		return nil, fmt.Errorf("failed to extract expiration time in the certificate loaded from file: %v", err)
	}

	return &model.SecretItem{
		CertificateChain: certChain,
		PrivateKey:       keyPEM,
		ResourceName:     connKey.ResourceName,
		Token:            token,
		CreatedTime:      now,
		ExpireTime:       certExpireTime,
		Version:          now.String(),
	}, nil
}

// readFileWithTimeout reads the given file with timeout. It returns error
// if it is not able to read file after timeout.
func readFileWithTimeout(path string) ([]byte, error) {
	retryBackoffInMS := int64(firstRetryBackOffInMilliSec)
	for {
		cert, err := ioutil.ReadFile(path)
		if err == nil {
			return cert, nil
		}
		select {
		case <-time.After(time.Duration(retryBackoffInMS)):
			retryBackoffInMS *= 2
		case <-time.After(totalTimeout):
			return nil, err
		}
	}
}

func (sc *SecretCache) generateFileSecret(connKey ConnKey, token string) (bool, *model.SecretItem, error) {
	resourceName := connKey.ResourceName
	logPrefix := cacheLogPrefix(resourceName)

	// When there are existing root certificates, or private key and certificate under
	// a well known path, they are used in the SDS response.
	sdsFromFile := false
	var err error
	var sitem *model.SecretItem

	switch {
	// Default root certificate.
	case connKey.ResourceName == RootCertReqResourceName && sc.rootCertificateExist(sc.existingRootCertFile):
		sdsFromFile = true
		if sitem, err = sc.generateRootCertFromExistingFile(sc.existingRootCertFile, token, connKey); err == nil {
			sc.addFileWatcher(sc.existingRootCertFile, token, connKey)
		}
	// Default workload certificate.
	case connKey.ResourceName == WorkloadKeyCertResourceName && sc.keyCertificateExist(sc.existingCertChainFile, sc.existingKeyFile):
		sdsFromFile = true
		if sitem, err = sc.generateKeyCertFromExistingFiles(sc.existingCertChainFile, sc.existingKeyFile, token, connKey); err == nil {
			// Adding cert is sufficient here as key can't change without changing the cert.
			sc.addFileWatcher(sc.existingCertChainFile, token, connKey)
		}
	default:
		// Check if the resource name refers to a file mounted certificate.
		// Currently used in destination rules and server certs (via metadata).
		// Based on the resource name, we need to read the secret from a file encoded in the resource name.
		cfg, ok := pilotmodel.SdsCertificateConfigFromResourceName(connKey.ResourceName)
		sdsFromFile = ok
		switch {
		case ok && cfg.IsRootCertificate():
			if sitem, err = sc.generateRootCertFromExistingFile(cfg.CaCertificatePath, token, connKey); err == nil {
				sc.addFileWatcher(cfg.CaCertificatePath, token, connKey)
			}
		case ok && cfg.IsKeyCertificate():
			if sitem, err = sc.generateKeyCertFromExistingFiles(cfg.CertificatePath, cfg.PrivateKeyPath, token, connKey); err == nil {
				// Adding cert is sufficient here as key can't change without changing the cert.
				sc.addFileWatcher(cfg.CertificatePath, token, connKey)
			}
		}
	}

	if sdsFromFile {
		if err != nil {
			cacheLog.Errorf("%s failed to generate secret for proxy from file: %v",
				logPrefix, err)
			return sdsFromFile, nil, err
		}
		cacheLog.Infoa("GenerateSecret from file ", resourceName)
		sc.secrets.Store(connKey, *sitem)
		return sdsFromFile, sitem, nil
	}
	return sdsFromFile, nil, nil
}

<<<<<<< HEAD
func (sc *SecretCache) generateSecret(ctx context.Context, token string, connKey ConnKey, t time.Time, withToken bool) (*model.SecretItem, error) {
	// If node agent works as ingress gateway agent, searches for kubernetes secret instead of sending
=======
func (sc *SecretCache) generateSecret(ctx context.Context, token string, connKey ConnKey, t time.Time) (*model.SecretItem, error) {
	// If node agent works as gateway agent, searches for kubernetes secret instead of sending
>>>>>>> a736986d
	// CSR to CA.
	if !sc.fetcher.UseCaClient {
		return sc.generateGatewaySecret(token, connKey, t)
	}

	logPrefix := cacheLogPrefix(connKey.ResourceName)
	// call authentication provider specific plugins to exchange token if necessary.
	numOutgoingRequests.With(RequestType.Value(TokenExchange)).Increment()
	timeBeforeTokenExchange := time.Now()
	exchangedToken, err := sc.getExchangedToken(ctx, token, connKey)
	tokenExchangeLatency := float64(time.Since(timeBeforeTokenExchange).Nanoseconds()) / float64(time.Millisecond)
	outgoingLatency.With(RequestType.Value(TokenExchange)).Record(tokenExchangeLatency)
	if err != nil {
		numFailedOutgoingRequests.With(RequestType.Value(TokenExchange)).Increment()
		return nil, err
	}

	// If token is jwt format, construct host name from jwt with format like spiffe://cluster.local/ns/foo/sa/sleep
	// otherwise just use sdsrequest.resourceName as csr host name.
	csrHostName, err := constructCSRHostName(sc.configOptions.TrustDomain, token)
	if err != nil {
		cacheLog.Warnf("%s failed to extract host name from jwt: %v, fallback to SDS request"+
			" resource name: %s", logPrefix, err, connKey.ResourceName)
		csrHostName = connKey.ResourceName
	}
	options := pkiutil.CertOptions{
		Host:       csrHostName,
		RSAKeySize: keySize,
		PKCS8Key:   sc.configOptions.Pkcs8Keys,
		ECSigAlg:   pkiutil.SupportedECSignatureAlgorithms(sc.configOptions.ECCSigAlg),
	}

	// Generate the cert/key, send CSR to CA.
	csrPEM, keyPEM, err := pkiutil.GenCSR(options)
	if err != nil {
		cacheLog.Errorf("%s failed to generate key and certificate for CSR: %v", logPrefix, err)
		return nil, err
	}

	numOutgoingRequests.With(RequestType.Value(CSR)).Increment()
	timeBeforeCSR := time.Now()
	certChainPEM, err := sc.sendRetriableRequest(ctx, csrPEM, exchangedToken, connKey, true, withToken)
	csrLatency := float64(time.Since(timeBeforeCSR).Nanoseconds()) / float64(time.Millisecond)
	outgoingLatency.With(RequestType.Value(CSR)).Record(csrLatency)
	if err != nil {
		numFailedOutgoingRequests.With(RequestType.Value(CSR)).Increment()
		return nil, err
	}

	cacheLog.Debugf("%s received CSR response with certificate chain %+v \n",
		logPrefix, certChainPEM)

	certChain := []byte{}
	for _, c := range certChainPEM {
		certChain = append(certChain, []byte(c)...)
	}

	var expireTime time.Time
	// Cert expire time by default is createTime + sc.configOptions.SecretTTL.
	// Istiod respects SecretTTL that passed to it and use it decide TTL of cert it issued.
	// Some customer CA may override TTL param that's passed to it.
	if expireTime, err = nodeagentutil.ParseCertAndGetExpiryTimestamp(certChain); err != nil {
		cacheLog.Errorf("%s failed to extract expire time from server certificate in CSR response %+v: %v",
			logPrefix, certChainPEM, err)
		return nil, fmt.Errorf("failed to extract expire time from server certificate in CSR response: %v", err)
	}

	length := len(certChainPEM)
	rootCert, _ := sc.getRootCert()
	// Leaf cert is element '0'. Root cert is element 'n'.
	rootCertChanged := !bytes.Equal(rootCert, []byte(certChainPEM[length-1]))
	if rootCert == nil || rootCertChanged {
		rootCertExpireTime, err := nodeagentutil.ParseCertAndGetExpiryTimestamp([]byte(certChainPEM[length-1]))
		if err == nil {
			sc.setRootCert([]byte(certChainPEM[length-1]), rootCertExpireTime)
		} else {
			cacheLog.Errorf("%s failed to parse root certificate in CSR response: %v", logPrefix, err)
			rootCertChanged = false
		}
	}

	if rootCertChanged {
		cacheLog.Info("Root cert has changed, start rotating root cert for SDS clients")
		sc.rotate(true /*updateRootFlag*/)
	}

	return &model.SecretItem{
		CertificateChain: certChain,
		PrivateKey:       keyPEM,
		ResourceName:     connKey.ResourceName,
		Token:            token,
		CreatedTime:      t,
		ExpireTime:       expireTime,
		Version:          t.Format("01-02 15:04:05.000"), // Precise enough version based on creation time.
	}, nil
}

func (sc *SecretCache) shouldRotate(secret *model.SecretItem) bool {
	// secret should be rotated before it expired.
	secretLifeTime := secret.ExpireTime.Sub(secret.CreatedTime)
	gracePeriod := time.Duration(sc.configOptions.SecretRotationGracePeriodRatio * float64(secretLifeTime))
	rotate := time.Now().After(secret.ExpireTime.Add(-gracePeriod))
	cacheLog.Debugf("Secret %s: lifetime: %v, graceperiod: %v, expiration: %v, should rotate: %v",
		secret.ResourceName, secretLifeTime, gracePeriod, secret.ExpireTime, rotate)
	return rotate
}

func (sc *SecretCache) isTokenExpired(secret *model.SecretItem) bool {
	// skip check if the token passed from envoy is always valid (ex, normal k8s sa JWT).
	if sc.configOptions.AlwaysValidTokenFlag {
		return false
	}

	expired, err := util.IsJwtExpired(secret.Token, time.Now())
	if err != nil {
		cacheLog.Errorf("JWT expiration checking error: %v. Consider as expired.", err)
		return true
	}
	return expired
}

// sendRetriableRequest sends retriable requests for either CSR or ExchangeToken.
// Prior to sending the request, it also sleep random millisecond to avoid thundering herd problem.
func (sc *SecretCache) sendRetriableRequest(ctx context.Context, csrPEM []byte,
	providedExchangedToken string, connKey ConnKey, isCSR bool, withToken bool) ([]string, error) {

	if sc.configOptions.InitialBackoffInMilliSec > 0 {
		sc.randMutex.Lock()
		randomizedInitialBackOffInMS := sc.rand.Int63n(sc.configOptions.InitialBackoffInMilliSec)
		sc.randMutex.Unlock()
		cacheLog.Debugf("Wait for %d millisec for jitter", randomizedInitialBackOffInMS)
		// Add a jitter to initial CSR to avoid thundering herd problem.
		time.Sleep(time.Duration(randomizedInitialBackOffInMS) * time.Millisecond)
	}
	retryBackoffInMS := int64(firstRetryBackOffInMilliSec)

	// Assign a unique request ID for all the retries.
	reqID := uuid.New().String()

	logPrefix := cacheLogPrefixWithReqID(connKey.ResourceName, reqID)
	startTime := time.Now()
	var certChainPEM []string
	exchangedToken := providedExchangedToken
	var requestErrorString string
	var err error

	// Keep trying until no error or timeout.
	for {
		var httpRespCode int
		if isCSR {
			requestErrorString = fmt.Sprintf("%s CSR", logPrefix)
			if withToken {
				certChainPEM, err = sc.fetcher.CaClient.CSRSign(
					ctx, reqID, csrPEM, exchangedToken, int64(sc.configOptions.SecretTTL.Seconds()), true)
			} else {
				certChainPEM, err = sc.fetcher.CaClient.CSRSign(
					ctx, reqID, csrPEM, EmptyToken, int64(sc.configOptions.SecretTTL.Seconds()), false)
			}
		} else {
			requestErrorString = fmt.Sprintf("%s TokExch", logPrefix)
			p := sc.configOptions.Plugins[0]
			exchangedToken, _, httpRespCode, err = p.ExchangeToken(ctx, sc.configOptions.TrustDomain, exchangedToken)
		}
		cacheLog.Debugf("%s", requestErrorString)

		if err == nil {
			break
		}

		// If non-retryable error, fail the request by returning err
		if !isRetryableErr(status.Code(err), httpRespCode, isCSR) {
			cacheLog.Errorf("%s hit non-retryable error (HTTP code: %d). Error: %v", requestErrorString, httpRespCode, err)
			return nil, err
		}

		// If reach envoy timeout, fail the request by returning err
		if startTime.Add(totalTimeout).Before(time.Now()) {
			cacheLog.Errorf("%s retrial timed out: %v", requestErrorString, err)
			return nil, err
		}
		time.Sleep(time.Duration(retryBackoffInMS) * time.Millisecond)
		cacheLog.Warnf("%s failed with error: %v, retry in %d millisec", requestErrorString, err, retryBackoffInMS)
		retryBackoffInMS *= 2 // Exponentially increase the retry backoff time.

		// Record retry metrics.
		if isCSR {
			numOutgoingRetries.With(RequestType.Value(CSR)).Increment()
		} else {
			numOutgoingRetries.With(RequestType.Value(TokenExchange)).Increment()
		}
	}

	if isCSR {
		return certChainPEM, nil
	}
	return []string{exchangedToken}, nil
}

// getExchangedToken gets the exchanged token for the CSR. The token is either the k8s jwt token of the
// workload or another token from a plug in provider.
func (sc *SecretCache) getExchangedToken(ctx context.Context, k8sJwtToken string, connKey ConnKey) (string, error) {
	logPrefix := cacheLogPrefix(connKey.ResourceName)
	cacheLog.Debugf("Start token exchange process for %s", logPrefix)
	if sc.configOptions.Plugins == nil || len(sc.configOptions.Plugins) == 0 {
		cacheLog.Debugf("Return k8s token for %s", logPrefix)
		return k8sJwtToken, nil
	}
	if len(sc.configOptions.Plugins) > 1 {
		cacheLog.Errorf("Found more than one plugin for %s", logPrefix)
		return "", fmt.Errorf("found more than one plugin")
	}
	exchangedTokens, err := sc.sendRetriableRequest(ctx, nil, k8sJwtToken,
		ConnKey{ConnectionID: "", ResourceName: ""}, false, true)
	if err != nil || len(exchangedTokens) == 0 {
		cacheLog.Errorf("Failed to exchange token for %s: %v", logPrefix, err)
		return "", err
	}
	cacheLog.Debugf("Token exchange succeeded for %s", logPrefix)
	return exchangedTokens[0], nil
}<|MERGE_RESOLUTION|>--- conflicted
+++ resolved
@@ -884,13 +884,8 @@
 	return sdsFromFile, nil, nil
 }
 
-<<<<<<< HEAD
 func (sc *SecretCache) generateSecret(ctx context.Context, token string, connKey ConnKey, t time.Time, withToken bool) (*model.SecretItem, error) {
 	// If node agent works as ingress gateway agent, searches for kubernetes secret instead of sending
-=======
-func (sc *SecretCache) generateSecret(ctx context.Context, token string, connKey ConnKey, t time.Time) (*model.SecretItem, error) {
-	// If node agent works as gateway agent, searches for kubernetes secret instead of sending
->>>>>>> a736986d
 	// CSR to CA.
 	if !sc.fetcher.UseCaClient {
 		return sc.generateGatewaySecret(token, connKey, t)
