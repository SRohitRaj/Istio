--- conflicted
+++ resolved
@@ -68,9 +68,6 @@
 		clusterID:     clusterID,
 	}
 
-<<<<<<< HEAD
-	conn, err := c.buildConnection()
-=======
 	var opts grpc.DialOption
 	var err error
 	if tls {
@@ -90,12 +87,11 @@
 	// TODO(JimmyCYJ): This connection is create at construction time. If conn is broken at anytime,
 	//  need a way to reconnect.
 	conn, err := grpc.Dial(endpoint, optList...)
->>>>>>> d5202fbb
 	if err != nil {
 		citadelClientLog.Errorf("Failed to connect to endpoint %s: %v", endpoint, err)
 		return nil, fmt.Errorf("failed to connect to endpoint %s", endpoint)
 	}
-	c.conn = conn
+
 	c.client = pb.NewIstioCertificateServiceClient(conn)
 	return c, nil
 }
@@ -107,27 +103,13 @@
 		Csr:              string(csrPEM),
 		ValidityDuration: certValidTTLInSec,
 	}
-	if token != "" {
-		// add Bearer prefix, which is required by Citadel.
-		token = bearerTokenPrefix + token
-		ctx = metadata.NewOutgoingContext(ctx, metadata.Pairs("Authorization", token, "ClusterID", c.clusterID))
-	} else {
-		err := c.reconnect()
-		if err != nil {
-			citadelClientLog.Errorf("Failed to Reconnect: %v", err)
-			return nil, err
-		}
-	}
 
-<<<<<<< HEAD
-=======
 	// add Bearer prefix, which is required by Citadel.
 	pairs := metadata.Pairs("ClusterID", c.clusterID)
 	if token != "" {
 		pairs.Append("Authorization", bearerTokenPrefix+token)
 	}
 	ctx = metadata.NewOutgoingContext(ctx, pairs)
->>>>>>> d5202fbb
 	resp, err := c.client.CreateCertificate(ctx, req)
 	if err != nil {
 		citadelClientLog.Errorf("Failed to create certificate: %v", err)
@@ -194,40 +176,4 @@
 
 	transportCreds := credentials.NewTLS(&config)
 	return grpc.WithTransportCredentials(transportCreds), nil
-}
-
-func (c *citadelClient) buildConnection() (*grpc.ClientConn, error) {
-	var opts grpc.DialOption
-	var err error
-	if c.enableTLS {
-		opts, err = c.getTLSDialOption()
-		if err != nil {
-			return nil, err
-		}
-	} else {
-		opts = grpc.WithInsecure()
-	}
-
-	conn, err := grpc.Dial(c.caEndpoint, opts)
-	if err != nil {
-		citadelClientLog.Errorf("Failed to connect to endpoint %s: %v", c.caEndpoint, err)
-		return nil, fmt.Errorf("failed to connect to endpoint %s", c.caEndpoint)
-	}
-
-	return conn, nil
-}
-
-func (c *citadelClient) reconnect() error {
-	err := c.conn.Close()
-	if err != nil {
-		return fmt.Errorf("failed to close connection")
-	}
-
-	conn, err := c.buildConnection()
-	if err != nil {
-		return err
-	}
-	c.conn = conn
-	c.client = pb.NewIstioCertificateServiceClient(conn)
-	return err
 }