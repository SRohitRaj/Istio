--- conflicted
+++ resolved
@@ -16,11 +16,6 @@
 
 # Docker target will build the go binaries and package the docker for local testing.
 # It does not upload to a registry.
-<<<<<<< HEAD
-docker: export USE_DOCKER=true
-docker: export GOOS=linux
-=======
->>>>>>> 36bd8d04
 docker: build test-bins docker.all
 
 $(ISTIO_DOCKER) $(ISTIO_DOCKER_TAR):
@@ -99,11 +94,6 @@
 	time (cd $(DOCKER_BUILD_TOP)/proxy && \
 		docker build -t $(HUB)/proxy:$(TAG) -f ${DOCKER_PROXY_CFG} .)
 
-<<<<<<< HEAD
-docker.proxy_debug: export USE_DOCKER=true
-docker.proxy_debug: export GOOS=linux
-=======
->>>>>>> 36bd8d04
 docker.proxy_debug: tools/deb/envoy_bootstrap_tmpl.json
 docker.proxy_debug: ${ISTIO_ENVOY_DEBUG_PATH}
 docker.proxy_debug: $(ISTIO_OUT)/pilot-agent
@@ -249,11 +239,6 @@
 docker.tag: docker
 
 # Will build and push docker images.
-<<<<<<< HEAD
-docker.push: export USE_DOCKER=true
-docker.push: export GOOS=linux
-=======
->>>>>>> 36bd8d04
 docker.push: $(DOCKER_PUSH_TARGETS)
 
 # Base image for 'debug' containers.
