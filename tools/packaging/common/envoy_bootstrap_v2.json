--- conflicted
+++ resolved
@@ -295,13 +295,8 @@
               "trusted_ca": {
                 {{ if eq .pilot_cert_provider "kubernetes" }}
                 "filename": "./var/run/secrets/kubernetes.io/serviceaccount/ca.crt"
-<<<<<<< HEAD
-                {{ else if eq .pilot_cert_provider "citadel" }}
-                "filename": "./etc/istio/citadel-ca-cert/root-cert.pem"
-=======
                 {{ else if eq .pilot_cert_provider "istiod" }}
                 "filename": "./var/run/secrets/istio/root-cert.pem"
->>>>>>> 080232f8
                 {{ end }}
               },
               "verify_subject_alt_name": {{ toJSON .pilot_SAN }}
