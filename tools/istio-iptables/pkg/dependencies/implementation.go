// Copyright Istio Authors
//
// Licensed under the Apache License, Version 2.0 (the "License");
// you may not use this file except in compliance with the License.
// You may obtain a copy of the License at
//
//     http://www.apache.org/licenses/LICENSE-2.0
//
// Unless required by applicable law or agreed to in writing, software
// distributed under the License is distributed on an "AS IS" BASIS,
// WITHOUT WARRANTIES OR CONDITIONS OF ANY KIND, either express or implied.
// See the License for the specific language governing permissions and
// limitations under the License.

package dependencies

import (
	"bytes"
	"fmt"
	"os"
	"os/exec"
	"strings"
	"time"

	"istio.io/istio/pilot/pkg/util/sets"
	"istio.io/istio/tools/istio-iptables/pkg/constants"
	"istio.io/pkg/log"
)

// XTablesExittype is the exit type of xtables commands.
type XTablesExittype int

// Learn from `xtables_exittype` of iptables.
// `XTF_ONLY_ONCE`, `XTF_NO_INVERT`, `XTF_BAD_VALUE`, `XTF_ONE_ACTION` will eventually turned out to be a
// parameter problem with explicit error message. Thus, we do not need to support them here.
const (
	// XTablesOtherProblem indicates a problem of other type in xtables
	XTablesOtherProblem XTablesExittype = iota + 1
	// XTablesParameterProblem indicates a parameter problem in xtables
	XTablesParameterProblem
	// XTablesVersionProblem indicates a version problem in xtables
	XTablesVersionProblem
	// XTablesResourceProblem indicates a resource problem in xtables
	XTablesResourceProblem
)

var exittypeToString = map[XTablesExittype]string{
	XTablesOtherProblem:     "xtables other problem",
	XTablesParameterProblem: "xtables parameter problem",
	XTablesVersionProblem:   "xtables version problem",
	XTablesResourceProblem:  "xtables resource problem",
}

// XTablesCmds is the set of all the xtables-related commands currently supported.
var XTablesCmds = sets.NewSet(
	constants.IPTABLES,
	constants.IP6TABLES,
	constants.IPTABLESRESTORE,
	constants.IP6TABLESRESTORE,
	constants.IPTABLESSAVE,
	constants.IP6TABLESSAVE,
)

// RealDependencies implementation of interface Dependencies, which is used in production
type RealDependencies struct{}

func (r *RealDependencies) execute(cmd string, ignoreErrors bool, args ...string) error {
	log.Infof("Running command: %s %s", cmd, strings.Join(args, " "))
	externalCommand := exec.Command(cmd, args...)
	stdout := &bytes.Buffer{}
	stderr := &bytes.Buffer{}
	externalCommand.Stdout = stdout
	externalCommand.Stderr = stderr

	if len(stdout.String()) != 0 {
		log.Infof("Command output: \n%v", stdout.String())
	}

	if !ignoreErrors && len(stderr.Bytes()) != 0 {
		log.Errorf("Command error output: \n%v", stderr.String())
	}

	return externalCommand.Run()
}

<<<<<<< HEAD
func (r *RealDependencies) executeXTables(cmd string, redirectStdout bool, args ...string) (err error) {
	log.Infof("%s %s", cmd, strings.Join(args, " "))
=======
func (r *RealDependencies) executeXTables(cmd string, ignoreErrors bool, args ...string) error {
	log.Infof("Running command: %s %s", cmd, strings.Join(args, " "))
>>>>>>> e2b9ddcf
	externalCommand := exec.Command(cmd, args...)
	stdout := &bytes.Buffer{}
	stderr := &bytes.Buffer{}
	externalCommand.Stdout = stdout
	externalCommand.Stderr = stderr

	err := externalCommand.Run()

	if len(stdout.String()) != 0 {
		log.Infof("Command output: \n%v", stdout.String())
	}

<<<<<<< HEAD
	for i := 0; i < 10; i++ {
		stderr.Reset()
		err = externalCommand.Run()
		exitCode, ok := getExitCode(err)
		if !ok {
			// cannot get exit code. consider this as non-retriable.
			break
		}

		if !isXTablesLockError(stderr, exitCode) {
			// Command succeeded, or failed not because of xtables lock.
			break
		}

		// If command failed because xtables was locked, try the command again.
		// Note we retry invoking iptables command explicitly instead of using the `-w` option of iptables,
		// because as of iptables 1.6.x (version shipped with bionic), iptables-restore does not support `-w`.
		time.Sleep(100 * time.Millisecond)
		log.Debugf("Failed to acquire XTables lock, retry iptables command..")
	}

=======
>>>>>>> e2b9ddcf
	// TODO Check naming and redirection logic
	if (err != nil || len(stderr.String()) != 0) && !ignoreErrors {
		stderrStr := stderr.String()

		// Transform to xtables-specific error messages with more useful and actionable hints.
		stderrStr = transformToXTablesErrorMessage(stderrStr, err)

		log.Errorf("Command error output: %v", stderrStr)
	}

	return err
}

// transformToXTablesErrorMessage returns an updated error message with explicit xtables error hints, if applicable.
func transformToXTablesErrorMessage(stderr string, err error) string {
	ee, ok := err.(*exec.ExitError)
	if !ok {
		// Not common, but can happen if file not found error, etc
		return err.Error()
	}
	exitcode := ee.ExitCode()
	if errtypeStr, ok := exittypeToString[XTablesExittype(exitcode)]; ok {
		// The original stderr is something like:
		// `prog_name + prog_vers: error hints`
		// `(optional) try help information`.
		// e.g.,
		// `iptables 1.8.4 (legacy): Couldn't load target 'ISTIO_OUTPUT':No such file or directory`
		// `Try 'iptables -h' or 'iptables --help' for more information.`
		// Reusing the `error hints` and optional `try help information` parts of the original stderr to form
		// an error message with explicit xtables error information.
		errStrParts := strings.SplitN(stderr, ":", 2)
		errStr := stderr
		if len(errStrParts) > 1 {
			errStr = errStrParts[1]
		}
		return fmt.Sprintf("%v: %v", errtypeStr, strings.TrimSpace(errStr))
	}

	return stderr
}

func isXTablesLockError(stderr bytes.Buffer, exitcode int) bool {
	// xtables lock acquire failure maps to resource problem exit code.
	// https://git.netfilter.org/iptables/tree/iptables/iptables.c?h=v1.6.0#n1769
	if exitcode != int(XTablesResourceProblem) {
		return false
	}

	// check stderr output and see if there is `xtables lock` in it.
	// https://git.netfilter.org/iptables/tree/iptables/iptables.c?h=v1.6.0#n1763
	if strings.Contains(stderr.String(), "xtables lock") {
		return true
	}

	return false
}

func getExitCode(err error) (int, bool) {
	if err == nil {
		return 0, false
	}

	ee, ok := err.(*exec.ExitError)
	if !ok {
		// Not common, but can happen if file not found error, etc
		return 0, false
	}

	exitcode := ee.ExitCode()
	return exitcode, true
}

// RunOrFail runs a command and exits with an error message, if it fails
func (r *RealDependencies) RunOrFail(cmd string, args ...string) {
	var err error
	if XTablesCmds.Contains(cmd) {
		err = r.executeXTables(cmd, false, args...)
	} else {
		err = r.execute(cmd, false, args...)
	}
	if err != nil {
		log.Errorf("Failed to execute: %s %s, %v", cmd, strings.Join(args, " "), err)
		os.Exit(-1)
	}
}

// Run runs a command
func (r *RealDependencies) Run(cmd string, args ...string) (err error) {
	if XTablesCmds.Contains(cmd) {
		err = r.executeXTables(cmd, false, args...)
	} else {
		err = r.execute(cmd, false, args...)
	}
	return err
}

// RunQuietlyAndIgnore runs a command quietly and ignores errors
func (r *RealDependencies) RunQuietlyAndIgnore(cmd string, args ...string) {
	if XTablesCmds.Contains(cmd) {
		_ = r.executeXTables(cmd, true, args...)
	} else {
		_ = r.execute(cmd, true, args...)
	}
}<|MERGE_RESOLUTION|>--- conflicted
+++ resolved
@@ -83,13 +83,8 @@
 	return externalCommand.Run()
 }
 
-<<<<<<< HEAD
-func (r *RealDependencies) executeXTables(cmd string, redirectStdout bool, args ...string) (err error) {
-	log.Infof("%s %s", cmd, strings.Join(args, " "))
-=======
-func (r *RealDependencies) executeXTables(cmd string, ignoreErrors bool, args ...string) error {
+func (r *RealDependencies) executeXTables(cmd string, ignoreErrors bool, args ...string) (err error) {
 	log.Infof("Running command: %s %s", cmd, strings.Join(args, " "))
->>>>>>> e2b9ddcf
 	externalCommand := exec.Command(cmd, args...)
 	stdout := &bytes.Buffer{}
 	stderr := &bytes.Buffer{}
@@ -102,7 +97,6 @@
 		log.Infof("Command output: \n%v", stdout.String())
 	}
 
-<<<<<<< HEAD
 	for i := 0; i < 10; i++ {
 		stderr.Reset()
 		err = externalCommand.Run()
@@ -124,8 +118,6 @@
 		log.Debugf("Failed to acquire XTables lock, retry iptables command..")
 	}
 
-=======
->>>>>>> e2b9ddcf
 	// TODO Check naming and redirection logic
 	if (err != nil || len(stderr.String()) != 0) && !ignoreErrors {
 		stderrStr := stderr.String()
