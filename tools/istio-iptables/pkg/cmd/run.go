// Copyright Istio Authors
//
// Licensed under the Apache License, Version 2.0 (the "License");
// you may not use this file except in compliance with the License.
// You may obtain a copy of the License at
//
//     http://www.apache.org/licenses/LICENSE-2.0
//
// Unless required by applicable law or agreed to in writing, software
// distributed under the License is distributed on an "AS IS" BASIS,
// WITHOUT WARRANTIES OR CONDITIONS OF ANY KIND, either express or implied.
// See the License for the specific language governing permissions and
// limitations under the License.
package cmd

import (
	"bufio"
	"fmt"
	"io/ioutil"
	"net"
	"os"
	"strings"
	"time"

	"istio.io/istio/tools/istio-iptables/pkg/builder"
	"istio.io/istio/tools/istio-iptables/pkg/config"
	"istio.io/istio/tools/istio-iptables/pkg/constants"
	dep "istio.io/istio/tools/istio-iptables/pkg/dependencies"
)

type IptablesConfigurator struct {
	iptables *builder.IptablesBuilderImpl
	//TODO(abhide): Fix dep.Dependencies with better interface
	ext dep.Dependencies
	cfg *config.Config
}

func NewIptablesConfigurator(cfg *config.Config, ext dep.Dependencies) *IptablesConfigurator {
	return &IptablesConfigurator{
		iptables: builder.NewIptablesBuilder(),
		ext:      ext,
		cfg:      cfg,
	}
}

type NetworkRange struct {
	IsWildcard    bool
	IPNets        []*net.IPNet
	HasLoopBackIP bool
}

func filterEmpty(strs []string) []string {
	filtered := make([]string, 0, len(strs))
	for _, s := range strs {
		if s == "" {
			continue
		}
		filtered = append(filtered, s)
	}
	return filtered
}

func split(s string) []string {
	if s == "" {
		return nil
	}
	return filterEmpty(strings.Split(s, ","))
}

func (iptConfigurator *IptablesConfigurator) separateV4V6(cidrList string) (NetworkRange, NetworkRange, error) {
	if cidrList == "*" {
		return NetworkRange{IsWildcard: true}, NetworkRange{IsWildcard: true}, nil
	}
	ipv6Ranges := NetworkRange{IsWildcard: false, IPNets: make([]*net.IPNet, 0)}
	ipv4Ranges := NetworkRange{IsWildcard: false, IPNets: make([]*net.IPNet, 0)}
	for _, ipRange := range split(cidrList) {
		ip, ipNet, err := net.ParseCIDR(ipRange)
		if err != nil {
			_, err = fmt.Fprintf(os.Stderr, "Ignoring error for bug compatibility with istio-iptables.sh: %s\n", err.Error())
			if err != nil {
				return ipv4Ranges, ipv6Ranges, err
			}
			continue
		}
		if ip.To4() != nil {
			ipv4Ranges.IPNets = append(ipv4Ranges.IPNets, ipNet)
			if ip.IsLoopback() {
				ipv4Ranges.HasLoopBackIP = true
			}
		} else {
			ipv6Ranges.IPNets = append(ipv6Ranges.IPNets, ipNet)
			if ip.IsLoopback() {
				ipv6Ranges.HasLoopBackIP = true
			}
		}
	}
	return ipv4Ranges, ipv6Ranges, nil
}

func (iptConfigurator *IptablesConfigurator) logConfig() {
	// Dump out our environment for debugging purposes.
	// TODO: Remove printing of obsolete environment variables, e.g. ISTIO_SERVICE_CIDR.
	fmt.Println("Environment:")
	fmt.Println("------------")
	fmt.Printf("ENVOY_PORT=%s\n", os.Getenv("ENVOY_PORT"))
	fmt.Printf("INBOUND_CAPTURE_PORT=%s\n", os.Getenv("INBOUND_CAPTURE_PORT"))
	fmt.Printf("ISTIO_INBOUND_INTERCEPTION_MODE=%s\n", os.Getenv("ISTIO_INBOUND_INTERCEPTION_MODE"))
	fmt.Printf("ISTIO_INBOUND_TPROXY_MARK=%s\n", os.Getenv("ISTIO_INBOUND_TPROXY_MARK"))
	fmt.Printf("ISTIO_INBOUND_TPROXY_ROUTE_TABLE=%s\n", os.Getenv("ISTIO_INBOUND_TPROXY_ROUTE_TABLE"))
	fmt.Printf("ISTIO_INBOUND_PORTS=%s\n", os.Getenv("ISTIO_INBOUND_PORTS"))
	fmt.Printf("ISTIO_OUTBOUND_PORTS=%s\n", os.Getenv("ISTIO_OUTBOUND_PORTS"))
	fmt.Printf("ISTIO_LOCAL_EXCLUDE_PORTS=%s\n", os.Getenv("ISTIO_LOCAL_EXCLUDE_PORTS"))
	fmt.Printf("ISTIO_SERVICE_CIDR=%s\n", os.Getenv("ISTIO_SERVICE_CIDR"))
	fmt.Printf("ISTIO_SERVICE_EXCLUDE_CIDR=%s\n", os.Getenv("ISTIO_SERVICE_EXCLUDE_CIDR"))
	fmt.Println("")
	iptConfigurator.cfg.Print()
}

func (iptConfigurator *IptablesConfigurator) handleInboundPortsInclude() {
	// Handling of inbound ports. Traffic will be redirected to Envoy, which will process and forward
	// to the local service. If not set, no inbound port will be intercepted by istio iptablesOrFail.
	var table string
	if iptConfigurator.cfg.InboundPortsInclude != "" {
		if iptConfigurator.cfg.InboundInterceptionMode == constants.TPROXY {
			// When using TPROXY, create a new chain for routing all inbound traffic to
			// Envoy. Any packet entering this chain gets marked with the ${INBOUND_TPROXY_MARK} mark,
			// so that they get routed to the loopback interface in order to get redirected to Envoy.
			// In the ISTIOINBOUND chain, '-j ISTIODIVERT' reroutes to the loopback
			// interface.
			// Mark all inbound packets.
			iptConfigurator.iptables.AppendRuleV4(constants.ISTIODIVERT, constants.MANGLE, "-j", constants.MARK, "--set-mark",
				iptConfigurator.cfg.InboundTProxyMark)
			iptConfigurator.iptables.AppendRuleV4(constants.ISTIODIVERT, constants.MANGLE, "-j", constants.ACCEPT)
			// Route all packets marked in chain ISTIODIVERT using routing table ${INBOUND_TPROXY_ROUTE_TABLE}.
			//TODO: (abhide): Move this out of this method
			iptConfigurator.ext.RunOrFail(
				constants.IP, "-f", "inet", "rule", "add", "fwmark", iptConfigurator.cfg.InboundTProxyMark, "lookup",
				iptConfigurator.cfg.InboundTProxyRouteTable)
			// In routing table ${INBOUND_TPROXY_ROUTE_TABLE}, create a single default rule to route all traffic to
			// the loopback interface.
			//TODO: (abhide): Move this out of this method
			err := iptConfigurator.ext.Run(constants.IP, "-f", "inet", "route", "add", "local", "default", "dev", "lo", "table",
				iptConfigurator.cfg.InboundTProxyRouteTable)
			if err != nil {
				//TODO: (abhide): Move this out of this method
				iptConfigurator.ext.RunOrFail(constants.IP, "route", "show", "table", "all")
			}
			// Create a new chain for redirecting inbound traffic to the common Envoy
			// port.
			// In the ISTIOINBOUND chain, '-j RETURN' bypasses Envoy and
			// '-j ISTIOTPROXY' redirects to Envoy.
			iptConfigurator.iptables.AppendRuleV4(constants.ISTIOTPROXY, constants.MANGLE, "!", "-d", "127.0.0.1/32", "-p", constants.TCP, "-j", constants.TPROXY,
				"--tproxy-mark", iptConfigurator.cfg.InboundTProxyMark+"/0xffffffff", "--on-port", iptConfigurator.cfg.ProxyPort)
			table = constants.MANGLE
		} else {
			table = constants.NAT
		}
		iptConfigurator.iptables.AppendRuleV4(constants.PREROUTING, table, "-p", constants.TCP, "-j", constants.ISTIOINBOUND)

		if iptConfigurator.cfg.InboundPortsInclude == "*" {
			// Makes sure SSH is not redirected
			iptConfigurator.iptables.AppendRuleV4(constants.ISTIOINBOUND, table, "-p", constants.TCP, "--dport", "22", "-j", constants.RETURN)
			// Apply any user-specified port exclusions.
			if iptConfigurator.cfg.InboundPortsExclude != "" {
				for _, port := range split(iptConfigurator.cfg.InboundPortsExclude) {
					iptConfigurator.iptables.AppendRuleV4(constants.ISTIOINBOUND, table, "-p", constants.TCP, "--dport", port, "-j", constants.RETURN)
				}
			}
			// Redirect remaining inbound traffic to Envoy.
			if iptConfigurator.cfg.InboundInterceptionMode == constants.TPROXY {
				// If an inbound packet belongs to an established socket, route it to the
				// loopback interface.
				iptConfigurator.iptables.AppendRuleV4(constants.ISTIOINBOUND, constants.MANGLE, "-p", constants.TCP,
					"-m", "conntrack", "--ctstate", "RELATED,ESTABLISHED", "-j", constants.ISTIODIVERT)
				// Otherwise, it's a new connection. Redirect it using TPROXY.
				iptConfigurator.iptables.AppendRuleV4(constants.ISTIOINBOUND, constants.MANGLE, "-p", constants.TCP, "-j", constants.ISTIOTPROXY)
			} else {
				iptConfigurator.iptables.AppendRuleV4(constants.ISTIOINBOUND, constants.NAT, "-p", constants.TCP, "-j", constants.ISTIOINREDIRECT)
			}
		} else {
			// User has specified a non-empty list of ports to be redirected to Envoy.
			for _, port := range split(iptConfigurator.cfg.InboundPortsInclude) {
				if iptConfigurator.cfg.InboundInterceptionMode == constants.TPROXY {
					iptConfigurator.iptables.AppendRuleV4(constants.ISTIOINBOUND, constants.MANGLE, "-p", constants.TCP,
						"--dport", port, "-m", "conntrack", "--ctstate", "RELATED,ESTABLISHED", "-j", constants.ISTIODIVERT)
					iptConfigurator.iptables.AppendRuleV4(
						constants.ISTIOINBOUND, constants.MANGLE, "-p", constants.TCP, "--dport", port, "-j", constants.ISTIOTPROXY)
				} else {
					iptConfigurator.iptables.AppendRuleV4(
						constants.ISTIOINBOUND, constants.NAT, "-p", constants.TCP, "--dport", port, "-j", constants.ISTIOINREDIRECT)
				}
			}
		}
	}
}

func (iptConfigurator *IptablesConfigurator) handleInboundIpv6Rules(ipv6RangesExclude NetworkRange, ipv6RangesInclude NetworkRange) {
	var table string
	// Create a new chain for to hit tunnel port directly.
<<<<<<< HEAD
	iptConfigurator.iptables.AppendRuleV6(constants.ISTIOINBOUND, constants.NAT, "-p", constants.TCP, "--dport", iptConfigurator.cfg.InboundTunnelPort, "-j", constants.RETURN)
=======
	iptConfigurator.iptables.AppendRuleV6(constants.ISTIOINBOUND, constants.NAT, "-p", constants.TCP, "--dport",
		iptConfigurator.cfg.InboundTunnelPort, "-j", constants.RETURN)
>>>>>>> eb037059
	// Create a new chain for redirecting outbound traffic to the common Envoy port.
	// In both chains, '-j RETURN' bypasses Envoy and '-j ISTIOREDIRECT'
	// redirects to Envoy.
	iptConfigurator.iptables.AppendRuleV6(
		constants.ISTIOREDIRECT, constants.NAT, "-p", constants.TCP, "-j", constants.REDIRECT, "--to-ports", iptConfigurator.cfg.ProxyPort)
	// Use this chain also for redirecting inbound traffic to the common Envoy port
	// when not using TPROXY.
	iptConfigurator.iptables.AppendRuleV6(constants.ISTIOINREDIRECT, constants.NAT, "-p", constants.TCP, "-j",
		constants.REDIRECT, "--to-ports", iptConfigurator.cfg.InboundCapturePort)

	// Handling of inbound ports. Traffic will be redirected to Envoy, which will process and forward
	// to the local service. If not set, no inbound port will be intercepted by istio iptablesOrFail.
	if iptConfigurator.cfg.InboundPortsInclude != "" {
		table = constants.NAT
		iptConfigurator.iptables.AppendRuleV6(constants.PREROUTING, table, "-p", constants.TCP, "-j", constants.ISTIOINBOUND)

		if iptConfigurator.cfg.InboundPortsInclude == "*" {
			// Makes sure SSH is not redirected
			iptConfigurator.iptables.AppendRuleV6(constants.ISTIOINBOUND, table, "-p", constants.TCP, "--dport", "22", "-j", constants.RETURN)
			// Apply any user-specified port exclusions.
			if iptConfigurator.cfg.InboundPortsExclude != "" {
				for _, port := range split(iptConfigurator.cfg.InboundPortsExclude) {
					iptConfigurator.iptables.AppendRuleV6(constants.ISTIOINBOUND, table, "-p", constants.TCP, "--dport", port, "-j", constants.RETURN)
				}
			}
			// Redirect left inbound traffic
			iptConfigurator.iptables.AppendRuleV6(constants.ISTIOINBOUND, table, "-p", constants.TCP, "-j", constants.ISTIOINREDIRECT)
		} else {
			// User has specified a non-empty list of ports to be redirected to Envoy.
			for _, port := range split(iptConfigurator.cfg.InboundPortsInclude) {
				iptConfigurator.iptables.AppendRuleV6(constants.ISTIOINBOUND, constants.NAT, "-p", constants.TCP, "--dport", port, "-j", constants.ISTIOINREDIRECT)
			}
		}
	}
	// Create a new chain for selectively redirecting outbound packets to Envoy.
	// Jump to the ISTIOOUTPUT chain from OUTPUT chain for all tcp traffic.
	iptConfigurator.iptables.AppendRuleV6(constants.OUTPUT, constants.NAT, "-p", constants.TCP, "-j", constants.ISTIOOUTPUT)
	// Apply port based exclusions. Must be applied before connections back to self are redirected.
	if iptConfigurator.cfg.OutboundPortsExclude != "" {
		for _, port := range split(iptConfigurator.cfg.OutboundPortsExclude) {
			iptConfigurator.iptables.AppendRuleV6(constants.ISTIOOUTPUT, constants.NAT, "-p", constants.TCP, "--dport", port, "-j", constants.RETURN)
		}
	}

	// ::6 is bind connect from inbound passthrough cluster
	iptConfigurator.iptables.AppendRuleV6(constants.ISTIOOUTPUT, constants.NAT, "-o", "lo", "-s", "::6/128", "-j", constants.RETURN)

	for _, uid := range split(iptConfigurator.cfg.ProxyUID) {
		// Redirect app calls back to itself via Envoy when using the service VIP
		// e.g. appN => Envoy (client) => Envoy (server) => appN.
		// nolint: lll
		iptConfigurator.iptables.AppendRuleV6(constants.ISTIOOUTPUT, constants.NAT, "-o", "lo", "!", "-d", "::1/128", "-m", "owner", "--uid-owner", uid, "-j", constants.ISTIOINREDIRECT)

		// Do not redirect app calls to back itself via Envoy when using the endpoint address
		// e.g. appN => appN by lo
		iptConfigurator.iptables.AppendRuleV6(constants.ISTIOOUTPUT, constants.NAT, "-o", "lo", "-m", "owner", "!", "--uid-owner", uid, "-j", constants.RETURN)

		// Avoid infinite loops. Don't redirect Envoy traffic directly back to
		// Envoy for non-loopback traffic.
		iptConfigurator.iptables.AppendRuleV6(constants.ISTIOOUTPUT, constants.NAT, "-m", "owner", "--uid-owner", uid, "-j", constants.RETURN)
	}

	for _, gid := range split(iptConfigurator.cfg.ProxyGID) {
		// Redirect app calls back to itself via Envoy when using the service VIP
		// e.g. appN => Envoy (client) => Envoy (server) => appN.
		// nolint: lll
		iptConfigurator.iptables.AppendRuleV6(constants.ISTIOOUTPUT, constants.NAT, "-o", "lo", "!", "-d", "::1/128", "-m", "owner", "--gid-owner", gid, "-j", constants.ISTIOINREDIRECT)

		// Do not redirect app calls to back itself via Envoy when using the endpoint address
		// e.g. appN => appN by lo
		iptConfigurator.iptables.AppendRuleV6(constants.ISTIOOUTPUT, constants.NAT, "-o", "lo", "-m", "owner", "!", "--gid-owner", gid, "-j", constants.RETURN)

		// Avoid infinite loops. Don't redirect Envoy traffic directly back to
		// Envoy for non-loopback traffic.
		iptConfigurator.iptables.AppendRuleV6(constants.ISTIOOUTPUT, constants.NAT, "-m", "owner", "--gid-owner", gid, "-j", constants.RETURN)
	}
	// Skip redirection for Envoy-aware applications and
	// container-to-container traffic both of which explicitly use
	// localhost.
	iptConfigurator.iptables.AppendRuleV6(constants.ISTIOOUTPUT, constants.NAT, "-d", "::1/128", "-j", constants.RETURN)
	// Apply outbound IPv6 exclusions. Must be applied before inclusions.
	for _, cidr := range ipv6RangesExclude.IPNets {
		iptConfigurator.iptables.AppendRuleV6(constants.ISTIOOUTPUT, constants.NAT, "-d", cidr.String(), "-j", constants.RETURN)
	}
	// Apply outbound IPv6 inclusions.
	if ipv6RangesInclude.IsWildcard {
		// Wildcard specified. Redirect all remaining outbound traffic to Envoy.
		iptConfigurator.iptables.AppendRuleV6(constants.ISTIOOUTPUT, constants.NAT, "-j", constants.ISTIOREDIRECT)
		for _, internalInterface := range split(iptConfigurator.cfg.KubevirtInterfaces) {
			iptConfigurator.iptables.InsertRuleV6(constants.PREROUTING, constants.NAT, 1, "-i", internalInterface, "-j", constants.RETURN)
		}
	} else if len(ipv6RangesInclude.IPNets) > 0 {
		// User has specified a non-empty list of cidrs to be redirected to Envoy
		for _, cidr := range ipv6RangesInclude.IPNets {
			for _, internalInterface := range split(iptConfigurator.cfg.KubevirtInterfaces) {
				iptConfigurator.iptables.InsertRuleV6(constants.PREROUTING, constants.NAT, 1, "-i", internalInterface,
					"-d", cidr.String(), "-j", constants.ISTIOREDIRECT)
			}
			iptConfigurator.iptables.AppendRuleV6(constants.ISTIOOUTPUT, constants.NAT, "-d", cidr.String(), "-j", constants.ISTIOREDIRECT)
		}
		// All other traffic is not redirected.
		iptConfigurator.iptables.AppendRuleV6(constants.ISTIOOUTPUT, constants.NAT, "-j", constants.RETURN)
	}
}

func (iptConfigurator *IptablesConfigurator) handleInboundIpv4Rules(ipv4RangesInclude NetworkRange) {
	// Apply outbound IP inclusions.
	if ipv4RangesInclude.IsWildcard {
		// Wildcard specified. Redirect all remaining outbound traffic to Envoy.
		iptConfigurator.iptables.AppendRuleV4(constants.ISTIOOUTPUT, constants.NAT, "-j", constants.ISTIOREDIRECT)
		for _, internalInterface := range split(iptConfigurator.cfg.KubevirtInterfaces) {
			iptConfigurator.iptables.InsertRuleV4(
				constants.PREROUTING, constants.NAT, 1, "-i", internalInterface, "-j", constants.ISTIOREDIRECT)
		}
	} else if len(ipv4RangesInclude.IPNets) > 0 {
		// User has specified a non-empty list of cidrs to be redirected to Envoy.
		for _, cidr := range ipv4RangesInclude.IPNets {
			for _, internalInterface := range split(iptConfigurator.cfg.KubevirtInterfaces) {
				iptConfigurator.iptables.InsertRuleV4(constants.PREROUTING, constants.NAT, 1, "-i", internalInterface,
					"-d", cidr.String(), "-j", constants.ISTIOREDIRECT)
			}
			iptConfigurator.iptables.AppendRuleV4(
				constants.ISTIOOUTPUT, constants.NAT, "-d", cidr.String(), "-j", constants.ISTIOREDIRECT)
		}
		// All other traffic is not redirected.
		iptConfigurator.iptables.AppendRuleV4(constants.ISTIOOUTPUT, constants.NAT, "-j", constants.RETURN)
	}
}

func (iptConfigurator *IptablesConfigurator) run() {
	defer func() {
		// Best effort since we don't know if the commands exist
		_ = iptConfigurator.ext.Run(constants.IPTABLESSAVE)
		if iptConfigurator.cfg.EnableInboundIPv6 {
			_ = iptConfigurator.ext.Run(constants.IP6TABLESSAVE)
		}
	}()

	//
	// Since OUTBOUND_IP_RANGES_EXCLUDE could carry ipv4 and ipv6 ranges
	// need to split them in different arrays one for ipv4 and one for ipv6
	// in order to not to fail
	ipv4RangesExclude, ipv6RangesExclude, err := iptConfigurator.separateV4V6(iptConfigurator.cfg.OutboundIPRangesExclude)
	if err != nil {
		panic(err)
	}
	if ipv4RangesExclude.IsWildcard {
		panic("Invalid value for OUTBOUND_IP_RANGES_EXCLUDE")
	}
	// FixMe: Do we need similar check for ipv6RangesExclude as well ??

	ipv4RangesInclude, ipv6RangesInclude, err := iptConfigurator.separateV4V6(iptConfigurator.cfg.OutboundIPRangesInclude)
	if err != nil {
		panic(err)
	}

	redirectDNS := false
	dnsTargetPort := constants.EnvoyDNSListenerPort
	if dnsCaptureByAgent.Get() != "" || dnsCaptureByEnvoy.Get() != "" {
		redirectDNS = true
		if dnsCaptureByAgent.Get() != "" {
			dnsTargetPort = constants.IstioAgentDNSListenerPort
		}
	}
	iptConfigurator.logConfig()

	if iptConfigurator.cfg.EnableInboundIPv6 {
		//TODO: (abhide): Move this out of this method
		iptConfigurator.ext.RunOrFail(constants.IP, "-6", "addr", "add", "::6/128", "dev", "lo")
	}

	// Create a new chain for to hit tunnel port directly. Envoy will be listening on port acting as VPN tunnel.
<<<<<<< HEAD
	iptConfigurator.iptables.AppendRuleV4(constants.ISTIOINBOUND, constants.NAT, "-p", constants.TCP, "--dport", iptConfigurator.cfg.InboundTunnelPort, "-j", constants.RETURN)
=======
	iptConfigurator.iptables.AppendRuleV4(constants.ISTIOINBOUND, constants.NAT, "-p", constants.TCP, "--dport",
		iptConfigurator.cfg.InboundTunnelPort, "-j", constants.RETURN)
>>>>>>> eb037059

	// Create a new chain for redirecting outbound traffic to the common Envoy port.
	// In both chains, '-j RETURN' bypasses Envoy and '-j ISTIOREDIRECT'
	// redirects to Envoy.
	iptConfigurator.iptables.AppendRuleV4(
		constants.ISTIOREDIRECT, constants.NAT, "-p", constants.TCP, "-j", constants.REDIRECT, "--to-ports", iptConfigurator.cfg.ProxyPort)
	if redirectDNS {
		iptConfigurator.iptables.AppendRuleV4(
			constants.ISTIOREDIRECT, constants.NAT, "-p", constants.UDP, "-j", constants.REDIRECT, "--to-ports", dnsTargetPort)
		iptConfigurator.iptables.AppendRuleV6(
			constants.ISTIOREDIRECT, constants.NAT, "-p", constants.UDP, "-j", constants.REDIRECT, "--to-ports", dnsTargetPort)
	}

	// Use this chain also for redirecting inbound traffic to the common Envoy port
	// when not using TPROXY.

	iptConfigurator.iptables.AppendRuleV4(constants.ISTIOINREDIRECT, constants.NAT, "-p", constants.TCP, "-j", constants.REDIRECT,
		"--to-ports", iptConfigurator.cfg.InboundCapturePort)

	iptConfigurator.handleInboundPortsInclude()

	// TODO: change the default behavior to not intercept any output - user may use http_proxy or another
	// iptablesOrFail wrapper (like ufw). Current default is similar with 0.1
	// Jump to the ISTIOOUTPUT chain from OUTPUT chain for all tcp traffic, and UDP dns (if enabled)
	iptConfigurator.iptables.AppendRuleV4(constants.OUTPUT, constants.NAT, "-p", constants.TCP, "-j", constants.ISTIOOUTPUT)
	if redirectDNS {
		iptConfigurator.iptables.AppendRuleV4(constants.OUTPUT, constants.NAT, "-p", constants.UDP, "--dport", "53", "-j", constants.ISTIOOUTPUT)
	}
	// Apply port based exclusions. Must be applied before connections back to self are redirected.
	if iptConfigurator.cfg.OutboundPortsExclude != "" {
		for _, port := range split(iptConfigurator.cfg.OutboundPortsExclude) {
			iptConfigurator.iptables.AppendRuleV4(constants.ISTIOOUTPUT, constants.NAT, "-p", constants.TCP, "--dport", port, "-j", constants.RETURN)
		}
	}

	// 127.0.0.6 is bind connect from inbound passthrough cluster
	iptConfigurator.iptables.AppendRuleV4(constants.ISTIOOUTPUT, constants.NAT, "-o", "lo", "-s", "127.0.0.6/32", "-j", constants.RETURN)

	for _, uid := range split(iptConfigurator.cfg.ProxyUID) {
		// Redirect app calls back to itself via Envoy when using the service VIP
		// e.g. appN => Envoy (client) => Envoy (server) => appN.
		// nolint: lll
		iptConfigurator.iptables.AppendRuleV4(constants.ISTIOOUTPUT, constants.NAT, "-o", "lo", "!", "-d", "127.0.0.1/32", "-m", "owner", "--uid-owner", uid, "-j", constants.ISTIOINREDIRECT)

		// Do not redirect app calls to back itself via Envoy when using the endpoint address
		// e.g. appN => appN by lo
		// If loopback explicitly set via OutboundIPRangesInclude, then don't return.
		if !ipv4RangesInclude.HasLoopBackIP && !ipv6RangesInclude.HasLoopBackIP {
			iptConfigurator.iptables.AppendRuleV4(constants.ISTIOOUTPUT, constants.NAT, "-o", "lo", "-m", "owner", "!", "--uid-owner", uid, "-j", constants.RETURN)
		}

		// Avoid infinite loops. Don't redirect Envoy traffic directly back to
		// Envoy for non-loopback traffic.
		iptConfigurator.iptables.AppendRuleV4(constants.ISTIOOUTPUT, constants.NAT, "-m", "owner", "--uid-owner", uid, "-j", constants.RETURN)
	}

	for _, gid := range split(iptConfigurator.cfg.ProxyGID) {
		// Redirect app calls back to itself via Envoy when using the service VIP
		// e.g. appN => Envoy (client) => Envoy (server) => appN.
		// nolint: lll
		iptConfigurator.iptables.AppendRuleV4(constants.ISTIOOUTPUT, constants.NAT, "-o", "lo", "!", "-d", "127.0.0.1/32", "-m", "owner", "--gid-owner", gid, "-j", constants.ISTIOINREDIRECT)

		// Do not redirect app calls to back itself via Envoy when using the endpoint address
		// e.g. appN => appN by lo
		// If loopback explicitly set via OutboundIPRangesInclude, then don't return.
		if !ipv4RangesInclude.HasLoopBackIP && !ipv6RangesInclude.HasLoopBackIP {
			iptConfigurator.iptables.AppendRuleV4(constants.ISTIOOUTPUT, constants.NAT, "-o", "lo", "-m", "owner", "!", "--gid-owner", gid, "-j", constants.RETURN)
		}

		// Avoid infinite loops. Don't redirect Envoy traffic directly back to
		// Envoy for non-loopback traffic.
		iptConfigurator.iptables.AppendRuleV4(constants.ISTIOOUTPUT, constants.NAT, "-m", "owner", "--gid-owner", gid, "-j", constants.RETURN)
	}
	// Skip redirection for Envoy-aware applications and
	// container-to-container traffic both of which explicitly use
	// localhost.
	iptConfigurator.iptables.AppendRuleV4(constants.ISTIOOUTPUT, constants.NAT, "-d", "127.0.0.1/32", "-j", constants.RETURN)
	// Apply outbound IPv4 exclusions. Must be applied before inclusions.
	for _, cidr := range ipv4RangesExclude.IPNets {
		iptConfigurator.iptables.AppendRuleV4(constants.ISTIOOUTPUT, constants.NAT, "-d", cidr.String(), "-j", constants.RETURN)
	}

	for _, internalInterface := range split(iptConfigurator.cfg.KubevirtInterfaces) {
		iptConfigurator.iptables.InsertRuleV4(constants.PREROUTING, constants.NAT, 1, "-i", internalInterface, "-j", constants.RETURN)
	}

	iptConfigurator.handleOutboundPortsInclude()

	iptConfigurator.handleInboundIpv4Rules(ipv4RangesInclude)
	if iptConfigurator.cfg.EnableInboundIPv6 {
		iptConfigurator.handleInboundIpv6Rules(ipv6RangesExclude, ipv6RangesInclude)
	}

	if iptConfigurator.cfg.InboundInterceptionMode == constants.TPROXY {
		// mark outgoing packets from 127.0.0.1/32 with 1337, match it to policy routing entry setup for TPROXY mode
		iptConfigurator.iptables.AppendRuleV4(constants.OUTPUT, constants.MANGLE,
			"-p", constants.TCP, "-s", "127.0.0.1/32", "!", "-d", "127.0.0.1/32",
			"-j", constants.MARK, "--set-mark", iptConfigurator.cfg.InboundTProxyMark)
	}
	iptConfigurator.executeCommands()
}

func (iptConfigurator *IptablesConfigurator) handleOutboundPortsInclude() {
	if iptConfigurator.cfg.OutboundPortsInclude != "" {
		for _, port := range split(iptConfigurator.cfg.OutboundPortsInclude) {
			iptConfigurator.iptables.AppendRuleV4(
				constants.ISTIOOUTPUT, constants.NAT, "-p", constants.TCP, "--dport", port, "-j", constants.ISTIOREDIRECT)
		}
	}
}

func (iptConfigurator *IptablesConfigurator) createRulesFile(f *os.File, contents string) error {
	defer f.Close()
	fmt.Println("Writing following contents to rules file: ", f.Name())
	fmt.Println(contents)
	writer := bufio.NewWriter(f)
	_, err := writer.WriteString(contents)
	if err != nil {
		return fmt.Errorf("unable to write iptables-restore file: %v", err)
	}
	err = writer.Flush()
	return err
}

func (iptConfigurator *IptablesConfigurator) executeIptablesCommands(commands [][]string) {
	for _, cmd := range commands {
		if len(cmd) > 1 {
			iptConfigurator.ext.RunOrFail(cmd[0], cmd[1:]...)
		} else {
			iptConfigurator.ext.RunOrFail(cmd[0])
		}
	}
}

func (iptConfigurator *IptablesConfigurator) executeIptablesRestoreCommand(isIpv4 bool) error {
	var data, filename, cmd string
	if isIpv4 {
		data = iptConfigurator.iptables.BuildV4Restore()
		filename = fmt.Sprintf("iptables-rules-%d.txt", time.Now().UnixNano())
		cmd = constants.IPTABLESRESTORE
	} else {
		data = iptConfigurator.iptables.BuildV6Restore()
		filename = fmt.Sprintf("ip6tables-rules-%d.txt", time.Now().UnixNano())
		cmd = constants.IP6TABLESRESTORE
	}
	rulesFile, err := ioutil.TempFile("", filename)
	if err != nil {
		return fmt.Errorf("unable to create iptables-restore file: %v", err)
	}
	defer os.Remove(rulesFile.Name())
	if err := iptConfigurator.createRulesFile(rulesFile, data); err != nil {
		return err
	}
	// --noflush to prevent flushing/deleting previous contents from table
	iptConfigurator.ext.RunOrFail(cmd, "--noflush", rulesFile.Name())
	return nil
}

func (iptConfigurator *IptablesConfigurator) executeCommands() {
	if iptConfigurator.cfg.RestoreFormat {
		// Execute iptables-restore
		err := iptConfigurator.executeIptablesRestoreCommand(true)
		if err != nil {
			fmt.Println(err)
			os.Exit(1)
		}
		// Execute ip6tables-restore
		err = iptConfigurator.executeIptablesRestoreCommand(false)
		if err != nil {
			fmt.Println(err)
			os.Exit(1)
		}
	} else {
		// Execute iptables commands
		iptConfigurator.executeIptablesCommands(iptConfigurator.iptables.BuildV4())
		// Execute ip6tables commands
		iptConfigurator.executeIptablesCommands(iptConfigurator.iptables.BuildV6())

	}
}<|MERGE_RESOLUTION|>--- conflicted
+++ resolved
@@ -197,12 +197,8 @@
 func (iptConfigurator *IptablesConfigurator) handleInboundIpv6Rules(ipv6RangesExclude NetworkRange, ipv6RangesInclude NetworkRange) {
 	var table string
 	// Create a new chain for to hit tunnel port directly.
-<<<<<<< HEAD
-	iptConfigurator.iptables.AppendRuleV6(constants.ISTIOINBOUND, constants.NAT, "-p", constants.TCP, "--dport", iptConfigurator.cfg.InboundTunnelPort, "-j", constants.RETURN)
-=======
 	iptConfigurator.iptables.AppendRuleV6(constants.ISTIOINBOUND, constants.NAT, "-p", constants.TCP, "--dport",
 		iptConfigurator.cfg.InboundTunnelPort, "-j", constants.RETURN)
->>>>>>> eb037059
 	// Create a new chain for redirecting outbound traffic to the common Envoy port.
 	// In both chains, '-j RETURN' bypasses Envoy and '-j ISTIOREDIRECT'
 	// redirects to Envoy.
@@ -375,12 +371,8 @@
 	}
 
 	// Create a new chain for to hit tunnel port directly. Envoy will be listening on port acting as VPN tunnel.
-<<<<<<< HEAD
-	iptConfigurator.iptables.AppendRuleV4(constants.ISTIOINBOUND, constants.NAT, "-p", constants.TCP, "--dport", iptConfigurator.cfg.InboundTunnelPort, "-j", constants.RETURN)
-=======
 	iptConfigurator.iptables.AppendRuleV4(constants.ISTIOINBOUND, constants.NAT, "-p", constants.TCP, "--dport",
 		iptConfigurator.cfg.InboundTunnelPort, "-j", constants.RETURN)
->>>>>>> eb037059
 
 	// Create a new chain for redirecting outbound traffic to the common Envoy port.
 	// In both chains, '-j RETURN' bypasses Envoy and '-j ISTIOREDIRECT'
