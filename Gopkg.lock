# This file is autogenerated, do not edit; changes may be undone by the next 'dep ensure'.


[[projects]]
  name = "cloud.google.com/go"
  packages = [
    "compute/metadata",
    "internal/version",
    "logging",
    "logging/apiv2",
    "logging/internal",
    "logging/logadmin",
    "monitoring/apiv3"
  ]
  revision = "4b98a6370e36d7a85192e7bad08a4ebd82eac2a8"
  version = "v0.20.0"

[[projects]]
  branch = "master"
  name = "code.cloudfoundry.org/copilot"
  packages = [
    ".",
    "api",
    "testhelpers"
  ]
  revision = "feb69363fff010ea48e1dacd38ca859528cfa0d4"

[[projects]]
  name = "github.com/Azure/go-autorest"
  packages = [
    "autorest",
    "autorest/adal",
    "autorest/azure",
    "autorest/date"
  ]
  revision = "fc3b03a2d2d1f43fad3007038bd16f044f870722"
  version = "v9.10.0"

[[projects]]
  name = "github.com/BurntSushi/toml"
  packages = ["."]
  revision = "b26d9c308763d68093482582cea63d69be07a0f0"
  version = "v0.3.0"

[[projects]]
  name = "github.com/DataDog/datadog-go"
  packages = ["statsd"]
  revision = "9487d3a9d3be5bf3cf60b86ae810b97926964515"
  version = "2.0.0"

[[projects]]
  name = "github.com/Masterminds/semver"
  packages = ["."]
  revision = "15d8430ab86497c5c0da827b748823945e1cf1e1"
  version = "v1.4.0"

[[projects]]
  name = "github.com/Masterminds/sprig"
  packages = ["."]
  revision = "b217b9c388de2cacde4354c536e520c52c055563"
  version = "v2.14.1"

[[projects]]
  name = "github.com/PuerkitoBio/purell"
  packages = ["."]
  revision = "0bcb03f4b4d0a9428594752bd2a3b9aa0a9d4bd4"
  version = "v1.1.0"

[[projects]]
  branch = "master"
  name = "github.com/PuerkitoBio/urlesc"
  packages = ["."]
  revision = "de5bf2ad457846296e2031421a34e2568e304e35"

[[projects]]
  branch = "master"
  name = "github.com/alecthomas/template"
  packages = [
    ".",
    "parse"
  ]
  revision = "a0175ee3bccc567396460bf5acd36800cb10c49c"

[[projects]]
  branch = "master"
  name = "github.com/alecthomas/units"
  packages = ["."]
  revision = "2efee857e7cfd4f3d0138cc3cbb1b4966962b93a"

[[projects]]
  branch = "master"
  name = "github.com/alicebob/gopher-json"
  packages = ["."]
  revision = "5a6b3ba71ee69b77cf64febf8b5a7526ca5eaef0"

[[projects]]
  name = "github.com/alicebob/miniredis"
  packages = [
    ".",
    "server"
  ]
  revision = "9d52b1fc8da9c42dae29127fdc6f795ddcd4810f"
  version = "2.3.2"

[[projects]]
  name = "github.com/aokoli/goutils"
  packages = ["."]
  revision = "3391d3790d23d03408670993e957e8f408993c34"
  version = "v1.0.1"

[[projects]]
  name = "github.com/apache/thrift"
  packages = ["lib/go/thrift"]
  revision = "b2a4d4ae21c789b689dd162deb819665567f481c"
  version = "0.10.0"

[[projects]]
  name = "github.com/aws/aws-sdk-go"
  packages = [
    "aws",
    "aws/awserr",
    "aws/awsutil",
    "aws/client",
    "aws/client/metadata",
    "aws/corehandlers",
    "aws/credentials",
    "aws/credentials/ec2rolecreds",
    "aws/credentials/endpointcreds",
    "aws/credentials/stscreds",
    "aws/defaults",
    "aws/ec2metadata",
    "aws/endpoints",
    "aws/request",
    "aws/session",
    "aws/signer/v4",
    "awstesting/unit",
    "internal/sdkio",
    "internal/sdkrand",
    "internal/shareddefaults",
    "private/protocol",
    "private/protocol/query",
    "private/protocol/query/queryutil",
    "private/protocol/rest",
    "private/protocol/xml/xmlutil",
    "service/sts"
  ]
  revision = "4b5324816e154564ef4e490842c2e40560971f75"
  version = "v1.13.24"

[[projects]]
  branch = "master"
  name = "github.com/beorn7/perks"
  packages = ["quantile"]
  revision = "3a771d992973f24aa725d07868b467d1ddfceafb"

[[projects]]
  name = "github.com/cactus/go-statsd-client"
  packages = [
    "statsd",
    "statsd/statsdtest"
  ]
  revision = "138b925ccdf617776955904ba7759fce64406cec"
  version = "v3.1.1"

[[projects]]
  name = "github.com/cenkalti/backoff"
  packages = ["."]
  revision = "2ea60e5f094469f9e65adb9cd103795b73ae743e"
  version = "v2.0.0"

[[projects]]
  name = "github.com/circonus-labs/circonus-gometrics"
  packages = [
    ".",
    "api",
    "api/config",
    "checkmgr"
  ]
  revision = "b5b9c6e8f93c67411193a170108e951e642c453c"
  version = "v2.1.1"

[[projects]]
  branch = "master"
  name = "github.com/circonus-labs/circonusllhist"
  packages = ["."]
  revision = "1e65893c445875524c5610f2a58aef24e30ef98a"

[[projects]]
  branch = "master"
  name = "github.com/codahale/hdrhistogram"
  packages = ["."]
  revision = "3a0bb77429bd3a61596f5e8a3172445844342120"

[[projects]]
  branch = "v2"
  name = "github.com/coreos/go-oidc"
  packages = ["."]
  revision = "065b426bd41667456c1a924468f507673629c46b"

[[projects]]
  name = "github.com/cpuguy83/go-md2man"
  packages = ["md2man"]
  revision = "20f5889cbdc3c73dbd2862796665e7c465ade7d1"
  version = "v1.0.8"

[[projects]]
  name = "github.com/davecgh/go-spew"
  packages = ["spew"]
  revision = "346938d642f2ec3594ed81d874461961cd0faa76"
  version = "v1.1.0"

[[projects]]
  name = "github.com/dchest/siphash"
  packages = ["."]
  revision = "4ebf1de738443ea7f45f02dc394c4df1942a126d"
  version = "v1.1.0"

[[projects]]
  name = "github.com/dgrijalva/jwt-go"
  packages = ["."]
  revision = "06ea1031745cb8b3dab3f6a236daf2b0aa468b7e"
  version = "v3.2.0"

[[projects]]
  branch = "master"
  name = "github.com/docker/distribution"
  packages = [
    "digestset",
    "reference"
  ]
  revision = "83389a148052d74ac602f5f1d62f86ff2f3c4aa5"

[[projects]]
  branch = "master"
  name = "github.com/docker/spdystream"
  packages = [
    ".",
    "spdy"
  ]
  revision = "bc6354cbbc295e925e4c611ffe90c1f287ee54db"

[[projects]]
  name = "github.com/emicklei/go-restful"
  packages = [
    ".",
    "log"
  ]
  revision = "26b41036311f2da8242db402557a0dbd09dc83da"
  version = "v2.6.0"

[[projects]]
  branch = "master"
  name = "github.com/envoyproxy/go-control-plane"
  packages = [
    "envoy/api/v2",
    "envoy/api/v2/auth",
    "envoy/api/v2/cluster",
    "envoy/api/v2/core",
    "envoy/api/v2/endpoint",
    "envoy/api/v2/listener",
    "envoy/api/v2/route",
    "envoy/config/filter/accesslog/v2",
    "envoy/config/filter/fault/v2",
    "envoy/config/filter/http/jwt_authn/v2alpha",
    "envoy/config/filter/network/http_connection_manager/v2",
    "envoy/config/filter/network/mongo_proxy/v2",
    "envoy/config/filter/network/tcp_proxy/v2",
    "envoy/service/discovery/v2",
    "envoy/type",
    "pkg/cache",
    "pkg/log",
    "pkg/server",
    "pkg/util"
  ]
  revision = "9fdf4bd79736a87c78b3d48b7baa84ea24be1c1a"

[[projects]]
  name = "github.com/fluent/fluent-logger-golang"
  packages = ["fluent"]
  revision = "8bbc2356beaf021b04c9bd5cdc76ea5a7ccb40ec"
  version = "v1.3.0"

[[projects]]
  name = "github.com/garyburd/redigo"
  packages = [
    "internal",
    "redis"
  ]
  revision = "a69d19351219b6dd56f274f96d85a7014a2ec34e"
  version = "v1.6.0"

[[projects]]
  name = "github.com/ghodss/yaml"
  packages = ["."]
  revision = "0ca9ea5df5451ffdf184b4428c902747c2c11cd7"
  version = "v1.0.0"

[[projects]]
  name = "github.com/go-ini/ini"
  packages = ["."]
  revision = "6333e38ac20b8949a8dd68baa3650f4dee8f39f0"
  version = "v1.33.0"

[[projects]]
  branch = "master"
  name = "github.com/go-openapi/jsonpointer"
  packages = ["."]
  revision = "3a0015ad55fa9873f41605d3e8f28cd279c32ab2"

[[projects]]
  branch = "master"
  name = "github.com/go-openapi/jsonreference"
  packages = ["."]
  revision = "3fb327e6747da3043567ee86abd02bb6376b6be2"

[[projects]]
  name = "github.com/go-openapi/spec"
  packages = ["."]
  revision = "84b5bee7bcb76f3d17bcbaf421bac44bd5709ca6"

[[projects]]
  branch = "master"
  name = "github.com/go-openapi/swag"
  packages = ["."]
  revision = "ceb469cb0fdf2d792f28d771bc05da6c606f55e5"

[[projects]]
  name = "github.com/go-redis/redis"
  packages = [
    ".",
    "internal",
    "internal/consistenthash",
    "internal/hashtag",
    "internal/pool",
    "internal/proto",
    "internal/singleflight",
    "internal/util"
  ]
  revision = "877867d2845fbaf86798befe410b6ceb6f5c29a3"
  version = "v6.10.2"

[[projects]]
  name = "github.com/gobwas/glob"
  packages = [
    ".",
    "compiler",
    "match",
    "syntax",
    "syntax/ast",
    "syntax/lexer",
    "util/runes",
    "util/strings"
  ]
  revision = "5ccd90ef52e1e632236f7326478d4faa74f99438"
  version = "v0.2.3"

[[projects]]
  branch = "master"
  name = "github.com/gogo/googleapis"
  packages = [
    "google/api",
    "google/rpc"
  ]
  revision = "0cd9801be74a10d5ac39d69626eac8255ffcd502"

[[projects]]
  name = "github.com/gogo/protobuf"
  packages = [
    "gogoproto",
    "jsonpb",
    "proto",
    "protoc-gen-gogo/descriptor",
    "sortkeys",
    "types"
  ]
  revision = "342cbe0a04158f6dcb03ca0079991a51a4248c02"
  version = "v0.5"

[[projects]]
  branch = "master"
  name = "github.com/golang/glog"
  packages = ["."]
  revision = "2cc4b790554d1a0c48fcc3aeb891e3de70cf8de0"
  source = "github.com/istio/glog"

[[projects]]
  branch = "master"
  name = "github.com/golang/groupcache"
  packages = ["lru"]
  revision = "66deaeb636dff1ac7d938ce666d090556056a4b0"

[[projects]]
  name = "github.com/golang/protobuf"
  packages = [
    "jsonpb",
    "proto",
    "protoc-gen-go/descriptor",
    "protoc-gen-go/plugin",
    "ptypes",
    "ptypes/any",
    "ptypes/duration",
    "ptypes/empty",
    "ptypes/struct",
    "ptypes/timestamp",
    "ptypes/wrappers"
  ]
  revision = "925541529c1fa6821df4e44ce2723319eb2be768"
  version = "v1.0.0"

[[projects]]
  branch = "master"
  name = "github.com/golang/sync"
  packages = ["errgroup"]
  revision = "1d60e4601c6fd243af51cc01ddf169918a5407ca"

[[projects]]
  branch = "master"
  name = "github.com/google/btree"
  packages = ["."]
  revision = "e89373fe6b4a7413d7acd6da1725b83ef713e6e4"

[[projects]]
  name = "github.com/google/go-github"
  packages = ["github"]
  revision = "e48060a28fac52d0f1cb758bc8b87c07bac4a87d"
  version = "v15.0.0"

[[projects]]
  branch = "master"
  name = "github.com/google/go-querystring"
  packages = ["query"]
  revision = "53e6ce116135b80d037921a7fdd5138cf32d7a8a"

[[projects]]
  branch = "master"
  name = "github.com/google/gofuzz"
  packages = ["."]
  revision = "24818f796faf91cd76ec7bddd72458fbced7a6c1"

[[projects]]
  name = "github.com/google/uuid"
  packages = ["."]
  revision = "064e2069ce9c359c118179501254f67d7d37ba24"
  version = "0.2"

[[projects]]
  name = "github.com/googleapis/gax-go"
  packages = ["."]
  revision = "317e0006254c44a0ac427cc52a0e083ff0b9622f"
  version = "v2.0.0"

[[projects]]
  name = "github.com/googleapis/gnostic"
  packages = [
    "OpenAPIv2",
    "compiler",
    "extensions"
  ]
  revision = "ee43cbb60db7bd22502942cccbc39059117352ab"
  version = "v0.1.0"

[[projects]]
  branch = "master"
  name = "github.com/gophercloud/gophercloud"
  packages = [
    ".",
    "openstack",
    "openstack/identity/v2/tenants",
    "openstack/identity/v2/tokens",
    "openstack/identity/v3/tokens",
    "openstack/utils",
    "pagination"
  ]
  revision = "2daf3049f2a9913e6e5bf54926fd90efb1f9a0f0"

[[projects]]
  name = "github.com/gorilla/context"
  packages = ["."]
  revision = "1ea25387ff6f684839d82767c1733ff4d4d15d0a"
  version = "v1.1"

[[projects]]
  name = "github.com/gorilla/mux"
  packages = ["."]
  revision = "53c1911da2b537f792e7cafcb446b05ffe33b996"
  version = "v1.6.1"

[[projects]]
  name = "github.com/gorilla/websocket"
  packages = ["."]
  revision = "ea4d1f681babbce9545c9c5f3d5194a789c89f5b"
  version = "v1.2.0"

[[projects]]
  branch = "master"
  name = "github.com/gregjones/httpcache"
  packages = [
    ".",
    "diskcache"
  ]
  revision = "9cad4c3443a7200dd6400aef47183728de563a38"

[[projects]]
  branch = "master"
  name = "github.com/grpc-ecosystem/go-grpc-middleware"
  packages = ["."]
  revision = "aed189ae50cf2ee326c1de8c083f3187e574e0d8"

[[projects]]
  name = "github.com/grpc-ecosystem/go-grpc-prometheus"
  packages = ["."]
  revision = "6b7015e65d366bf3f19b2b2a000a831940f0f7e0"
  version = "v1.1"

[[projects]]
  branch = "master"
  name = "github.com/grpc-ecosystem/grpc-opentracing"
  packages = ["go/otgrpc"]
  revision = "0e7658f8ee99ee5aa683e2a032b8880091b7a055"

[[projects]]
  name = "github.com/hashicorp/consul"
  packages = ["api"]
  revision = "9a494b5fb9c86180a5702e29c485df1507a47198"
  version = "v1.0.6"

[[projects]]
  branch = "master"
  name = "github.com/hashicorp/errwrap"
  packages = ["."]
  revision = "7554cd9344cec97297fa6649b055a8c98c2a1e55"

[[projects]]
  branch = "master"
  name = "github.com/hashicorp/go-cleanhttp"
  packages = ["."]
  revision = "d5fe4b57a186c716b0e00b8c301cbd9b4182694d"

[[projects]]
  branch = "master"
  name = "github.com/hashicorp/go-multierror"
  packages = ["."]
  revision = "b7773ae218740a7be65057fc60b366a49b538a44"

[[projects]]
  branch = "master"
  name = "github.com/hashicorp/go-retryablehttp"
  packages = ["."]
  revision = "794af36148bf63c118d6db80eb902a136b907e71"

[[projects]]
  branch = "master"
  name = "github.com/hashicorp/go-rootcerts"
  packages = ["."]
  revision = "6bb64b370b90e7ef1fa532be9e591a81c3493e00"

[[projects]]
  branch = "master"
  name = "github.com/hashicorp/golang-lru"
  packages = [
    ".",
    "simplelru"
  ]
  revision = "0fb14efe8c47ae851c0034ed7a448854d3d34cf3"

[[projects]]
  name = "github.com/hashicorp/serf"
  packages = ["coordinate"]
  revision = "d6574a5bb1226678d7010325fb6c985db20ee458"
  version = "v0.8.1"

[[projects]]
  name = "github.com/howeyc/fsnotify"
  packages = ["."]
  revision = "441bbc86b167f3c1f4786afae9931403b99fdacf"
  version = "v0.9.0"

[[projects]]
  branch = "master"
  name = "github.com/howeyc/gopass"
  packages = ["."]
  revision = "bf9dde6d0d2c004a008c27aaee91170c786f6db8"

[[projects]]
  name = "github.com/huandu/xstrings"
  packages = ["."]
  revision = "2bf18b218c51864a87384c06996e40ff9dcff8e1"
  version = "v1.0.0"

[[projects]]
  name = "github.com/imdario/mergo"
  packages = ["."]
  revision = "163f41321a19dd09362d4c63cc2489db2015f1f4"
  version = "0.3.2"

[[projects]]
  name = "github.com/inconshreveable/mousetrap"
  packages = ["."]
  revision = "76626ae9c91c4f2a10f34cad8ce83ea42c93bb75"
  version = "v1.0"

[[projects]]
  branch = "master"
  name = "github.com/istio/tools"
  packages = ["protoc-gen-docs"]
  revision = "d107f7deed6a878efd3adc307bc6f197f78b20e6"

[[projects]]
  name = "github.com/jmespath/go-jmespath"
  packages = ["."]
  revision = "0b12d6b5"

[[projects]]
  name = "github.com/json-iterator/go"
  packages = ["."]
  revision = "ca39e5af3ece67bbcda3d0f4f56a8e24d9f2dad4"
  version = "1.1.3"

[[projects]]
  name = "github.com/juju/ratelimit"
  packages = ["."]
  revision = "59fac5042749a5afb9af70e813da1dd5474f0167"
  version = "1.0.1"

[[projects]]
  name = "github.com/lyft/protoc-gen-validate"
  packages = ["validate"]
  revision = "930a67cf7ba41b9d9436ad7a1be70a5d5ff6e1fc"
  version = "v0.0.6"

[[projects]]
  branch = "master"
  name = "github.com/mailru/easyjson"
  packages = [
    "buffer",
    "jlexer",
    "jwriter"
  ]
  revision = "8b799c424f57fa123fc63a99d6383bc6e4c02578"

[[projects]]
  name = "github.com/matttproud/golang_protobuf_extensions"
  packages = ["pbutil"]
  revision = "3247c84500bff8d9fb6d579d800f20b3e091582c"
  version = "v1.0.0"

[[projects]]
  branch = "master"
  name = "github.com/mitchellh/go-homedir"
  packages = ["."]
  revision = "b8bc1bf767474819792c23f32d8286a45736f1c6"

[[projects]]
  name = "github.com/modern-go/concurrent"
  packages = ["."]
  revision = "bacd9c7ef1dd9b15be4a9909b8ac7a4e313eec94"
  version = "1.0.3"

[[projects]]
  name = "github.com/modern-go/reflect2"
  packages = ["."]
  revision = "1df9eeb2bb81f327b96228865c5687bc2194af3f"
  version = "1.0.0"

[[projects]]
  name = "github.com/natefinch/lumberjack"
  packages = ["."]
  revision = "a96e63847dc3c67d17befa69c303767e2f84e54f"
  version = "v2.1"

[[projects]]
  name = "github.com/onsi/ginkgo"
  packages = ["config"]
  revision = "9eda700730cba42af70d53180f9dcce9266bc2bc"
  version = "v1.4.0"

[[projects]]
  name = "github.com/onsi/gomega"
  packages = [
    ".",
    "format",
    "gbytes",
    "gexec",
    "internal/assertion",
    "internal/asyncassertion",
    "internal/oraclematcher",
    "internal/testingtsupport",
    "matchers",
    "matchers/support/goraph/bipartitegraph",
    "matchers/support/goraph/edge",
    "matchers/support/goraph/node",
    "matchers/support/goraph/util",
    "types"
  ]
  revision = "003f63b7f4cff3fc95357005358af2de0f5fe152"
  version = "v1.3.0"

[[projects]]
  name = "github.com/open-policy-agent/opa"
  packages = [
    "ast",
    "metrics",
    "rego",
    "storage",
    "storage/inmem",
    "topdown",
    "topdown/builtins",
    "types",
    "util"
  ]
  revision = "688594c3786b0805d061a0de387f6a265a7fa9d0"
  version = "v0.7.1"

[[projects]]
  name = "github.com/opencontainers/go-digest"
  packages = ["."]
  revision = "279bed98673dd5bef374d3b6e4b09e2af76183bf"
  version = "v1.0.0-rc1"

[[projects]]
  branch = "master"
  name = "github.com/openshift/api"
  packages = ["apps/v1"]
  revision = "dca24d1902afee9d2be02425a2d7c9f910063631"

[[projects]]
  name = "github.com/opentracing/opentracing-go"
  packages = [
    ".",
    "ext",
    "log"
  ]
  revision = "1949ddbfd147afd4d964a9f00b24eb291e0e7c38"
  version = "v1.0.2"

[[projects]]
  name = "github.com/pborman/uuid"
  packages = ["."]
  revision = "e790cca94e6cc75c7064b1332e63811d4aae1a53"
  version = "v1.1"

[[projects]]
  branch = "master"
  name = "github.com/petar/GoLLRB"
  packages = ["llrb"]
  revision = "53be0d36a84c2a886ca057d34b6aa4468df9ccb4"

[[projects]]
  name = "github.com/peterbourgon/diskv"
  packages = ["."]
  revision = "5f041e8faa004a95c88a202771f4cc3e991971e6"
  version = "v2.0.1"

[[projects]]
  name = "github.com/philhofer/fwd"
  packages = ["."]
  revision = "bb6d471dc95d4fe11e432687f8b70ff496cf3136"
  version = "v1.0.0"

[[projects]]
  name = "github.com/pkg/errors"
  packages = ["."]
  revision = "645ef00459ed84a119197bfb8d8205042c6df63d"
  version = "v0.8.0"

[[projects]]
  name = "github.com/pmezard/go-difflib"
  packages = ["difflib"]
  revision = "792786c7400a136282c1664665ae0a8db921c6c2"
  version = "v1.0.0"

[[projects]]
  branch = "master"
  name = "github.com/pquerna/cachecontrol"
  packages = [
    ".",
    "cacheobject"
  ]
  revision = "525d0eb5f91d30e3b1548de401b7ef9ea6898520"

[[projects]]
  name = "github.com/prometheus/client_golang"
  packages = [
    "api",
    "api/prometheus/v1",
    "prometheus",
    "prometheus/promhttp"
  ]
  revision = "967789050ba94deca04a5e84cce8ad472ce313c1"
  version = "v0.9.0-pre1"

[[projects]]
  branch = "master"
  name = "github.com/prometheus/client_model"
  packages = ["go"]
  revision = "99fa1f4be8e564e8a6b613da7fa6f46c9edafc6c"

[[projects]]
  branch = "master"
  name = "github.com/prometheus/common"
  packages = [
    "expfmt",
    "internal/bitbucket.org/ww/goautoneg",
    "log",
    "model"
  ]
  revision = "38c53a9f4bfcd932d1b00bfc65e256a7fba6b37a"

[[projects]]
  branch = "master"
  name = "github.com/prometheus/procfs"
  packages = [
    ".",
    "internal/util",
    "nfs",
    "xfs"
  ]
  revision = "780932d4fbbe0e69b84c34c20f5c8d0981e109ea"

[[projects]]
  branch = "master"
  name = "github.com/prometheus/prom2json"
  packages = ["."]
  revision = "daa2bca1c13fce65dabc24d4fbd5054d50cf66d9"

[[projects]]
  branch = "master"
  name = "github.com/rcrowley/go-metrics"
  packages = ["."]
  revision = "8732c616f52954686704c8645fe1a9d59e9df7c1"

[[projects]]
  name = "github.com/russross/blackfriday"
  packages = ["."]
  revision = "55d61fa8aa702f59229e6cff85793c22e580eaf5"
  version = "v1.5.1"

[[projects]]
  name = "github.com/satori/go.uuid"
  packages = ["."]
  revision = "f58768cc1a7a7e77a3bd49e98cdd21419399b6a3"
  version = "v1.2.0"

[[projects]]
  branch = "master"
  name = "github.com/shurcooL/sanitized_anchor_name"
  packages = ["."]
  revision = "86672fcb3f950f35f2e675df2240550f2a50762f"

[[projects]]
  name = "github.com/sirupsen/logrus"
  packages = ["."]
  revision = "c155da19408a8799da419ed3eeb0cb5db0ad5dbc"
  version = "v1.0.5"

[[projects]]
  name = "github.com/spf13/cobra"
  packages = [
    ".",
    "doc"
  ]
  revision = "a1f051bc3eba734da4772d60e2d677f47cf93ef4"
  version = "v0.0.2"

[[projects]]
  name = "github.com/spf13/pflag"
  packages = ["."]
  revision = "e57e3eeb33f795204c1ca35f56c44f83227c6e66"
  version = "v1.0.0"

[[projects]]
  name = "github.com/square/certstrap"
  packages = ["pkix"]
  revision = "fa1359e6e510efcf9cd67bc0edbe43d7300a7833"
  version = "v1.1.1"

[[projects]]
  name = "github.com/stretchr/testify"
  packages = ["assert"]
  revision = "12b6f73e6084dad08a7c6e575284b177ecafbc71"
  version = "v1.2.1"

[[projects]]
  name = "github.com/tinylib/msgp"
  packages = ["msgp"]
  revision = "b2b6a672cf1e5b90748f79b8b81fc8c5cf0571a1"
  version = "1.0.2"

[[projects]]
  branch = "master"
  name = "github.com/tv42/httpunix"
  packages = ["."]
  revision = "b75d8614f926c077e48d85f1f8f7885b758c6225"

[[projects]]
  name = "github.com/uber/jaeger-client-go"
  packages = [
    ".",
    "internal/baggage",
    "internal/spanlog",
    "internal/throttler",
    "log",
    "thrift-gen/agent",
    "thrift-gen/jaeger",
    "thrift-gen/sampling",
    "thrift-gen/zipkincore",
    "transport",
    "transport/zipkin",
    "utils"
  ]
  revision = "c107110d057826281414cb964f167bce5be17588"
  version = "v2.12.0"

[[projects]]
  name = "github.com/uber/jaeger-lib"
  packages = ["metrics"]
  revision = "4267858c0679cd4e47cefed8d7f70fd386cfb567"
  version = "v1.4.0"

[[projects]]
  branch = "master"
  name = "github.com/yashtewari/glob-intersection"
  packages = ["."]
  revision = "7af743e8ec8480fee1932a737a406f7ec817f910"

[[projects]]
  branch = "master"
  name = "github.com/yuin/gopher-lua"
  packages = [
    ".",
    "ast",
    "parse",
    "pm"
  ]
  revision = "84ea3a3c79b3c4b3b39606cc96f255cd63635ce0"

[[projects]]
  name = "go.opencensus.io"
  packages = [
    "exporter/stackdriver/propagation",
    "internal",
    "internal/tagencoding",
    "plugin/ocgrpc",
    "plugin/ochttp",
    "plugin/ochttp/propagation/b3",
    "stats",
    "stats/internal",
    "stats/view",
    "tag",
    "trace",
    "trace/propagation"
  ]
  revision = "6e3f034057826b530038d93267906ec3c012183f"
  version = "v0.6.0"

[[projects]]
  name = "go.uber.org/atomic"
  packages = ["."]
  revision = "8474b86a5a6f79c443ce4b2992817ff32cf208b8"
  version = "v1.3.1"

[[projects]]
  name = "go.uber.org/multierr"
  packages = ["."]
  revision = "3c4937480c32f4c13a875a1829af76c98ca3d40a"
  version = "v1.1.0"

[[projects]]
  name = "go.uber.org/zap"
  packages = [
    ".",
    "buffer",
    "internal/bufferpool",
    "internal/color",
    "internal/exit",
    "zapcore",
    "zapgrpc"
  ]
  revision = "35aad584952c3e7020db7b839f6b102de6271f89"
  version = "v1.7.1"

[[projects]]
  branch = "master"
  name = "golang.org/x/crypto"
  packages = [
    "ed25519",
    "ed25519/internal/edwards25519",
    "pbkdf2",
    "scrypt",
    "ssh/terminal"
  ]
  revision = "88942b9c40a4c9d203b82b3731787b672d6e809b"

[[projects]]
  branch = "master"
  name = "golang.org/x/net"
  packages = [
    "context",
    "context/ctxhttp",
    "html",
    "html/atom",
    "html/charset",
    "http2",
    "http2/hpack",
    "idna",
    "internal/timeseries",
    "lex/httplex",
    "trace"
  ]
  revision = "6078986fec03a1dcc236c34816c71b0e05018fda"

[[projects]]
  branch = "master"
  name = "golang.org/x/oauth2"
  packages = [
    ".",
    "google",
    "internal",
    "jws",
    "jwt"
  ]
  revision = "fdc9e635145ae97e6c2cb777c48305600cf515cb"

[[projects]]
  branch = "master"
  name = "golang.org/x/sync"
  packages = ["semaphore"]
  revision = "1d60e4601c6fd243af51cc01ddf169918a5407ca"

[[projects]]
  branch = "master"
  name = "golang.org/x/sys"
  packages = [
    "unix",
    "windows",
    "windows/registry",
    "windows/svc/eventlog"
  ]
  revision = "378d26f46672a356c46195c28f61bdb4c0a781dd"

[[projects]]
  name = "golang.org/x/text"
  packages = [
    "collate",
    "collate/build",
    "encoding",
    "encoding/charmap",
    "encoding/htmlindex",
    "encoding/internal",
    "encoding/internal/identifier",
    "encoding/japanese",
    "encoding/korean",
    "encoding/simplifiedchinese",
    "encoding/traditionalchinese",
    "encoding/unicode",
    "internal/colltab",
    "internal/gen",
    "internal/tag",
    "internal/triegen",
    "internal/ucd",
    "internal/utf8internal",
    "language",
    "runes",
    "secure/bidirule",
    "transform",
    "unicode/bidi",
    "unicode/cldr",
    "unicode/norm",
    "unicode/rangetable",
    "width"
  ]
  revision = "f21a4dfb5e38f5895301dc265a8def02365cc3d0"
  version = "v0.3.0"

[[projects]]
  branch = "master"
  name = "golang.org/x/time"
  packages = ["rate"]
  revision = "26559e0f760e39c24d730d3224364aef164ee23f"

[[projects]]
  branch = "master"
  name = "golang.org/x/tools"
  packages = [
    "go/ast/astutil",
    "imports"
  ]
  revision = "77106db15f689a60e7d4e085d967ac557b918fb2"

[[projects]]
  branch = "master"
  name = "google.golang.org/api"
  packages = [
    "gensupport",
    "googleapi",
    "googleapi/internal/uritemplates",
    "googleapi/transport",
    "internal",
    "iterator",
    "option",
    "servicecontrol/v1",
    "support/bundler",
    "transport",
    "transport/grpc",
    "transport/http"
  ]
  revision = "dbbc13f71100fa6ece308335445fca6bb0dd5c2f"

[[projects]]
  name = "google.golang.org/appengine"
  packages = [
    ".",
    "internal",
    "internal/app_identity",
    "internal/base",
    "internal/datastore",
    "internal/log",
    "internal/modules",
    "internal/remote_api",
    "internal/socket",
    "internal/urlfetch",
    "socket",
    "urlfetch"
  ]
  revision = "150dc57a1b433e64154302bdc40b6bb8aefa313a"
  version = "v1.0.0"

[[projects]]
  branch = "master"
  name = "google.golang.org/genproto"
  packages = [
    "googleapis/api/annotations",
    "googleapis/api/distribution",
    "googleapis/api/label",
    "googleapis/api/metric",
    "googleapis/api/monitoredres",
    "googleapis/appengine/logging/v1",
    "googleapis/cloud/audit",
    "googleapis/logging/type",
    "googleapis/logging/v2",
    "googleapis/monitoring/v3",
    "googleapis/rpc/status",
    "protobuf/field_mask"
  ]
  revision = "ab0870e398d5dd054b868c0db1481ab029b9a9f2"

[[projects]]
  name = "google.golang.org/grpc"
  packages = [
    ".",
    "balancer",
    "balancer/base",
    "balancer/roundrobin",
    "codes",
    "connectivity",
    "credentials",
    "credentials/oauth",
    "encoding",
    "encoding/gzip",
    "encoding/proto",
    "grpclb/grpc_lb_v1/messages",
    "grpclog",
    "health",
    "health/grpc_health_v1",
    "internal",
    "keepalive",
    "metadata",
    "naming",
    "peer",
    "reflection",
    "reflection/grpc_reflection_v1alpha",
    "resolver",
    "resolver/dns",
    "resolver/passthrough",
    "stats",
    "status",
    "tap",
    "transport"
  ]
  revision = "1e2570b1b19ade82d8dbb31bba4e65e9f9ef5b34"
  version = "v1.11.1"

[[projects]]
  name = "gopkg.in/alecthomas/kingpin.v2"
  packages = ["."]
  revision = "947dcec5ba9c011838740e680966fd7087a71d0d"
  version = "v2.2.6"

[[projects]]
  name = "gopkg.in/inf.v0"
  packages = ["."]
  revision = "d2d2541c53f18d2a059457998ce2876cc8e67cbf"
  version = "v0.9.1"

[[projects]]
  name = "gopkg.in/russross/blackfriday.v2"
  packages = ["."]
  revision = "cadec560ec52d93835bf2f15bd794700d3a2473b"
  version = "v2.0.0"

[[projects]]
  name = "gopkg.in/square/go-jose.v2"
  packages = [
    ".",
    "cipher",
    "json"
  ]
  revision = "76dd09796242edb5b897103a75df2645c028c960"
  version = "v2.1.6"

[[projects]]
  branch = "v2"
  name = "gopkg.in/validator.v2"
  packages = ["."]
  revision = "59c90c7046f643cbe0d4e7c8776c42a84ce75910"

[[projects]]
  name = "gopkg.in/yaml.v2"
  packages = ["."]
  revision = "5420a8b6744d3b0345ab293f6fcba19c978f1183"
  version = "v2.2.1"

[[projects]]
  branch = "master"
  name = "istio.io/api"
  packages = [
    "authentication/v1alpha1",
    "broker/dev",
    "envoy/config/filter/http/authn/v2alpha1",
    "mesh/v1alpha1",
    "mixer/adapter/model/v1beta1",
    "mixer/v1",
    "mixer/v1/config/client",
    "networking/v1alpha3",
    "policy/v1beta1",
    "rbac/v1alpha1",
    "routing/v1alpha1"
  ]
  revision = "3388c6e22df091cbacf63f012aef56b3120bf869"

[[projects]]
  name = "istio.io/fortio"
  packages = [
    ".",
    "bincommon",
    "fgrpc",
    "fhttp",
    "fnet",
    "log",
    "periodic",
    "stats",
    "ui",
    "version"
  ]
  revision = "e50943e8e525197f36f9b4f81464615c063a0a65"
  version = "v0.9.0"

[[projects]]
  name = "k8s.io/api"
  packages = [
    "admission/v1beta1",
    "admissionregistration/v1alpha1",
    "admissionregistration/v1beta1",
    "apps/v1",
    "apps/v1beta1",
    "apps/v1beta2",
    "authentication/v1",
    "authentication/v1beta1",
    "authorization/v1",
    "authorization/v1beta1",
    "autoscaling/v1",
    "autoscaling/v2beta1",
    "batch/v1",
    "batch/v1beta1",
    "batch/v2alpha1",
    "certificates/v1beta1",
    "core/v1",
    "events/v1beta1",
    "extensions/v1beta1",
    "networking/v1",
    "policy/v1beta1",
    "rbac/v1",
    "rbac/v1alpha1",
    "rbac/v1beta1",
    "scheduling/v1alpha1",
    "settings/v1alpha1",
    "storage/v1",
    "storage/v1alpha1",
    "storage/v1beta1"
  ]
  revision = "006a217681ae70cbacdd66a5e2fca1a61a8ff28e"
  version = "kubernetes-1.9.1"

[[projects]]
  branch = "release-1.9"
  name = "k8s.io/apiextensions-apiserver"
  packages = [
    "pkg/apis/apiextensions",
    "pkg/apis/apiextensions/v1beta1",
    "pkg/client/clientset/clientset",
    "pkg/client/clientset/clientset/scheme",
    "pkg/client/clientset/clientset/typed/apiextensions/v1beta1",
    "pkg/features"
  ]
  revision = "c958999085e1db202fb83549b3c0ff8abd3f5b94"

[[projects]]
  name = "k8s.io/apimachinery"
  packages = [
    "pkg/api/equality",
    "pkg/api/errors",
    "pkg/api/meta",
    "pkg/api/resource",
    "pkg/apis/meta/internalversion",
    "pkg/apis/meta/v1",
    "pkg/apis/meta/v1/unstructured",
    "pkg/apis/meta/v1alpha1",
    "pkg/conversion",
    "pkg/conversion/queryparams",
    "pkg/conversion/unstructured",
    "pkg/fields",
    "pkg/labels",
    "pkg/runtime",
    "pkg/runtime/schema",
    "pkg/runtime/serializer",
    "pkg/runtime/serializer/json",
    "pkg/runtime/serializer/protobuf",
    "pkg/runtime/serializer/recognizer",
    "pkg/runtime/serializer/streaming",
    "pkg/runtime/serializer/versioning",
    "pkg/selection",
    "pkg/types",
    "pkg/util/cache",
    "pkg/util/clock",
    "pkg/util/diff",
    "pkg/util/errors",
    "pkg/util/framer",
    "pkg/util/httpstream",
    "pkg/util/httpstream/spdy",
    "pkg/util/intstr",
    "pkg/util/json",
    "pkg/util/mergepatch",
    "pkg/util/net",
    "pkg/util/remotecommand",
    "pkg/util/runtime",
    "pkg/util/sets",
    "pkg/util/strategicpatch",
    "pkg/util/uuid",
    "pkg/util/validation",
    "pkg/util/validation/field",
    "pkg/util/wait",
    "pkg/util/yaml",
    "pkg/version",
    "pkg/watch",
    "third_party/forked/golang/json",
    "third_party/forked/golang/netutil",
    "third_party/forked/golang/reflect"
  ]
  revision = "18a564baac720819100827c16fdebcadb05b2d0d"

[[projects]]
  branch = "master"
  name = "k8s.io/apiserver"
  packages = [
    "pkg/features",
    "pkg/util/feature"
  ]
  revision = "f4a9d31325865f18b8023622a564578f079d582b"

[[projects]]
  branch = "release-6.0"
  name = "k8s.io/client-go"
  packages = [
    "discovery",
    "discovery/fake",
    "dynamic",
    "kubernetes",
    "kubernetes/fake",
    "kubernetes/scheme",
    "kubernetes/typed/admissionregistration/v1alpha1",
    "kubernetes/typed/admissionregistration/v1alpha1/fake",
    "kubernetes/typed/admissionregistration/v1beta1",
    "kubernetes/typed/admissionregistration/v1beta1/fake",
    "kubernetes/typed/apps/v1",
    "kubernetes/typed/apps/v1/fake",
    "kubernetes/typed/apps/v1beta1",
    "kubernetes/typed/apps/v1beta1/fake",
    "kubernetes/typed/apps/v1beta2",
    "kubernetes/typed/apps/v1beta2/fake",
    "kubernetes/typed/authentication/v1",
    "kubernetes/typed/authentication/v1/fake",
    "kubernetes/typed/authentication/v1beta1",
    "kubernetes/typed/authentication/v1beta1/fake",
    "kubernetes/typed/authorization/v1",
    "kubernetes/typed/authorization/v1/fake",
    "kubernetes/typed/authorization/v1beta1",
    "kubernetes/typed/authorization/v1beta1/fake",
    "kubernetes/typed/autoscaling/v1",
    "kubernetes/typed/autoscaling/v1/fake",
    "kubernetes/typed/autoscaling/v2beta1",
    "kubernetes/typed/autoscaling/v2beta1/fake",
    "kubernetes/typed/batch/v1",
    "kubernetes/typed/batch/v1/fake",
    "kubernetes/typed/batch/v1beta1",
    "kubernetes/typed/batch/v1beta1/fake",
    "kubernetes/typed/batch/v2alpha1",
    "kubernetes/typed/batch/v2alpha1/fake",
    "kubernetes/typed/certificates/v1beta1",
    "kubernetes/typed/certificates/v1beta1/fake",
    "kubernetes/typed/core/v1",
    "kubernetes/typed/core/v1/fake",
    "kubernetes/typed/events/v1beta1",
    "kubernetes/typed/events/v1beta1/fake",
    "kubernetes/typed/extensions/v1beta1",
    "kubernetes/typed/extensions/v1beta1/fake",
    "kubernetes/typed/networking/v1",
    "kubernetes/typed/networking/v1/fake",
    "kubernetes/typed/policy/v1beta1",
    "kubernetes/typed/policy/v1beta1/fake",
    "kubernetes/typed/rbac/v1",
    "kubernetes/typed/rbac/v1/fake",
    "kubernetes/typed/rbac/v1alpha1",
    "kubernetes/typed/rbac/v1alpha1/fake",
    "kubernetes/typed/rbac/v1beta1",
    "kubernetes/typed/rbac/v1beta1/fake",
    "kubernetes/typed/scheduling/v1alpha1",
    "kubernetes/typed/scheduling/v1alpha1/fake",
    "kubernetes/typed/settings/v1alpha1",
    "kubernetes/typed/settings/v1alpha1/fake",
    "kubernetes/typed/storage/v1",
    "kubernetes/typed/storage/v1/fake",
    "kubernetes/typed/storage/v1alpha1",
    "kubernetes/typed/storage/v1alpha1/fake",
    "kubernetes/typed/storage/v1beta1",
    "kubernetes/typed/storage/v1beta1/fake",
    "pkg/version",
    "plugin/pkg/client/auth",
    "plugin/pkg/client/auth/azure",
    "plugin/pkg/client/auth/gcp",
    "plugin/pkg/client/auth/oidc",
    "plugin/pkg/client/auth/openstack",
    "rest",
    "rest/watch",
    "testing",
    "third_party/forked/golang/template",
    "tools/auth",
    "tools/cache",
    "tools/clientcmd",
    "tools/clientcmd/api",
    "tools/clientcmd/api/latest",
    "tools/clientcmd/api/v1",
    "tools/leaderelection",
    "tools/leaderelection/resourcelock",
    "tools/metrics",
    "tools/pager",
    "tools/record",
    "tools/reference",
    "tools/remotecommand",
    "transport",
    "transport/spdy",
    "util/buffer",
    "util/cert",
    "util/exec",
    "util/flowcontrol",
    "util/homedir",
    "util/integer",
    "util/jsonpath",
    "util/workqueue"
  ]
  revision = "90539b4e75a8daaf7f67c3874c6180bfb1a63936"

[[projects]]
  name = "k8s.io/cluster-registry"
  packages = [
    "pkg/apis/clusterregistry",
    "pkg/apis/clusterregistry/v1alpha1"
  ]
  revision = "a636176fd5730d0638f1dee29307d6073eb0ba72"
  version = "v0.0.3"

[[projects]]
  name = "k8s.io/helm"
  packages = [
    "pkg/chartutil",
    "pkg/engine",
    "pkg/ignore",
    "pkg/proto/hapi/chart",
    "pkg/proto/hapi/version",
    "pkg/sympath",
    "pkg/timeconv",
    "pkg/version"
  ]
  revision = "a80231648a1473929271764b920a8e346f6de844"
  version = "v2.8.2"

[[projects]]
  name = "k8s.io/ingress"
  packages = [
    "core/pkg/ingress/annotations/class",
    "core/pkg/ingress/annotations/parser",
    "core/pkg/ingress/errors",
    "core/pkg/ingress/status",
    "core/pkg/ingress/store",
    "core/pkg/k8s",
    "core/pkg/strings",
    "core/pkg/task"
  ]
  revision = "fe19ebb09ee22f90d60ba3111ae0a9db6027e675"
  version = "0.9.6"

[[projects]]
  branch = "master"
  name = "k8s.io/kube-openapi"
  packages = ["pkg/common"]
  revision = "50ae88d24ede7b8bad68e23c805b5d3da5c8abaf"

[[projects]]
  branch = "release-1.9"
  name = "k8s.io/kubernetes"
  packages = [
    "pkg/apis/autoscaling",
    "pkg/apis/core",
    "pkg/apis/core/v1",
    "pkg/apis/extensions",
    "pkg/apis/networking",
    "pkg/features",
    "pkg/util/parsers",
    "pkg/util/pointer"
  ]
  revision = "f947188850f4e8087459921129e8dce9b35325f1"

[solve-meta]
  analyzer-name = "dep"
  analyzer-version = 1
<<<<<<< HEAD
  inputs-digest = "90c3a75f0e8d5a0ca79e3594ba500934344236268d9ceb74440a2689c5c28018"
=======
  inputs-digest = "f8b3f2c181b23642297f33470ff4b8da1b847254720f667c94fc6198edebfeac"
>>>>>>> 2a012d01
  solver-name = "gps-cdcl"
  solver-version = 1<|MERGE_RESOLUTION|>--- conflicted
+++ resolved
@@ -1532,10 +1532,6 @@
 [solve-meta]
   analyzer-name = "dep"
   analyzer-version = 1
-<<<<<<< HEAD
-  inputs-digest = "90c3a75f0e8d5a0ca79e3594ba500934344236268d9ceb74440a2689c5c28018"
-=======
   inputs-digest = "f8b3f2c181b23642297f33470ff4b8da1b847254720f667c94fc6198edebfeac"
->>>>>>> 2a012d01
   solver-name = "gps-cdcl"
   solver-version = 1