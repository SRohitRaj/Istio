// Copyright 2017 Istio Authors
//
//   Licensed under the Apache License, Version 2.0 (the "License");
//   you may not use this file except in compliance with the License.
//   You may obtain a copy of the License at
//
//       http://www.apache.org/licenses/LICENSE-2.0
//
//   Unless required by applicable law or agreed to in writing, software
//   distributed under the License is distributed on an "AS IS" BASIS,
//   WITHOUT WARRANTIES OR CONDITIONS OF ANY KIND, either express or implied.
//   See the License for the specific language governing permissions and
//   limitations under the License.

syntax = "proto3";

import "google/protobuf/duration.proto";
import "mesh/v1alpha1/proxy.proto";
import "networking/v1alpha3/destination_rule.proto";

// $title: Service Mesh
// $description: Configuration affecting the service mesh as a whole.
// $location: https://istio.io/docs/reference/config/istio.mesh.v1alpha1.html

// Configuration affecting the service mesh as a whole.
package istio.mesh.v1alpha1;

option go_package="istio.io/api/mesh/v1alpha1";

// MeshConfig defines mesh-wide variables shared by all Envoy instances in the
// Istio service mesh.
//
// NOTE: This configuration type should be used for the low-level global
// configuration, such as component addresses and port numbers. It should not
// be used for the features of the mesh that can be scoped by service or by
// namespace. Some of the fields in the mesh config are going to be deprecated
// and replaced with several individual configuration types (for example,
// tracing configuration).
message MeshConfig {
  // Address of the server that will be used by the proxies for policy
  // check calls. By using different names for mixerCheckServer and
  // mixerReportServer, it is possible to have one set of Mixer servers handle
  // policy check calls while another set of Mixer servers handle telemetry
  // calls.
  //
  // NOTE: Omitting mixerCheckServer while specifying mixerReportServer is
  // equivalent to setting disablePolicyChecks to true.
  string mixer_check_server = 1;

  // Address of the server that will be used by the proxies for policy report
  // calls.
  string mixer_report_server = 2;

  // Disable policy checks by the Mixer service. Default
  // is false, i.e. Mixer policy check is enabled by default.
  bool disable_policy_checks = 3;

<<<<<<< HEAD
  // Allow all traffic in cases when the mixer policy service cannot be reached.
=======
  // Allow all traffic in cases when the Mixer policy service cannot be reached.
>>>>>>> 82797c0c
  // Default is false which means the traffic is denied when the client is unable
  // to connect to Mixer.
  bool policy_check_fail_open = 25;

<<<<<<< HEAD
=======
  // Enable session affinity for Envoy Mixer reports so that calls from a proxy will
  // always target the same Mixer instance.
  bool sidecar_to_telemetry_session_affinity = 30;

>>>>>>> 82797c0c
  // Port on which Envoy should listen for incoming connections from
  // other services.
  int32 proxy_listen_port = 4;

  // Port on which Envoy should listen for HTTP PROXY requests if set.
  int32 proxy_http_port = 5;

  // Connection timeout used by Envoy. (MUST BE >=1ms)
  google.protobuf.Duration connect_timeout = 6;

  // If set then set SO_KEEPALIVE on the socket to enable TCP Keepalives.
  istio.networking.v1alpha3.ConnectionPoolSettings.TCPSettings.TcpKeepalive tcp_keepalive = 28;

  // Class of ingress resources to be processed by Istio ingress
  // controller.  This corresponds to the value of
  // "kubernetes.io/ingress.class" annotation.
  string ingress_class = 7;

  // Name of theKubernetes service used for the istio ingress controller.
  string ingress_service = 8;

  enum IngressControllerMode {
    // Disables Istio ingress controller.
    OFF = 0;

    // Istio ingress controller will act on ingress resources that do not
    // contain any annotation or whose annotations match the value
    // specified in the ingress_class parameter described earlier. Use this
    // mode if Istio ingress controller will be the default ingress
    // controller for the entireKubernetes cluster.
    DEFAULT = 1;

    // Istio ingress controller will only act on ingress resources whose
    // annotations match the value specified in the ingress_class parameter
    // described earlier. Use this mode if Istio ingress controller will be
    // a secondary ingress controller (e.g., in addition to a
    // cloud-provided ingress controller).
    STRICT = 2;
  }

  // Defines whether to use Istio ingress controller for annotated or all ingress resources.
  IngressControllerMode ingress_controller_mode = 9;

  // $hide_from_docs
  enum AuthPolicy {
    NONE = 0;
    MUTUAL_TLS = 1;
  }

  // $hide_from_docs
  AuthPolicy auth_policy = 10 [deprecated=true];

  // $hide_from_docs
  google.protobuf.Duration rds_refresh_delay = 11 [deprecated=true];

  // Flag to control generation of trace spans and request IDs.
  // Requires a trace span collector defined in the proxy configuration.
  bool enable_tracing = 12;

  // File address for the proxy access log (e.g. /dev/stdout).
  // Empty value disables access logging.
  string access_log_file = 13;

  // Format for the proxy access log
  // Empty value results in proxy's default access log format
  string access_log_format = 24;

  enum AccessLogEncoding {
    TEXT = 0;
    JSON = 1;
  }

  // Encoding for the proxy access log (text or json).
  // Default value is text.
  AccessLogEncoding access_log_encoding = 27;

  // Default proxy config used by the proxy injection mechanism operating in the mesh
  // (e.g. Kubernetes admission controller)
  // In case of Kubernetes, the proxy config is applied once during the injection process,
  // and remain constant for the duration of the pod. The rest of the mesh config can be changed
  // at runtime and config gets distributed dynamically.
  ProxyConfig default_config = 14;

  reserved 15;

  // $hide_from_docs
  string mixer_address = 16 [deprecated=true];

  message OutboundTrafficPolicy {
    enum Mode {
      // outbound traffic will be restricted to services defined in the
      // service registry as well as those defined through ServiceEntries
      REGISTRY_ONLY = 0;
      // outbound traffic to unknown destinations will be allowed, in case
      // there are no services or ServiceEntries for the destination port
      ALLOW_ANY = 1;

      reserved 2;
      reserved "VIRTUAL_SERVICE_ONLY";
    }
    Mode mode = 1;
  }

  // Set the default behavior of the sidecar for handling outbound traffic
  // from the application.  If your application uses one or more external
  // services that are not known apriori, setting the policy to ALLOW_ANY
  // will cause the sidecars to route any unknown traffic originating from
  // the application to its requested destination.  Users are strongly
  // encouraged to use ServiceEntries to explicitly declare any external
  // dependencies, instead of using allow_any, so that traffic to these
  // services can be monitored.
  OutboundTrafficPolicy outbound_traffic_policy = 17;

  reserved 18;

  // Enables clide side policy checks.
  bool enable_client_side_policy_check = 19;

  // Unix Domain Socket through which Envoy communicates with NodeAgent SDS to get key/cert for mTLS.
  // Use secret-mount files instead of SDS if set to empty.
  string sds_uds_path = 20;

  // $hide_from_docs
  google.protobuf.Duration sds_refresh_delay = 21 [deprecated=true];

  // ConfigSource describes a source of configuration data for networking
  // rules, and other Istio configuration artifacts. Multiple data sources
  // can be configured for a single control plane.
  repeated ConfigSource config_sources = 22;

  // $hide_from_docs
  // This flag is used by secret discovery service(SDS).
  // If set to true ([prerequisite](https://kubernetes.io/docs/concepts/storage/volumes/#projected)), Istio will inject volumes mount
  // for Kubernetes service account trustworthy JWT(which is available with Kubernetes 1.12 or higher), so that the Kubernetes API server
  // mounts Kubernetes service account trustworthy JWT to the Envoy container, which will be used to request key/cert eventually.
  // This isn't supported for non-Kubernetes cases.
  bool enable_sds_token_mount = 23;

  // $hide_from_docs
  // This flag is used by secret discovery service(SDS).
  // If set to true, Envoy will fetch a normal Kubernetes service account JWT from '/var/run/secrets/kubernetes.io/serviceaccount/token'
  // (https://kubernetes.io/docs/tasks/access-application-cluster/access-cluster/#accessing-the-api-from-a-pod)
  // and pass to sds server, which will be used to request key/cert eventually.
  // If both enable_sds_token_mount and sds_use_k8s_sa_jwt are set to true, enable_sds_token_mount(trustworthy jwt) takes precedence.
  // This isn't supported for non-k8s case.
  bool sds_use_k8s_sa_jwt = 29;

  // The trust domain corresponds to the trust root of a system.
  // Refer to [SPIFEE-ID](https://github.com/spiffe/spiffe/blob/master/standards/SPIFFE-ID.md#21-trust-domain)
  // Fallback to old identity format(without trust domain) if not set.
  string trust_domain = 26;

  // $hide_from_docs
  // The default value for the ServiceEntry.export_to field and services
  // imported through container registry integrations, e.g. this applies to
  // Kubernetes Service resources. The value is a list of namespace names and
  // reserved namespace aliases. The allowed namespace aliases are:
  //
  // * - All Namespaces
  // . - Current Namespace
  // ~ - No Namespace
  //
  // If not set the system will use "*" as the default value which implies that
  // services are exported to all namespaces.
  //
  // 'All namespaces' is a reasonable default for implementations that don't
  // need to restrict access or visibility of services across namespace
  // boundaries. If that requirement is present it is generally good practice to
  // make the default 'Current namespace' so that services are only visible
  // within their own namespaces by default. Operators can then expand the
  // visibility of services to other namespaces as needed. Use of 'No Namespace'
  // is expected to be rare but can have utility for deployments where
  // dependency management needs to be precise even within the scope of a single
  // namespace.
  //
  // For further discussion see the reference documentation for ServiceEntry,
  // Sidecar, and Gateway.
  repeated string default_service_export_to = 31;

  // $hide_from_docs
  // The default value for the VirtualService.export_to field. Has the same
  // syntax as 'default_service_export_to'.
  //
  // If not set the system will use "*" as the default value which implies that
  // virtual services are exported to all namespaces
  repeated string default_virtual_service_export_to = 32;

  // $hide_from_docs
  // The default value for the DestinationRule.export_to field. Has the same
  // syntax as 'default_service_export_to'.
  //
  // If not set the system will use "*" as the default value which implies that
  // destination rules are exported to all namespaces
  repeated string default_destination_rule_export_to = 33;

  // $hide_from_docs
  // The namespace to treat as the administrative root namespace for
  // Istio configuration. When processing a leaf namespace Istio will search for
  // declarations in that namespace first and if none are found it will
  // search in the root namespace. Any matching declaration found in the root
  // namespace is processed as if it were declared in the leaf namespace.
  //
  // The precise semantics of this processing are documented on each resource
  // type.
  //
  // There is no default value for this flag in 1.1 but in later releases it
  // is expected to default to a new namespace, `istio-config`, which is
  // maintained separately from the `istio-system` namespace where an instance
  // of the control plane runtime is deployed. This separates the concerns of
  // configuring the control-plane runtime from configuration of the mesh.
  string root_namespace = 34;

  // Locality based load balancing distribution or failover settings.
  LocalityLoadBalancerSetting locality_lb_setting = 35;

  // Configures DNS refresh rate for Envoy clusters of type STRICT_DNS
  google.protobuf.Duration dns_refresh_rate = 36;

  // $hide_from_docs
  // Next available field number: 37
}

// ConfigSource describes information about a configuration store inside a
// mesh. A single control plane instance can interact with one or more data
// sources.
message ConfigSource {
  // Address of the server implementing the Istio Mesh Configuration
  // protocol (MCP). Can be IP address or a fully qualified DNS name.
  // Use fs:/// to specify a file-based backend with absolute path to the directory.
  string address = 1;

  // Use the tls_settings to specify the tls mode to use. If the MCP server
  // uses Istio mutual TLS and shares the root CA with Pilot, specify the TLS
  // mode as `ISTIO_MUTUAL`.
  istio.networking.v1alpha3.TLSSettings tls_settings = 2;
}


// Locality-weighted load balancing allows administrators to control the
// distribution of traffic to endpoints based on the localities of where the
// traffic originates and where it will terminate. These localities are
// specified using arbitrary labels that designate a hierarchy of localities in
// {region}/{zone}/{sub-zone} form. For additional detail refer to
// [Locality Weight](https://www.envoyproxy.io/docs/envoy/latest/intro/arch_overview/load_balancing/locality_weight)
// The following example shows how to setup locality weights mesh-wide.
//
// Given a mesh with workloads and their service deployed to "us-west/zone1/*"
// and "us-west/zone2/*". This example specifies that when traffic accessing a
// service originates from workloads in "us-west/zone1/*", 80% of the traffic
// will be sent to endpoints in "us-west/zone1/*", i.e the same zone, and the
// remaining 20% will go to endpoints in "us-west/zone2/*". This setup is
// intended to favor routing traffic to endpoints in the same locality.
// A similar setting is specified for traffic originating in "us-west/zone2/*".
//
// ```yaml
//   distribute:
//     - from: us-west/zone1/*
//       to:
//         "us-west/zone1/*": 80
//         "us-west/zone2/*": 20
//     - from: us-west/zone2/*
//       to:
//         "us-west/zone1/*": 20
//         "us-west/zone2/*": 80
// ```
//
// If the goal of the operator is not to distribute load across zones and
// regions but rather to restrict the regionality of failover to meet other
// operational requirements an operator can set a 'failover' policy instead of
// a 'distribute' policy.
//
// The following example sets up a locality failover policy for regions.
// Assume a service resides in zones within us-east, us-west & eu-west
// this example specifies that when endpoints within us-east become unhealthy
// traffic should failover to endpoints in any zone or sub-zone within eu-west
// and similarly us-west should failover to us-east.
//
// ```yaml
//  failover:
//    - from: us-east
//      to: eu-west
//    - from: us-west
//      to: us-east
// ```
// Locality load balancing settings.
message LocalityLoadBalancerSetting{
  // Describes how traffic originating in the 'from' zone or sub-zone is
  // distributed over a set of 'to' zones. Syntax for specifying a zone is
  // {region}/{zone}/{sub-zone} and terminal wildcards are allowed on any
  // segment of the specification. Examples:
  // * - matches all localities
  // us-west/* - all zones and sub-zones within the us-west region
  // us-west/zone-1/* - all sub-zones within us-west/zone-1
  message Distribute{
      // Originating locality, '/' separated, e.g. 'region/zone/sub_zone'.
      string from = 1;

      // Map of upstream localities to traffic distribution weights. The sum of
      // all weights should be == 100. Any locality not assigned a weight will
      // receive no traffic.
      map<string, uint32> to = 2;
  };

  // Specify the traffic failover policy across regions. Since zone and sub-zone
  // failover is supported by default this only needs to be specified for
  // regions when the operator needs to constrain traffic failover so that
  // the default behavior of failing over to any endpoint globally does not
  // apply. This is useful when failing over traffic across regions would not
  // improve service health or may need to be restricted for other reasons
  // like regulatory controls.
  message Failover{
      // Originating region.
      string from = 1;

      // Destination region the traffic will fail over to when endpoints in
      // the 'from' region becomes unhealthy.
      string to = 2;
  };

  // Optional: only one of distribute or failover can be set.
  // Explicitly specify loadbalancing weight across different zones and geographical locations.
  // Refer to [Locality weighted load balancing](https://www.envoyproxy.io/docs/envoy/latest/intro/arch_overview/load_balancing/locality_weight)
  // If empty, the locality weight is set according to the endpoints number within it.
  repeated Distribute distribute = 1;

  // Optional: only failover or distribute can be set.
  // Explicitly specify the region traffic will land on when endpoints in local region becomes unhealthy.
  // Should be used together with OutlierDetection to detect unhealthy endpoints.
  // Note: if no OutlierDetection specified, this will not take effect.
  repeated Failover failover = 2;
}<|MERGE_RESOLUTION|>--- conflicted
+++ resolved
@@ -55,22 +55,15 @@
   // is false, i.e. Mixer policy check is enabled by default.
   bool disable_policy_checks = 3;
 
-<<<<<<< HEAD
-  // Allow all traffic in cases when the mixer policy service cannot be reached.
-=======
   // Allow all traffic in cases when the Mixer policy service cannot be reached.
->>>>>>> 82797c0c
   // Default is false which means the traffic is denied when the client is unable
   // to connect to Mixer.
   bool policy_check_fail_open = 25;
 
-<<<<<<< HEAD
-=======
   // Enable session affinity for Envoy Mixer reports so that calls from a proxy will
   // always target the same Mixer instance.
   bool sidecar_to_telemetry_session_affinity = 30;
 
->>>>>>> 82797c0c
   // Port on which Envoy should listen for incoming connections from
   // other services.
   int32 proxy_listen_port = 4;
