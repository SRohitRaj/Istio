// Copyright 2017 The Prometheus Authors
// Licensed under the Apache License, Version 2.0 (the "License");
// you may not use this file except in compliance with the License.
// You may obtain a copy of the License at
//
// http://www.apache.org/licenses/LICENSE-2.0
//
// Unless required by applicable law or agreed to in writing, software
// distributed under the License is distributed on an "AS IS" BASIS,
// WITHOUT WARRANTIES OR CONDITIONS OF ANY KIND, either express or implied.
// See the License for the specific language governing permissions and
// limitations under the License.

// +build go1.7

// Package v1 provides bindings to the Prometheus HTTP API v1:
// http://prometheus.io/docs/querying/api/
package v1

import (
	"context"
	"encoding/json"
	"fmt"
	"net/http"
	"strconv"
	"time"

	"github.com/prometheus/client_golang/api"
	"github.com/prometheus/common/model"
)

const (
	statusAPIError = 422

	apiPrefix = "/api/v1"

	epAlertManagers   = apiPrefix + "/alertmanagers"
	epQuery           = apiPrefix + "/query"
	epQueryRange      = apiPrefix + "/query_range"
	epLabelValues     = apiPrefix + "/label/:name/values"
	epSeries          = apiPrefix + "/series"
	epTargets         = apiPrefix + "/targets"
	epSnapshot        = apiPrefix + "/admin/tsdb/snapshot"
	epDeleteSeries    = apiPrefix + "/admin/tsdb/delete_series"
	epCleanTombstones = apiPrefix + "/admin/tsdb/clean_tombstones"
	epConfig          = apiPrefix + "/status/config"
	epFlags           = apiPrefix + "/status/flags"
)

// ErrorType models the different API error types.
type ErrorType string

// HealthStatus models the health status of a scrape target.
type HealthStatus string

const (
	// Possible values for ErrorType.
	ErrBadData     ErrorType = "bad_data"
<<<<<<< HEAD
	ErrTimeout               = "timeout"
	ErrCanceled              = "canceled"
	ErrExec                  = "execution"
	ErrBadResponse           = "bad_response"
=======
	ErrTimeout     ErrorType = "timeout"
	ErrCanceled    ErrorType = "canceled"
	ErrExec        ErrorType = "execution"
	ErrBadResponse ErrorType = "bad_response"
	ErrServer      ErrorType = "server_error"
	ErrClient      ErrorType = "client_error"
>>>>>>> 82797c0c

	// Possible values for HealthStatus.
	HealthGood    HealthStatus = "up"
	HealthUnknown HealthStatus = "unknown"
	HealthBad     HealthStatus = "down"
)

// Error is an error returned by the API.
type Error struct {
	Type   ErrorType
	Msg    string
	Detail string
}

func (e *Error) Error() string {
	return fmt.Sprintf("%s: %s", e.Type, e.Msg)
}

// Range represents a sliced time range.
type Range struct {
	// The boundaries of the time range.
	Start, End time.Time
	// The maximum time between two slices within the boundaries.
	Step time.Duration
}

// API provides bindings for Prometheus's v1 API.
type API interface {
	// AlertManagers returns an overview of the current state of the Prometheus alert manager discovery.
	AlertManagers(ctx context.Context) (AlertManagersResult, error)
	// CleanTombstones removes the deleted data from disk and cleans up the existing tombstones.
	CleanTombstones(ctx context.Context) error
	// Config returns the current Prometheus configuration.
	Config(ctx context.Context) (ConfigResult, error)
	// DeleteSeries deletes data for a selection of series in a time range.
	DeleteSeries(ctx context.Context, matches []string, startTime time.Time, endTime time.Time) error
	// Flags returns the flag values that Prometheus was launched with.
	Flags(ctx context.Context) (FlagsResult, error)
	// LabelValues performs a query for the values of the given label.
	LabelValues(ctx context.Context, label string) (model.LabelValues, error)
	// Query performs a query for the given time.
	Query(ctx context.Context, query string, ts time.Time) (model.Value, error)
	// QueryRange performs a query for the given range.
	QueryRange(ctx context.Context, query string, r Range) (model.Value, error)
	// Series finds series by label matchers.
	Series(ctx context.Context, matches []string, startTime time.Time, endTime time.Time) ([]model.LabelSet, error)
	// Snapshot creates a snapshot of all current data into snapshots/<datetime>-<rand>
	// under the TSDB's data directory and returns the directory as response.
	Snapshot(ctx context.Context, skipHead bool) (SnapshotResult, error)
	// Targets returns an overview of the current state of the Prometheus target discovery.
	Targets(ctx context.Context) (TargetsResult, error)
}

// AlertManagersResult contains the result from querying the alertmanagers endpoint.
type AlertManagersResult struct {
	Active  []AlertManager `json:"activeAlertManagers"`
	Dropped []AlertManager `json:"droppedAlertManagers"`
}

// AlertManager models a configured Alert Manager.
type AlertManager struct {
	URL string `json:"url"`
}

// ConfigResult contains the result from querying the config endpoint.
type ConfigResult struct {
	YAML string `json:"yaml"`
}

// FlagsResult contains the result from querying the flag endpoint.
type FlagsResult map[string]string

// SnapshotResult contains the result from querying the snapshot endpoint.
type SnapshotResult struct {
	Name string `json:"name"`
}

// TargetsResult contains the result from querying the targets endpoint.
type TargetsResult struct {
	Active  []ActiveTarget  `json:"activeTargets"`
	Dropped []DroppedTarget `json:"droppedTargets"`
}

// ActiveTarget models an active Prometheus scrape target.
type ActiveTarget struct {
	DiscoveredLabels model.LabelSet `json:"discoveredLabels"`
	Labels           model.LabelSet `json:"labels"`
	ScrapeURL        string         `json:"scrapeUrl"`
	LastError        string         `json:"lastError"`
	LastScrape       time.Time      `json:"lastScrape"`
	Health           HealthStatus   `json:"health"`
}

// DroppedTarget models a dropped Prometheus scrape target.
type DroppedTarget struct {
	DiscoveredLabels model.LabelSet `json:"discoveredLabels"`
}

// queryResult contains result data for a query.
type queryResult struct {
	Type   model.ValueType `json:"resultType"`
	Result interface{}     `json:"result"`

	// The decoded value.
	v model.Value
}

func (qr *queryResult) UnmarshalJSON(b []byte) error {
	v := struct {
		Type   model.ValueType `json:"resultType"`
		Result json.RawMessage `json:"result"`
	}{}

	err := json.Unmarshal(b, &v)
	if err != nil {
		return err
	}

	switch v.Type {
	case model.ValScalar:
		var sv model.Scalar
		err = json.Unmarshal(v.Result, &sv)
		qr.v = &sv

	case model.ValVector:
		var vv model.Vector
		err = json.Unmarshal(v.Result, &vv)
		qr.v = vv

	case model.ValMatrix:
		var mv model.Matrix
		err = json.Unmarshal(v.Result, &mv)
		qr.v = mv

	default:
		err = fmt.Errorf("unexpected value type %q", v.Type)
	}
	return err
}

// NewAPI returns a new API for the client.
//
// It is safe to use the returned API from multiple goroutines.
func NewAPI(c api.Client) API {
	return &httpAPI{client: apiClient{c}}
}

type httpAPI struct {
	client api.Client
}

func (h *httpAPI) AlertManagers(ctx context.Context) (AlertManagersResult, error) {
	u := h.client.URL(epAlertManagers, nil)

	req, err := http.NewRequest(http.MethodGet, u.String(), nil)
	if err != nil {
		return AlertManagersResult{}, err
	}

	_, body, err := h.client.Do(ctx, req)
	if err != nil {
		return AlertManagersResult{}, err
	}

	var res AlertManagersResult
	err = json.Unmarshal(body, &res)
	return res, err
}

func (h *httpAPI) CleanTombstones(ctx context.Context) error {
	u := h.client.URL(epCleanTombstones, nil)

	req, err := http.NewRequest(http.MethodPost, u.String(), nil)
	if err != nil {
		return err
	}

	_, _, err = h.client.Do(ctx, req)
	return err
}

func (h *httpAPI) Config(ctx context.Context) (ConfigResult, error) {
	u := h.client.URL(epConfig, nil)

	req, err := http.NewRequest(http.MethodGet, u.String(), nil)
	if err != nil {
		return ConfigResult{}, err
	}

	_, body, err := h.client.Do(ctx, req)
	if err != nil {
		return ConfigResult{}, err
	}

	var res ConfigResult
	err = json.Unmarshal(body, &res)
	return res, err
}

func (h *httpAPI) DeleteSeries(ctx context.Context, matches []string, startTime time.Time, endTime time.Time) error {
	u := h.client.URL(epDeleteSeries, nil)
	q := u.Query()

	for _, m := range matches {
		q.Add("match[]", m)
	}

	q.Set("start", startTime.Format(time.RFC3339Nano))
	q.Set("end", endTime.Format(time.RFC3339Nano))

	u.RawQuery = q.Encode()

	req, err := http.NewRequest(http.MethodPost, u.String(), nil)
	if err != nil {
		return err
	}

	_, _, err = h.client.Do(ctx, req)
	return err
}

func (h *httpAPI) Flags(ctx context.Context) (FlagsResult, error) {
	u := h.client.URL(epFlags, nil)

	req, err := http.NewRequest(http.MethodGet, u.String(), nil)
	if err != nil {
		return FlagsResult{}, err
	}

	_, body, err := h.client.Do(ctx, req)
	if err != nil {
		return FlagsResult{}, err
	}

	var res FlagsResult
	err = json.Unmarshal(body, &res)
	return res, err
}

func (h *httpAPI) LabelValues(ctx context.Context, label string) (model.LabelValues, error) {
	u := h.client.URL(epLabelValues, map[string]string{"name": label})
	req, err := http.NewRequest(http.MethodGet, u.String(), nil)
	if err != nil {
		return nil, err
	}
	_, body, err := h.client.Do(ctx, req)
	if err != nil {
		return nil, err
	}
	var labelValues model.LabelValues
	err = json.Unmarshal(body, &labelValues)
	return labelValues, err
}

func (h *httpAPI) Query(ctx context.Context, query string, ts time.Time) (model.Value, error) {
	u := h.client.URL(epQuery, nil)
	q := u.Query()

	q.Set("query", query)
	if !ts.IsZero() {
		q.Set("time", ts.Format(time.RFC3339Nano))
	}

	u.RawQuery = q.Encode()

	req, err := http.NewRequest(http.MethodGet, u.String(), nil)
	if err != nil {
		return nil, err
	}

	_, body, err := h.client.Do(ctx, req)
	if err != nil {
		return nil, err
	}

	var qres queryResult
	err = json.Unmarshal(body, &qres)

	return model.Value(qres.v), err
}

func (h *httpAPI) QueryRange(ctx context.Context, query string, r Range) (model.Value, error) {
	u := h.client.URL(epQueryRange, nil)
	q := u.Query()

	var (
		start = r.Start.Format(time.RFC3339Nano)
		end   = r.End.Format(time.RFC3339Nano)
		step  = strconv.FormatFloat(r.Step.Seconds(), 'f', 3, 64)
	)

	q.Set("query", query)
	q.Set("start", start)
	q.Set("end", end)
	q.Set("step", step)

	u.RawQuery = q.Encode()

	req, err := http.NewRequest(http.MethodGet, u.String(), nil)
	if err != nil {
		return nil, err
	}

	_, body, err := h.client.Do(ctx, req)
	if err != nil {
		return nil, err
	}

	var qres queryResult
	err = json.Unmarshal(body, &qres)

	return model.Value(qres.v), err
}

func (h *httpAPI) Series(ctx context.Context, matches []string, startTime time.Time, endTime time.Time) ([]model.LabelSet, error) {
	u := h.client.URL(epSeries, nil)
	q := u.Query()

	for _, m := range matches {
		q.Add("match[]", m)
	}

	q.Set("start", startTime.Format(time.RFC3339Nano))
	q.Set("end", endTime.Format(time.RFC3339Nano))

	u.RawQuery = q.Encode()

	req, err := http.NewRequest(http.MethodGet, u.String(), nil)
	if err != nil {
		return nil, err
	}

	_, body, err := h.client.Do(ctx, req)
	if err != nil {
		return nil, err
	}

	var mset []model.LabelSet
	err = json.Unmarshal(body, &mset)
	return mset, err
}

func (h *httpAPI) Snapshot(ctx context.Context, skipHead bool) (SnapshotResult, error) {
	u := h.client.URL(epSnapshot, nil)
	q := u.Query()

	q.Set("skip_head", strconv.FormatBool(skipHead))

	u.RawQuery = q.Encode()

	req, err := http.NewRequest(http.MethodPost, u.String(), nil)
	if err != nil {
		return SnapshotResult{}, err
	}

	_, body, err := h.client.Do(ctx, req)
	if err != nil {
		return SnapshotResult{}, err
	}

	var res SnapshotResult
	err = json.Unmarshal(body, &res)
	return res, err
}

func (h *httpAPI) Targets(ctx context.Context) (TargetsResult, error) {
	u := h.client.URL(epTargets, nil)

	req, err := http.NewRequest(http.MethodGet, u.String(), nil)
	if err != nil {
		return TargetsResult{}, err
	}

	_, body, err := h.client.Do(ctx, req)
	if err != nil {
		return TargetsResult{}, err
	}

	var res TargetsResult
	err = json.Unmarshal(body, &res)
	return res, err
}

// apiClient wraps a regular client and processes successful API responses.
// Successful also includes responses that errored at the API level.
type apiClient struct {
	api.Client
}

type apiResponse struct {
	Status    string          `json:"status"`
	Data      json.RawMessage `json:"data"`
	ErrorType ErrorType       `json:"errorType"`
	Error     string          `json:"error"`
}

func apiError(code int) bool {
	// These are the codes that Prometheus sends when it returns an error.
	return code == statusAPIError || code == http.StatusBadRequest
}

<<<<<<< HEAD
=======
func errorTypeAndMsgFor(resp *http.Response) (ErrorType, string) {
	switch resp.StatusCode / 100 {
	case 4:
		return ErrClient, fmt.Sprintf("client error: %d", resp.StatusCode)
	case 5:
		return ErrServer, fmt.Sprintf("server error: %d", resp.StatusCode)
	}
	return ErrBadResponse, fmt.Sprintf("bad response code %d", resp.StatusCode)
}

>>>>>>> 82797c0c
func (c apiClient) Do(ctx context.Context, req *http.Request) (*http.Response, []byte, error) {
	resp, body, err := c.Client.Do(ctx, req)
	if err != nil {
		return resp, body, err
	}

	code := resp.StatusCode

	if code/100 != 2 && !apiError(code) {
<<<<<<< HEAD
=======
		errorType, errorMsg := errorTypeAndMsgFor(resp)
>>>>>>> 82797c0c
		return resp, body, &Error{
			Type:   errorType,
			Msg:    errorMsg,
			Detail: string(body),
		}
	}

	var result apiResponse

	if http.StatusNoContent != code {
		if err = json.Unmarshal(body, &result); err != nil {
			return resp, body, &Error{
				Type: ErrBadResponse,
				Msg:  err.Error(),
			}
		}
	}

	if apiError(code) != (result.Status == "error") {
		err = &Error{
			Type: ErrBadResponse,
			Msg:  "inconsistent body for response code",
		}
	}

	if apiError(code) && result.Status == "error" {
		err = &Error{
			Type: result.ErrorType,
			Msg:  result.Error,
		}
	}

	return resp, []byte(result.Data), err
}<|MERGE_RESOLUTION|>--- conflicted
+++ resolved
@@ -56,19 +56,12 @@
 const (
 	// Possible values for ErrorType.
 	ErrBadData     ErrorType = "bad_data"
-<<<<<<< HEAD
-	ErrTimeout               = "timeout"
-	ErrCanceled              = "canceled"
-	ErrExec                  = "execution"
-	ErrBadResponse           = "bad_response"
-=======
 	ErrTimeout     ErrorType = "timeout"
 	ErrCanceled    ErrorType = "canceled"
 	ErrExec        ErrorType = "execution"
 	ErrBadResponse ErrorType = "bad_response"
 	ErrServer      ErrorType = "server_error"
 	ErrClient      ErrorType = "client_error"
->>>>>>> 82797c0c
 
 	// Possible values for HealthStatus.
 	HealthGood    HealthStatus = "up"
@@ -470,8 +463,6 @@
 	return code == statusAPIError || code == http.StatusBadRequest
 }
 
-<<<<<<< HEAD
-=======
 func errorTypeAndMsgFor(resp *http.Response) (ErrorType, string) {
 	switch resp.StatusCode / 100 {
 	case 4:
@@ -482,7 +473,6 @@
 	return ErrBadResponse, fmt.Sprintf("bad response code %d", resp.StatusCode)
 }
 
->>>>>>> 82797c0c
 func (c apiClient) Do(ctx context.Context, req *http.Request) (*http.Response, []byte, error) {
 	resp, body, err := c.Client.Do(ctx, req)
 	if err != nil {
@@ -492,10 +482,7 @@
 	code := resp.StatusCode
 
 	if code/100 != 2 && !apiError(code) {
-<<<<<<< HEAD
-=======
 		errorType, errorMsg := errorTypeAndMsgFor(resp)
->>>>>>> 82797c0c
 		return resp, body, &Error{
 			Type:   errorType,
 			Msg:    errorMsg,
