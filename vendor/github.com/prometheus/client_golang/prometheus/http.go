--- conflicted
+++ resolved
@@ -94,24 +94,6 @@
 	})
 }
 
-<<<<<<< HEAD
-// decorateWriter wraps a writer to handle gzip compression if requested.  It
-// returns the decorated writer and the appropriate "Content-Encoding" header
-// (which is empty if no compression is enabled).
-func decorateWriter(request *http.Request, writer io.Writer) (io.Writer, string) {
-	header := request.Header.Get(acceptEncodingHeader)
-	parts := strings.Split(header, ",")
-	for _, part := range parts {
-		part = strings.TrimSpace(part)
-		if part == "gzip" || strings.HasPrefix(part, "gzip;") {
-			return gzip.NewWriter(writer), "gzip"
-		}
-	}
-	return writer, ""
-}
-
-=======
->>>>>>> 82797c0c
 var instLabels = []string{"method", "code"}
 
 type nower interface {
