--- conflicted
+++ resolved
@@ -354,10 +354,6 @@
 			}
 			ipAddr = ip
 		}
-<<<<<<< HEAD
-		if !ipAddr.IsLoopback() {
-			return ipAddr
-=======
 		ipAddr, ok := netip.AddrFromSlice(ip)
 		if !ok {
 			continue
@@ -366,7 +362,6 @@
 		unwrapAddr := ipAddr.Unmap()
 		if !unwrapAddr.IsLoopback() {
 			return unwrapAddr
->>>>>>> 089f536c
 		}
 
 	}
