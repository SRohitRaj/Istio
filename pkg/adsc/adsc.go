--- conflicted
+++ resolved
@@ -33,14 +33,17 @@
 	listener "github.com/envoyproxy/go-control-plane/envoy/config/listener/v3"
 	route "github.com/envoyproxy/go-control-plane/envoy/config/route/v3"
 	xdsapi "github.com/envoyproxy/go-control-plane/envoy/service/discovery/v3"
-<<<<<<< HEAD
-=======
 	
 	"istio.io/istio/pilot/pkg/serviceregistry/memory"
->>>>>>> 9c62b4a9
-
-	"istio.io/istio/pilot/pkg/serviceregistry/memory"
-
+
+	"istio.io/istio/pilot/pkg/networking/util"
+	v2 "istio.io/istio/pilot/pkg/xds/v2"
+	v3 "istio.io/istio/pilot/pkg/xds/v3"
+	"istio.io/istio/pkg/config/schema/resource"
+
+	xdsapi "github.com/envoyproxy/go-control-plane/envoy/api/v2"
+	core "github.com/envoyproxy/go-control-plane/envoy/api/v2/core"
+	ads "github.com/envoyproxy/go-control-plane/envoy/service/discovery/v2"
 	"github.com/envoyproxy/go-control-plane/pkg/conversion"
 	"github.com/gogo/protobuf/types"
 	"github.com/golang/protobuf/jsonpb"
@@ -52,19 +55,12 @@
 
 	mcp "istio.io/api/mcp/v1alpha1"
 	"istio.io/api/mesh/v1alpha1"
-<<<<<<< HEAD
-	"istio.io/istio/pilot/pkg/networking/util"
-	v2 "istio.io/istio/pilot/pkg/xds/v2"
-	v3 "istio.io/istio/pilot/pkg/xds/v3"
+	"istio.io/istio/security/pkg/nodeagent/cache"
+
+	"istio.io/pkg/log"
+
+	"istio.io/istio/pilot/pkg/model"
 	"istio.io/istio/pkg/config/schema/collections"
-	"istio.io/istio/pkg/config/schema/resource"
-=======
->>>>>>> 9c62b4a9
-	"istio.io/istio/security/pkg/nodeagent/cache"
-
-	"istio.io/pkg/log"
-
-	"istio.io/istio/pilot/pkg/model"
 )
 
 // Config for the ADS connection.
@@ -540,31 +536,11 @@
 				}
 
 			default:
-<<<<<<< HEAD
 				err = a.handleMCP(gvk, rsc, valBytes)
 				if err != nil {
 					log.Warnf("Error handling received MCP config %v", err)
 				}
-=======
-				_ = a.handleMCP(gvk, rsc, valBytes)
->>>>>>> 9c62b4a9
-			}
-		}
-		// last resource of this type. IstioStore doesn't yet have a way to indicate this
-		// or to support large sets - memory store has a special handling by calling Create
-		// with an empty resource. This is used to avoid sleep loop on HasSynced
-		if a.Store != nil && len(gvk) == 3 {
-			key := resource.GroupVersionKind{
-				Group:   gvk[0],
-				Version: gvk[1],
-				Kind:    gvk[2],
-			}.String()
-			a.m.Lock()
-			a.sync[key] = time.Now()
-			a.m.Unlock()
-			a.syncCh <- key
-
-			log.Infoa("Sync for ", gvk, len(msg.Resources))
+			}
 		}
 
 		// If we got no resource - still save to the store with empty name/namespace, to notify sync
