--- conflicted
+++ resolved
@@ -72,11 +72,7 @@
 	IP string
 
 	// CertDir is the directory where mTLS certs are configured.
-<<<<<<< HEAD
-	// If emtpy, an insecure connection will be used.
-=======
 	// If empty, an insecure connection will be used.
->>>>>>> 73f451df
 	// TODO: also allow passing in-memory certs.
 	CertDir string
 
