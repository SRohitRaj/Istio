// Copyright Istio Authors
//
// Licensed under the Apache License, Version 2.0 (the "License");
// you may not use this file except in compliance with the License.
// You may obtain a copy of the License at
//
//     http://www.apache.org/licenses/LICENSE-2.0
//
// Unless required by applicable law or agreed to in writing, software
// distributed under the License is distributed on an "AS IS" BASIS,
// WITHOUT WARRANTIES OR CONDITIONS OF ANY KIND, either express or implied.
// See the License for the specific language governing permissions and
// limitations under the License.

package option

import (
	"net"

	"github.com/gogo/protobuf/types"

	meshAPI "istio.io/api/mesh/v1alpha1"
	networkingAPI "istio.io/api/networking/v1alpha3"

	"istio.io/istio/pilot/pkg/model"
)

type LocalhostValue string
type WildcardValue string
type DNSLookupFamilyValue string

const (
	LocalhostIPv4       LocalhostValue       = "127.0.0.1"
	LocalhostIPv6       LocalhostValue       = "::1"
	WildcardIPv4        WildcardValue        = "0.0.0.0"
	WildcardIPv6        WildcardValue        = "::"
	DNSLookupFamilyIPv4 DNSLookupFamilyValue = "V4_ONLY"
	DNSLookupFamilyIPv6 DNSLookupFamilyValue = "AUTO"
)

func ProxyConfig(value *meshAPI.ProxyConfig) Instance {
	return newOption("config", value)
}

func PilotSubjectAltName(value []string) Instance {
	return newOption("pilot_SAN", value).withConvert(sanConverter(value))
}

func ConnectTimeout(value *types.Duration) Instance {
	return newDurationOption("connect_timeout", value)
}

func Cluster(value string) Instance {
	return newOption("cluster", value)
}

func NodeID(value string) Instance {
	return newOption("nodeID", value)
}

func Region(value string) Instance {
	return newOptionOrSkipIfZero("region", value)
}

func Zone(value string) Instance {
	return newOptionOrSkipIfZero("zone", value)
}

func SubZone(value string) Instance {
	return newOptionOrSkipIfZero("sub_zone", value)
}

func NodeMetadata(meta *model.BootstrapNodeMetadata, rawMeta map[string]interface{}) Instance {
	return newOptionOrSkipIfZero("meta_json_str", meta).withConvert(nodeMetadataConverter(meta, rawMeta))
}

func DiscoveryAddress(value string) Instance {
	return newOption("discovery_address", value)
}

func Localhost(value LocalhostValue) Instance {
	return newOption("localhost", value)
}

func Wildcard(value WildcardValue) Instance {
	return newOption("wildcard", value)
}

func DNSLookupFamily(value DNSLookupFamilyValue) Instance {
	return newOption("dns_lookup_family", value)
}

func PodName(value string) Instance {
	return newOptionOrSkipIfZero("PodName", value)
}

func PodNamespace(value string) Instance {
	return newOptionOrSkipIfZero("PodNamespace", value)
}

func PodIP(value net.IP) Instance {
	return newOption("PodIP", value).withConvert(podIPConverter(value))
}

func ControlPlaneAuth(value bool) Instance {
	strVal := ""
	if value {
		strVal = "enable"
	}
	return newOptionOrSkipIfZero("ControlPlaneAuth", strVal)
}

func DisableReportCalls(value bool) Instance {
	strVal := ""
	if value {
		strVal = "true"
	}
	return newOptionOrSkipIfZero("DisableReportCalls", strVal)
}

func OutlierLogPath(value string) Instance {
	return newOptionOrSkipIfZero("outlier_log_path", value)
}

func LightstepAddress(value string) Instance {
	return newOptionOrSkipIfZero("lightstep", value).withConvert(addressConverter(value))
}

func LightstepToken(value string) Instance {
	return newOption("lightstepToken", value)
}

func StackDriverEnabled(value bool) Instance {
	return newOption("stackdriver", value)
}

func StackDriverProjectID(value string) Instance {
	return newOption("stackdriverProjectID", value)
}

func StackDriverDebug(value bool) Instance {
	return newOption("stackdriverDebug", value)
}

func StackDriverMaxAnnotations(value int64) Instance {
	return newOption("stackdriverMaxAnnotations", value)
}

func StackDriverMaxAttributes(value int64) Instance {
	return newOption("stackdriverMaxAttributes", value)
}

func StackDriverMaxEvents(value int64) Instance {
	return newOption("stackdriverMaxEvents", value)
}

func PilotGRPCAddress(value string) Instance {
	return newOptionOrSkipIfZero("pilot_grpc_address", value).withConvert(addressConverter(value))
}

func ZipkinAddress(value string) Instance {
	return newOptionOrSkipIfZero("zipkin", value).withConvert(addressConverter(value))
}

func DataDogAddress(value string) Instance {
	return newOptionOrSkipIfZero("datadog", value).withConvert(addressConverter(value))
}

func StatsdAddress(value string) Instance {
	return newOptionOrSkipIfZero("statsd", value).withConvert(addressConverter(value))
}

func TracingTLS(value *networkingAPI.ClientTLSSettings, metadata *model.BootstrapNodeMetadata, isH2 bool) Instance {
	return newOptionOrSkipIfZero("tracing_tls", value).
		withConvert(transportSocketConverter(value, "tracer", metadata, isH2))
}

func EnvoyMetricsServiceAddress(value string) Instance {
	return newOptionOrSkipIfZero("envoy_metrics_service_address", value).withConvert(addressConverter(value))
}

func EnvoyMetricsServiceTLS(value *networkingAPI.ClientTLSSettings, metadata *model.BootstrapNodeMetadata) Instance {
	return newOptionOrSkipIfZero("envoy_metrics_service_tls", value).
		withConvert(transportSocketConverter(value, "envoy_metrics_service", metadata, true))
}

func EnvoyMetricsServiceTCPKeepalive(value *networkingAPI.ConnectionPoolSettings_TCPSettings_TcpKeepalive) Instance {
	return newTCPKeepaliveOption("envoy_metrics_service_tcp_keepalive", value)
}

func EnvoyAccessLogServiceAddress(value string) Instance {
	return newOptionOrSkipIfZero("envoy_accesslog_service_address", value).withConvert(addressConverter(value))
}

func EnvoyAccessLogServiceTLS(value *networkingAPI.ClientTLSSettings, metadata *model.BootstrapNodeMetadata) Instance {
	return newOptionOrSkipIfZero("envoy_accesslog_service_tls", value).
		withConvert(transportSocketConverter(value, "envoy_accesslog_service", metadata, true))
}

func EnvoyAccessLogServiceTCPKeepalive(value *networkingAPI.ConnectionPoolSettings_TCPSettings_TcpKeepalive) Instance {
	return newTCPKeepaliveOption("envoy_accesslog_service_tcp_keepalive", value)
}

func EnvoyExtraStatTags(value []string) Instance {
	return newStringArrayOptionOrSkipIfEmpty("extraStatTags", value)
}

func EnvoyStatsMatcherInclusionPrefix(value []string) Instance {
	return newStringArrayOptionOrSkipIfEmpty("inclusionPrefix", value)
}

func EnvoyStatsMatcherInclusionSuffix(value []string) Instance {
	return newStringArrayOptionOrSkipIfEmpty("inclusionSuffix", value)
}

func EnvoyStatsMatcherInclusionRegexp(value []string) Instance {
	return newStringArrayOptionOrSkipIfEmpty("inclusionRegexps", value)
}

func PilotCertProvider(value string) Instance {
	return newOption("pilot_cert_provider", value)
}

func STSPort(value int) Instance {
	return newOption("sts_port", value)
}

func GCPProjectID(value string) Instance {
	return newOption("gcp_project_id", value)
}

func STSEnabled(value bool) Instance {
	return newOption("sts", value)
}

func ProvCert(value string) Instance {
	return newOption("provisioned_cert", value)
}

<<<<<<< HEAD
// CallCredentials will trigger the google_grpc XDS interface, with the given
// call credentials.
// access_token doesn't work - it's a literal token, rotation will not work
//
func CallCredentials(value string) Instance {
	return newOption("call_credentials", value)
=======
func DiscoveryHost(value string) Instance {
	return newOption("discovery_host", value)
>>>>>>> c37d4187c0e6c4908945ea436ec6f13b2d4b6572
}<|MERGE_RESOLUTION|>--- conflicted
+++ resolved
@@ -237,15 +237,14 @@
 	return newOption("provisioned_cert", value)
 }
 
-<<<<<<< HEAD
 // CallCredentials will trigger the google_grpc XDS interface, with the given
 // call credentials.
 // access_token doesn't work - it's a literal token, rotation will not work
 //
 func CallCredentials(value string) Instance {
 	return newOption("call_credentials", value)
-=======
+}
+
 func DiscoveryHost(value string) Instance {
 	return newOption("discovery_host", value)
->>>>>>> c37d4187c0e6c4908945ea436ec6f13b2d4b6572
 }