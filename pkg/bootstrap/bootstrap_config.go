// Copyright 2018 Istio Authors
//
// Licensed under the Apache License, Version 2.0 (the "License");
// you may not use this file except in compliance with the License.
// You may obtain a copy of the License at
//
//     http://www.apache.org/licenses/LICENSE-2.0
//
// Unless required by applicable law or agreed to in writing, software
// distributed under the License is distributed on an "AS IS" BASIS,
// WITHOUT WARRANTIES OR CONDITIONS OF ANY KIND, either express or implied.
// See the License for the specific language governing permissions and
// limitations under the License.

package bootstrap

import (
	"context"
	"encoding/json"
	"fmt"
	"io"
	"io/ioutil"
	"net"
	"os"
	"os/exec"
	"path"
	"strings"
	"text/template"
	"time"

	"github.com/gogo/protobuf/types"
	"github.com/pkg/errors"
	"golang.org/x/oauth2/google"

	meshconfig "istio.io/api/mesh/v1alpha1"
	"istio.io/istio/pilot/pkg/model"
	"istio.io/istio/pilot/pkg/networking/util"
	"istio.io/istio/pkg/bootstrap/platform"
	"istio.io/istio/pkg/spiffe"
	"istio.io/pkg/annotations"
	"istio.io/pkg/env"
	"istio.io/pkg/log"
)

// Generate the envoy v2 bootstrap configuration, using template.
const (
	// EpochFileTemplate is a template for the root config JSON
	EpochFileTemplate = "envoy-rev%d.json"
	DefaultCfgDir     = "/var/lib/istio/envoy/envoy_bootstrap_tmpl.json"

	// IstioMetaPrefix is used to pass env vars as node metadata.
	IstioMetaPrefix = "ISTIO_META_"

	// IstioMetaJSONPrefix is used to pass annotations and similar environment info.
	IstioMetaJSONPrefix = "ISTIO_METAJSON_"

	lightstepAccessTokenBase = "lightstep_access_token.txt"

	// statsMatchers give the operator control over Envoy stats collection.
	EnvoyStatsMatcherInclusionPrefixes = "sidecar.istio.io/statsInclusionPrefixes"
	EnvoyStatsMatcherInclusionSuffixes = "sidecar.istio.io/statsInclusionSuffixes"
	EnvoyStatsMatcherInclusionRegexps  = "sidecar.istio.io/statsInclusionRegexps"

	// Options are used in the boostrap template.
	envoyStatsMatcherInclusionPrefixOption = "inclusionPrefix"
	envoyStatsMatcherInclusionSuffixOption = "inclusionSuffix"
	envoyStatsMatcherInclusionRegexpOption = "inclusionRegexps"
)

var (
	_ = annotations.Register(EnvoyStatsMatcherInclusionPrefixes,
		"Specifies the comma separated list of prefixes of the stats to be emitted by Envoy.")
	_ = annotations.Register(EnvoyStatsMatcherInclusionSuffixes,
		"Specifies the comma separated list of suffixes of the stats to be emitted by Envoy.")
	_ = annotations.Register(EnvoyStatsMatcherInclusionRegexps,
		"Specifies the comma separated list of regexes the stats should match to be emitted by Envoy.")

	// required stats are used by readiness checks.
	requiredEnvoyStatsMatcherInclusionPrefixes = "cluster_manager,listener_manager,http_mixer_filter,tcp_mixer_filter,server,cluster.xds-grpc"
	requiredEnvoyStatsMatcherInclusionSuffix   = "ssl_context_update_by_sds"
)

// substituteValues substitutes variables known to the boostrap like pod_ip.
// "http.{pod_ip}_" with pod_id = [10.3.3.3,10.4.4.4] --> [http.10.3.3.3_,http.10.4.4.4_]
func substituteValues(patterns []string, varName string, values []string) []string {
	ret := make([]string, 0, len(patterns))
	for _, pattern := range patterns {
		if !strings.Contains(pattern, varName) {
			ret = append(ret, pattern)
			continue
		}

		for _, val := range values {
			ret = append(ret, strings.Replace(pattern, varName, val, -1))
		}
	}
	return ret
}

// setStatsOptions configures stats inclusion list based on annotations.
func setStatsOptions(opts map[string]interface{}, meta map[string]interface{}, nodeIPs []string) {

	setStatsOption := func(metaKey string, optKey string, required string) {
		var inclusionOption []string
		if inclusionPatterns, ok := meta[metaKey]; ok {
			inclusionOption = strings.Split(inclusionPatterns.(string), ",")
		}

		if len(required) > 0 {
			inclusionOption = append(inclusionOption,
				strings.Split(required, ",")...)
		}

		// At the sidecar we can limit downstream metrics collection to the inbound listener.
		// Inbound downstream metrics are named as: http.{pod_ip}_{port}.downstream_rq_*
		// Other outbound downstream metrics are numerous and not very interesting for a sidecar.
		// specifying http.{pod_ip}_  as a prefix will capture these downstream metrics.
		inclusionOption = substituteValues(inclusionOption, "{pod_ip}", nodeIPs)

		if len(inclusionOption) > 0 {
			opts[optKey] = inclusionOption
		}
	}

	setStatsOption(EnvoyStatsMatcherInclusionPrefixes, envoyStatsMatcherInclusionPrefixOption, requiredEnvoyStatsMatcherInclusionPrefixes)

	setStatsOption(EnvoyStatsMatcherInclusionSuffixes, envoyStatsMatcherInclusionSuffixOption, requiredEnvoyStatsMatcherInclusionSuffix)

	setStatsOption(EnvoyStatsMatcherInclusionRegexps, envoyStatsMatcherInclusionRegexpOption, "")
}

func defaultPilotSan() []string {
	return []string{
		spiffe.MustGenSpiffeURI("istio-system", "istio-pilot-service-account")}
}

func configFile(config string, epoch int) string {
	return path.Join(config, fmt.Sprintf(EpochFileTemplate, epoch))
}

func lightstepAccessTokenFile(config string) string {
	return path.Join(config, lightstepAccessTokenBase)
}

// convertDuration converts to golang duration and logs errors
func convertDuration(d *types.Duration) time.Duration {
	if d == nil {
		return 0
	}
	dur, _ := types.DurationFromProto(d)
	return dur
}

func createArgs(config *meshconfig.ProxyConfig, node, fname string, epoch int, cliarg []string) []string {
	startupArgs := []string{"-c", fname,
		"--restart-epoch", fmt.Sprint(epoch),
		"--drain-time-s", fmt.Sprint(int(convertDuration(config.DrainDuration) / time.Second)),
		"--parent-shutdown-time-s", fmt.Sprint(int(convertDuration(config.ParentShutdownDuration) / time.Second)),
		"--service-cluster", config.ServiceCluster,
		"--service-node", node,
		"--max-obj-name-len", fmt.Sprint(config.StatNameLength),
		"--allow-unknown-fields",
	}

	startupArgs = append(startupArgs, cliarg...)

	if config.Concurrency > 0 {
		startupArgs = append(startupArgs, "--concurrency", fmt.Sprint(config.Concurrency))
	}

	return startupArgs
}

// RunProxy will run sidecar with a v2 config generated from template according with the config.
// The doneChan will be notified if the envoy process dies.
// The returned process can be killed by the caller to terminate the proxy.
func RunProxy(config *meshconfig.ProxyConfig, node string, epoch int, configFname string, doneChan chan error,
	outWriter io.Writer, errWriter io.Writer, cliarg []string) (*os.Process, error) {

	// spin up a new Envoy process
	args := createArgs(config, node, configFname, epoch, cliarg)

	/* #nosec */
	cmd := exec.Command(config.BinaryPath, args...)
	cmd.Stdout = outWriter
	cmd.Stderr = errWriter
	if err := cmd.Start(); err != nil {
		return nil, err
	}

	// Set if the caller is monitoring envoy, for example in tests or if envoy runs in same
	// container with the app.
	// Caller passed a channel, will wait itself for termination
	if doneChan != nil {
		go func() {
			doneChan <- cmd.Wait()
		}()
	}

	return cmd.Process, nil
}

// GetHostPort separates out the host and port portions of an address. The
// host portion may be a name, IPv4 address, or IPv6 address (with square brackets).
func GetHostPort(name, addr string) (host string, port string, err error) {
	host, port, err = net.SplitHostPort(addr)
	if err != nil {
		return "", "", fmt.Errorf("unable to parse %s address %q: %v", name, addr, err)
	}
	return host, port, nil
}

// StoreHostPort encodes the host and port as key/value pair strings in
// the provided map.
func StoreHostPort(host, port, field string, opts map[string]interface{}) {
	opts[field] = fmt.Sprintf("{\"address\": \"%s\", \"port_value\": %s}", host, port)
}

type setMetaFunc func(m map[string]interface{}, key string, val string)

func extractMetadata(envs []string, prefix string, set setMetaFunc, meta map[string]interface{}) {
	metaPrefixLen := len(prefix)
	for _, env := range envs {
		if !shouldExtract(env, prefix) {
			continue
		}
		v := env[metaPrefixLen:]
		if !isEnvVar(v) {
			continue
		}
		metaKey, metaVal := parseEnvVar(v)
		set(meta, metaKey, metaVal)
	}
}

type istioMetadata struct {
	CanonicalTelemetryService string            `json:"canonical_telemetry_service,omitempty"`
	IP                        string            `json:"ip,omitempty"`
	Labels                    map[string]string `json:"labels,omitempty"`
	Name                      string            `json:"name,omitempty"`
	Namespace                 string            `json:"namespace,omitempty"`
	ServiceAccount            string            `json:"service_account,omitempty"`
	PlatformMetadata          map[string]string `json:"platform_metadata,omitempty"`
}

func shouldExtract(envVar, prefix string) bool {
	// this will allow transition from current method of exposition in the future
	// Example:
	// if strings.HasPrefix(envVar, "ISTIO_METAJSON_LABELS") {
	// 	return false
	// }
	return strings.HasPrefix(envVar, prefix)
}

func isEnvVar(str string) bool {
	return strings.Contains(str, "=")
}

func parseEnvVar(varStr string) (string, string) {
	parts := strings.SplitN(varStr, "=", 2)
	if len(parts) != 2 {
		return varStr, ""
	}
	return parts[0], parts[1]
}

func jsonStringToMap(jsonStr string) (m map[string]string) {
	err := json.Unmarshal([]byte(jsonStr), &m)
	if err != nil {
		log.Warnf("Env variable with value %q failed json unmarshal: %v", jsonStr, err)
	}
	return
}

func extractIstioMetadata(envVars []string, plat platform.Environment) istioMetadata {
	im := istioMetadata{}
	for _, varStr := range envVars {
		name, val := parseEnvVar(varStr)
		switch name {
		case "INSTANCE_IP":
			im.IP = val
		case "ISTIO_METAJSON_LABELS":
			m := jsonStringToMap(val)
			im.Labels = m
			im.CanonicalTelemetryService = m["istioTelemetryService"]
		case "POD_NAME":
			im.Name = val
		case "POD_NAMESPACE":
			im.Namespace = val
		}
	}
	if plat != nil {
		im.PlatformMetadata = plat.Metadata()
	}
	return im
}

// getNodeMetaData function uses an environment variable contract
// ISTIO_METAJSON_* env variables contain json_string in the value.
// 					The name of variable is ignored.
// ISTIO_META_* env variables are passed thru
func getNodeMetaData(envs []string, plat platform.Environment) map[string]interface{} {
	meta := map[string]interface{}{}

	extractMetadata(envs, IstioMetaPrefix, func(m map[string]interface{}, key string, val string) {
		m[key] = val
	}, meta)

	extractMetadata(envs, IstioMetaJSONPrefix, func(m map[string]interface{}, key string, val string) {
		err := json.Unmarshal([]byte(val), &m)
		if err != nil {
			log.Warnf("Env variable %s [%s] failed json unmarshal: %v", key, val, err)
		}
	}, meta)
	meta["istio"] = "sidecar"

	meta["istio.io/metadata"] = extractIstioMetadata(envs, plat)

	return meta
}

var overrideVar = env.RegisterStringVar("ISTIO_BOOTSTRAP", "", "")

// WriteBootstrap generates an envoy config based on config and epoch, and returns the filename.
// TODO: in v2 some of the LDS ports (port, http_port) should be configured in the bootstrap.
func WriteBootstrap(config *meshconfig.ProxyConfig, node string, epoch int, pilotSAN []string,
	opts map[string]interface{}, localEnv []string, nodeIPs []string, dnsRefreshRate string) (string, error) {
	// currently, only the GCP Platform is supported, so this is hardcorded and the writeBootstrapForPlatform method is private.
	return writeBootstrapForPlatform(config, node, epoch, pilotSAN, opts, localEnv, nodeIPs, dnsRefreshRate, platform.NewGCP())
}

func writeBootstrapForPlatform(config *meshconfig.ProxyConfig, node string, epoch int, pilotSAN []string,
	opts map[string]interface{}, localEnv []string, nodeIPs []string, dnsRefreshRate string, platEnv platform.Environment) (string, error) {

	if opts == nil {
		opts = map[string]interface{}{}
	}
	if err := os.MkdirAll(config.ConfigPath, 0700); err != nil {
		return "", err
	}
	// attempt to write file
	fname := configFile(config.ConfigPath, epoch)

	cfg := config.CustomConfigFile
	if cfg == "" {
		cfg = config.ProxyBootstrapTemplatePath
	}
	if _, err := os.Stat(cfg); os.IsNotExist(err) {
		cfg = DefaultCfgDir
	}
	if cfg == "" {
		cfg = DefaultCfgDir
	}

	override := overrideVar.Get()
	if len(override) > 0 {
		cfg = override
	}

	cfgTmpl, err := ioutil.ReadFile(cfg)
	if err != nil {
		return "", err
	}

	t, err := template.New("bootstrap").Parse(string(cfgTmpl))
	if err != nil {
		return "", err
	}

	opts["config"] = config

	if pilotSAN == nil {
		pilotSAN = defaultPilotSan()
	}
	opts["pilot_SAN"] = pilotSAN

	// Simplify the template
	opts["connect_timeout"] = (&types.Duration{Seconds: config.ConnectTimeout.Seconds, Nanos: config.ConnectTimeout.Nanos}).String()
	opts["cluster"] = config.ServiceCluster
	opts["nodeID"] = node

	// Support passing extra info from node environment as metadata
	meta := getNodeMetaData(localEnv, platEnv)

<<<<<<< HEAD
	// Make sure the metadata is also available as part of the bootstrap generation, which was the original
	// behavior. This avoids the need to add redundant code.
	for k, v := range meta {
		opts[k] = v
	}

	localityOverride := model.GetLocalityOrDefault("", meta)
=======
	localityOverride := ""
	if locality, ok := meta[model.LocalityLabel]; ok {
		localityOverride = model.GetLocalityOrDefault(locality.(string), localityOverride)
	}
>>>>>>> 2d359e5b
	l := util.ConvertLocality(localityOverride)
	if l == nil {
		// Populate the platform locality if available.
		l = platEnv.Locality()
	}
	if l.Region != "" {
		opts["region"] = l.Region
	}
	if l.Zone != "" {
		opts["zone"] = l.Zone
	}
	if l.SubZone != "" {
		opts["sub_zone"] = l.SubZone
	}

	// Remove duplicate nodeIPs, but preserve the original ordering.
	ipSet := make(map[string]struct{})
	newNodeIPs := make([]string, 0, len(nodeIPs))
	for _, ip := range nodeIPs {
		if _, ok := ipSet[ip]; !ok {
			ipSet[ip] = struct{}{}
			newNodeIPs = append(newNodeIPs, ip)
		}
	}
	nodeIPs = newNodeIPs

	setStatsOptions(opts, meta, nodeIPs)

	// Support multiple network interfaces
	meta[model.NodeMetadataInstanceIPs] = strings.Join(nodeIPs, ",")

	ba, err := json.Marshal(meta)
	if err != nil {
		return "", err
	}
	opts["meta_json_str"] = string(ba)

	// TODO: allow reading a file with additional metadata (for example if created with
	// 'envref'. This will allow Istio to generate the right config even if the pod info
	// is not available (in particular in some multi-cluster cases)

	h, p, err := GetHostPort("Discovery", config.DiscoveryAddress)
	if err != nil {
		return "", err
	}
	StoreHostPort(h, p, "pilot_grpc_address", opts)

	// Pass unmodified config.DiscoveryAddress for Google gRPC Envoy client target_uri parameter
	opts["discovery_address"] = config.DiscoveryAddress

	opts["dns_refresh_rate"] = dnsRefreshRate

	// Setting default to ipv4 local host, wildcard and dns policy
	opts["localhost"] = "127.0.0.1"
	opts["wildcard"] = "0.0.0.0"
	opts["dns_lookup_family"] = "V4_ONLY"

	// Check if nodeIP carries IPv4 or IPv6 and set up proxy accordingly
	if isIPv6Proxy(nodeIPs) {
		opts["localhost"] = "::1"
		opts["wildcard"] = "::"
		opts["dns_lookup_family"] = "AUTO"
	}

	if config.Tracing != nil {
		switch tracer := config.Tracing.Tracer.(type) {
		case *meshconfig.Tracing_Zipkin_:
			h, p, err = GetHostPort("Zipkin", tracer.Zipkin.Address)
			if err != nil {
				return "", err
			}
			StoreHostPort(h, p, "zipkin", opts)
		case *meshconfig.Tracing_Lightstep_:
			h, p, err = GetHostPort("Lightstep", tracer.Lightstep.Address)
			if err != nil {
				return "", err
			}
			StoreHostPort(h, p, "lightstep", opts)

			lightstepAccessTokenPath := lightstepAccessTokenFile(config.ConfigPath)
			lsConfigOut, err := os.Create(lightstepAccessTokenPath)
			if err != nil {
				return "", err
			}
			_, err = lsConfigOut.WriteString(tracer.Lightstep.AccessToken)
			if err != nil {
				return "", err
			}
			opts["lightstepToken"] = lightstepAccessTokenPath
			opts["lightstepSecure"] = tracer.Lightstep.Secure
			opts["lightstepCacertPath"] = tracer.Lightstep.CacertPath
		case *meshconfig.Tracing_Datadog_:
			h, p, err = GetHostPort("Datadog", tracer.Datadog.Address)
			if err != nil {
				return "", err
			}
			StoreHostPort(h, p, "datadog", opts)
		case *meshconfig.Tracing_Stackdriver_:
			var cred *google.Credentials
			// in-cluster credentials are fetched by using the GCE metadata server.
			// You may also specify environment variable GOOGLE_APPLICATION_CREDENTIALS to point a GCP credentials file.
			if cred, err = google.FindDefaultCredentials(context.Background()); err != nil {
				return "", errors.Errorf("Unable to process Stackdriver tracer: %v", err)
			}
			opts["stackdriver"] = true
			opts["stackdriverProjectID"] = cred.ProjectID
			opts["stackdriverDebug"] = tracer.Stackdriver.Debug
			setOptsWithDefaults(tracer.Stackdriver.MaxNumberOfAnnotations, "stackdriverMaxAnnotations", opts, 200)
			setOptsWithDefaults(tracer.Stackdriver.MaxNumberOfAttributes, "stackdriverMaxAttributes", opts, 200)
			setOptsWithDefaults(tracer.Stackdriver.MaxNumberOfMessageEvents, "stackdriverMaxEvents", opts, 200)
		}
	}

	if config.StatsdUdpAddress != "" {
		h, p, err = GetHostPort("statsd UDP", config.StatsdUdpAddress)
		if err != nil {
			return "", err
		}
		StoreHostPort(h, p, "statsd", opts)
	}

	if config.EnvoyMetricsServiceAddress != "" {
		h, p, err = GetHostPort("envoy metrics service", config.EnvoyMetricsServiceAddress)
		if err != nil {
			return "", err
		}
		StoreHostPort(h, p, "envoy_metrics_service", opts)
	}

	if config.EnvoyAccessLogServiceAddress != "" {
		h, p, err = GetHostPort("envoy accesslog service", config.EnvoyAccessLogServiceAddress)
		if err != nil {
			return "", err
		}
		StoreHostPort(h, p, "envoy_accesslog_service", opts)
	}

	fout, err := os.Create(fname)
	if err != nil {
		return "", err
	}
	defer fout.Close()

	// Execute needs some sort of io.Writer
	err = t.Execute(fout, opts)
	return fname, err
}

func setOptsWithDefaults(src *types.Int64Value, name string, opts map[string]interface{}, defaultVal int64) {
	val := defaultVal
	if src != nil {
		val = src.Value
	}
	opts[name] = val
}

// isIPv6Proxy check the addresses slice and returns true for a valid IPv6 address
// for all other cases it returns false
func isIPv6Proxy(ipAddrs []string) bool {
	for i := 0; i < len(ipAddrs); i++ {
		addr := net.ParseIP(ipAddrs[i])
		if addr == nil {
			// Should not happen, invalid IP in proxy's IPAddresses slice should have been caught earlier,
			// skip it to prevent a panic.
			continue
		}
		if addr.To4() != nil {
			return false
		}
	}
	return true
}<|MERGE_RESOLUTION|>--- conflicted
+++ resolved
@@ -382,20 +382,16 @@
 	// Support passing extra info from node environment as metadata
 	meta := getNodeMetaData(localEnv, platEnv)
 
-<<<<<<< HEAD
 	// Make sure the metadata is also available as part of the bootstrap generation, which was the original
 	// behavior. This avoids the need to add redundant code.
 	for k, v := range meta {
 		opts[k] = v
 	}
 
-	localityOverride := model.GetLocalityOrDefault("", meta)
-=======
 	localityOverride := ""
 	if locality, ok := meta[model.LocalityLabel]; ok {
 		localityOverride = model.GetLocalityOrDefault(locality.(string), localityOverride)
 	}
->>>>>>> 2d359e5b
 	l := util.ConvertLocality(localityOverride)
 	if l == nil {
 		// Populate the platform locality if available.
