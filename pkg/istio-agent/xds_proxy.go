// Copyright Istio Authors
//
// Licensed under the Apache License, Version 2.0 (the "License");
// you may not use this file except in compliance with the License.
// You may obtain a copy of the License at
//
//     http://www.apache.org/licenses/LICENSE-2.0
//
// Unless required by applicable law or agreed to in writing, software
// distributed under the License is distributed on an "AS IS" BASIS,
// WITHOUT WARRANTIES OR CONDITIONS OF ANY KIND, either express or implied.
// See the License for the specific language governing permissions and
// limitations under the License.

package istioagent

import (
	"context"
	"encoding/json"
	"fmt"
	"math"
	"net"
	"net/http"
	"net/url"
	"strings"
	"sync"
	"time"

	discovery "github.com/envoyproxy/go-control-plane/envoy/service/discovery/v3"
	"go.uber.org/atomic"
	"golang.org/x/net/http2"
	google_rpc "google.golang.org/genproto/googleapis/rpc/status"
	"google.golang.org/grpc"
	"google.golang.org/grpc/codes"
	"google.golang.org/grpc/metadata"
	"google.golang.org/grpc/reflection"
	anypb "google.golang.org/protobuf/types/known/anypb"

	meshconfig "istio.io/api/mesh/v1alpha1"
	"istio.io/istio/pilot/cmd/pilot-agent/status/ready"
	"istio.io/istio/pilot/pkg/features"
	istiogrpc "istio.io/istio/pilot/pkg/grpc"
	"istio.io/istio/pilot/pkg/xds"
	v3 "istio.io/istio/pilot/pkg/xds/v3"
	"istio.io/istio/pkg/channels"
	"istio.io/istio/pkg/config/constants"
	dnsProto "istio.io/istio/pkg/dns/proto"
	"istio.io/istio/pkg/h2c"
	"istio.io/istio/pkg/istio-agent/health"
	"istio.io/istio/pkg/istio-agent/metrics"
	istiokeepalive "istio.io/istio/pkg/keepalive"
	"istio.io/istio/pkg/log"
	"istio.io/istio/pkg/network"
	"istio.io/istio/pkg/uds"
	"istio.io/istio/pkg/util/protomarshal"
	"istio.io/istio/pkg/wasm"
	"istio.io/istio/security/pkg/nodeagent/caclient"
	"istio.io/istio/security/pkg/pki/util"
)

const (
	defaultClientMaxReceiveMessageSize = math.MaxInt32
)

var connectionNumber = atomic.NewUint32(0)

// ResponseHandler handles a XDS response in the agent. These will not be forwarded to Envoy.
// Currently, all handlers function on a single resource per type, so the API only exposes one
// resource.
type ResponseHandler func(resp *anypb.Any) error

// XdsProxy proxies all XDS requests from envoy to istiod, in addition to allowing
// subsystems inside the agent to also communicate with either istiod/envoy (eg dns, sds, etc).
// The goal here is to consolidate all xds related connections to istiod/envoy into a
// single tcp connection with multiple gRPC streams.
// TODO: Right now, the workloadSDS server and gatewaySDS servers are still separate
// connections. These need to be consolidated.
// TODO: consolidate/use ADSC struct - a lot of duplication.
type XdsProxy struct {
	stopChan             chan struct{}
	clusterID            string
	downstreamListener   net.Listener
	downstreamGrpcServer *grpc.Server
	istiodAddress        string
	optsMutex            sync.RWMutex
	dialOptions          []grpc.DialOption
	handlers             map[string]ResponseHandler
	healthChecker        *health.WorkloadHealthChecker
	xdsHeaders           map[string]string
	xdsUdsPath           string
	proxyAddresses       []string
	ia                   *Agent

	httpTapServer      *http.Server
	tapMutex           sync.RWMutex
	tapResponseChannel chan *discovery.DiscoveryResponse

	// connected stores the active gRPC stream. The proxy will only have 1 connection at a time
	connected                 *ProxyConnection
	initialHealthRequest      *discovery.DiscoveryRequest
	initialDeltaHealthRequest *discovery.DeltaDiscoveryRequest
	connectedMutex            sync.RWMutex

	// Wasm cache and ecds channel are used to replace wasm remote load with local file.
	wasmCache wasm.Cache

	// ecds version and nonce uses atomic only to prevent race in testing.
	// In reality there should not be race as istiod will only have one
	// in flight update for each type of resource.
	// TODO(bianpengyuan): this relies on the fact that istiod versions all ECDS resources
	// the same in a update response. This needs update to support per resource versioning,
	// in case istiod changes its behavior, or a different ECDS server is used.
	ecdsLastAckVersion    atomic.String
	ecdsLastNonce         atomic.String
	downstreamGrpcOptions []grpc.ServerOption
	istiodSAN             string
}

var proxyLog = log.RegisterScope("xdsproxy", "XDS Proxy in Istio Agent")

const (
	localHostIPv4 = "127.0.0.1"
	localHostIPv6 = "::1"
)

func initXdsProxy(ia *Agent) (*XdsProxy, error) {
	var err error
	localHostAddr := localHostIPv4
	if ia.cfg.IsIPv6 {
		localHostAddr = localHostIPv6
	}
	var envoyProbe ready.Prober
	if !ia.cfg.DisableEnvoy {
		envoyProbe = &ready.Probe{
			AdminPort:     uint16(ia.proxyConfig.ProxyAdminPort),
			LocalHostAddr: localHostAddr,
		}
	}

	cache := wasm.NewLocalFileCache(constants.IstioDataDir, ia.cfg.WASMOptions)
	proxy := &XdsProxy{
		istiodAddress:         ia.proxyConfig.DiscoveryAddress,
		istiodSAN:             ia.cfg.IstiodSAN,
		clusterID:             ia.secOpts.ClusterID,
		handlers:              map[string]ResponseHandler{},
		stopChan:              make(chan struct{}),
		healthChecker:         health.NewWorkloadHealthChecker(ia.proxyConfig.ReadinessProbe, envoyProbe, ia.cfg.ProxyIPAddresses, ia.cfg.IsIPv6),
		xdsHeaders:            ia.cfg.XDSHeaders,
		xdsUdsPath:            ia.cfg.XdsUdsPath,
		wasmCache:             cache,
		proxyAddresses:        ia.cfg.ProxyIPAddresses,
		ia:                    ia,
		downstreamGrpcOptions: ia.cfg.DownstreamGrpcOptions,
	}

	if ia.localDNSServer != nil {
		proxy.handlers[v3.NameTableType] = func(resp *anypb.Any) error {
			var nt dnsProto.NameTable
			if err := resp.UnmarshalTo(&nt); err != nil {
				log.Errorf("failed to unmarshal name table: %v", err)
				return err
			}
			ia.localDNSServer.UpdateLookupTable(&nt)
			return nil
		}
	}
	if ia.cfg.EnableDynamicProxyConfig && ia.secretCache != nil {
		proxy.handlers[v3.ProxyConfigType] = func(resp *anypb.Any) error {
			pc := &meshconfig.ProxyConfig{}
			if err := resp.UnmarshalTo(pc); err != nil {
				log.Errorf("failed to unmarshal proxy config: %v", err)
				return err
			}
			caCerts := pc.GetCaCertificatesPem()
			log.Debugf("received new certificates to add to mesh trust domain: %v", caCerts)
			trustBundle := []byte{}
			for _, cert := range caCerts {
				trustBundle = util.AppendCertByte(trustBundle, []byte(cert))
			}
			return ia.secretCache.UpdateConfigTrustBundle(trustBundle)
		}
	}

	proxyLog.Infof("Initializing with upstream address %q and cluster %q", proxy.istiodAddress, proxy.clusterID)

	if err = proxy.initDownstreamServer(); err != nil {
		return nil, err
	}

	if err = proxy.initIstiodDialOptions(ia); err != nil {
		return nil, err
	}

	go func() {
		if err := proxy.downstreamGrpcServer.Serve(proxy.downstreamListener); err != nil {
			log.Errorf("failed to accept downstream gRPC connection %v", err)
		}
	}()

	go proxy.healthChecker.PerformApplicationHealthCheck(func(healthEvent *health.ProbeEvent) {
		// Store the same response as Delta and SotW. Depending on how Envoy connects we will use one or the other.
		req := &discovery.DiscoveryRequest{TypeUrl: v3.HealthInfoType}
		if !healthEvent.Healthy {
			req.ErrorDetail = &google_rpc.Status{
				Code:    int32(codes.Internal),
				Message: healthEvent.UnhealthyMessage,
			}
		}
		proxy.sendHealthCheckRequest(req)
		deltaReq := &discovery.DeltaDiscoveryRequest{TypeUrl: v3.HealthInfoType}
		if !healthEvent.Healthy {
			deltaReq.ErrorDetail = &google_rpc.Status{
				Code:    int32(codes.Internal),
				Message: healthEvent.UnhealthyMessage,
			}
		}
		proxy.sendDeltaHealthRequest(deltaReq)
	}, proxy.stopChan)

	return proxy, nil
}

// sendHealthCheckRequest sends a request to the currently connected proxy. Additionally, on any reconnection
// to the upstream XDS request we will resend this request.
func (p *XdsProxy) sendHealthCheckRequest(req *discovery.DiscoveryRequest) {
	p.connectedMutex.Lock()
	// Immediately send if we are currently connected.
	if p.connected != nil && p.connected.requestsChan != nil {
		p.connected.requestsChan.Put(req)
	}
	// Otherwise place it as our initial request for new connections
	p.initialHealthRequest = req
	p.connectedMutex.Unlock()
}

func (p *XdsProxy) unregisterStream(c *ProxyConnection) {
	p.connectedMutex.Lock()
	defer p.connectedMutex.Unlock()
	if p.connected != nil && p.connected == c {
		close(p.connected.stopChan)
		p.connected = nil
	}
}

func (p *XdsProxy) registerStream(c *ProxyConnection) {
	p.connectedMutex.Lock()
	defer p.connectedMutex.Unlock()
	if p.connected != nil {
		proxyLog.Warnf("registered overlapping stream; closing previous")
		close(p.connected.stopChan)
	}
	p.connected = c
}

// ProxyConnection represents connection to downstream proxy.
type ProxyConnection struct {
	conID              uint32
	upstreamError      chan error
	downstreamError    chan error
	requestsChan       *channels.Unbounded[*discovery.DiscoveryRequest]
	responsesChan      chan *discovery.DiscoveryResponse
	deltaRequestsChan  *channels.Unbounded[*discovery.DeltaDiscoveryRequest]
	deltaResponsesChan chan *discovery.DeltaDiscoveryResponse
	stopChan           chan struct{}
	downstream         adsStream
	upstream           xds.DiscoveryClient
	downstreamDeltas   xds.DeltaDiscoveryStream
	upstreamDeltas     xds.DeltaDiscoveryClient
}

// sendRequest is a small wrapper around sending to con.requestsChan. This ensures that we do not
// block forever on
func (con *ProxyConnection) sendRequest(req *discovery.DiscoveryRequest) {
	con.requestsChan.Put(req)
}

func (con *ProxyConnection) isClosed() bool {
	select {
	case <-con.stopChan:
		return true
	default:
		return false
	}
}

type adsStream interface {
	Send(*discovery.DiscoveryResponse) error
	Recv() (*discovery.DiscoveryRequest, error)
	Context() context.Context
}

// StreamAggregatedResources is an implementation of XDS API used for proxying between Istiod and Envoy.
// Every time envoy makes a fresh connection to the agent, we reestablish a new connection to the upstream xds
// This ensures that a new connection between istiod and agent doesn't end up consuming pending messages from envoy
// as the new connection may not go to the same istiod. Vice versa case also applies.
func (p *XdsProxy) StreamAggregatedResources(downstream xds.DiscoveryStream) error {
	proxyLog.Debugf("accepted XDS connection from Envoy, forwarding to upstream XDS server")
	return p.handleStream(downstream)
}

func (p *XdsProxy) handleStream(downstream adsStream) error {
	con := &ProxyConnection{
		conID:           connectionNumber.Inc(),
		upstreamError:   make(chan error), // can be produced by recv and send
		downstreamError: make(chan error), // can be produced by recv and send
		// Requests channel is unbounded. The Envoy<->XDS Proxy<->Istiod system produces a natural
		// looping of Recv and Send. Due to backpressure introduced by gRPC natively (that is, Send() can
		// only send so much data without being Recv'd before it starts blocking), along with the
		// backpressure provided by our channels, we have a risk of deadlock where both Xdsproxy and
		// Istiod are trying to Send, but both are blocked by gRPC backpressure until Recv() is called.
		// However, Recv can fail to be called by Send being blocked. This can be triggered by the two
		// sources in our system (Envoy request and Istiod pushes) producing more events than we can keep
		// up with.
		// See https://github.com/istio/istio/issues/39209 for more information
		//
		// To prevent these issues, we need to either:
		// 1. Apply backpressure directly to Envoy requests or Istiod pushes
		// 2. Make part of the system unbounded
		//
		// (1) is challenging because we cannot do a conditional Recv (for Envoy requests), and changing
		// the control plane requires substantial changes. Instead, we make the requests channel
		// unbounded. This is the least likely to cause issues as the messages we store here are the
		// smallest relative to other channels.
		requestsChan: channels.NewUnbounded[*discovery.DiscoveryRequest](),
		// Allow a buffer of 1. This ensures we queue up at most 2 (one in process, 1 pending) responses before forwarding.
		responsesChan: make(chan *discovery.DiscoveryResponse, 1),
		stopChan:      make(chan struct{}),
		downstream:    downstream,
	}

	p.registerStream(con)
	defer p.unregisterStream(con)

	ctx, cancel := context.WithTimeout(context.Background(), time.Second*5)
	defer cancel()

	upstreamConn, err := p.buildUpstreamConn(ctx)
	if err != nil {
		proxyLog.Errorf("failed to connect to upstream %s: %v", p.istiodAddress, err)
		metrics.IstiodConnectionFailures.Increment()
		return err
	}
	defer upstreamConn.Close()

	xds := discovery.NewAggregatedDiscoveryServiceClient(upstreamConn)
	ctx = metadata.AppendToOutgoingContext(context.Background(), "ClusterID", p.clusterID)
	for k, v := range p.xdsHeaders {
		ctx = metadata.AppendToOutgoingContext(ctx, k, v)
	}
	// We must propagate upstream termination to Envoy. This ensures that we resume the full XDS sequence on new connection
	return p.handleUpstream(ctx, con, xds)
}

func (p *XdsProxy) buildUpstreamConn(ctx context.Context) (*grpc.ClientConn, error) {
	p.optsMutex.RLock()
	opts := p.dialOptions
	p.optsMutex.RUnlock()
	return grpc.DialContext(ctx, p.istiodAddress, opts...)
}

func (p *XdsProxy) handleUpstream(ctx context.Context, con *ProxyConnection, xds discovery.AggregatedDiscoveryServiceClient) error {
	upstream, err := xds.StreamAggregatedResources(ctx,
		grpc.MaxCallRecvMsgSize(defaultClientMaxReceiveMessageSize))
	if err != nil {
		// Envoy logs errors again, so no need to log beyond debug level
		proxyLog.Debugf("failed to create upstream grpc client: %v", err)
		// Increase metric when xds connection error, for example: forgot to restart ingressgateway or sidecar after changing root CA.
		metrics.IstiodConnectionErrors.Increment()
		return err
	}
	proxyLog.Infof("connected to upstream XDS server[%d]: %s", con.conID, p.istiodAddress)
	defer proxyLog.Debugf("disconnected from XDS server[%d]: %s", con.conID, p.istiodAddress)

	con.upstream = upstream

	// Handle upstream xds recv
	go func() {
		for {
			// from istiod
			resp, err := con.upstream.Recv()
			if err != nil {
				upstreamErr(con, err)
				return
			}
			select {
			case con.responsesChan <- resp:
			case <-con.stopChan:
			}
		}
	}()

	go p.handleUpstreamRequest(con)
	go p.handleUpstreamResponse(con)

	for {
		select {
		case err := <-con.upstreamError:
			// error from upstream Istiod.
			if istiogrpc.IsExpectedGRPCError(err) {
				proxyLog.Debugf("upstream [%d] terminated with status %v", con.conID, err)
				metrics.IstiodConnectionCancellations.Increment()
			} else {
				proxyLog.Warnf("upstream [%d] terminated with unexpected error %v", con.conID, err)
				metrics.IstiodConnectionErrors.Increment()
			}
			return err
		case err := <-con.downstreamError:
			// error from downstream Envoy.
			if istiogrpc.IsExpectedGRPCError(err) {
				proxyLog.Debugf("downstream [%d] terminated with status %v", con.conID, err)
				metrics.EnvoyConnectionCancellations.Increment()
			} else {
				proxyLog.Warnf("downstream [%d] terminated with unexpected error %v", con.conID, err)
				metrics.EnvoyConnectionErrors.Increment()
			}
			// On downstream error, we will return. This propagates the error to downstream envoy which will trigger reconnect
			return err
		case <-con.stopChan:
			proxyLog.Debugf("stream [%d] stopped", con.conID)
			return nil
		}
	}
}

func (p *XdsProxy) handleUpstreamRequest(con *ProxyConnection) {
	initialRequestsSent := atomic.NewBool(false)
	go func() {
		for {
			// recv xds requests from envoy
			req, err := con.downstream.Recv()
			if err != nil {
				downstreamErr(con, err)
				return
			}

			// forward to istiod
			con.sendRequest(req)
			if !initialRequestsSent.Load() && req.TypeUrl == v3.ListenerType {
				// fire off an initial NDS request
				if _, f := p.handlers[v3.NameTableType]; f {
					con.sendRequest(&discovery.DiscoveryRequest{
						TypeUrl: v3.NameTableType,
					})
				}
				// fire off an initial PCDS request
				if _, f := p.handlers[v3.ProxyConfigType]; f {
					con.sendRequest(&discovery.DiscoveryRequest{
						TypeUrl: v3.ProxyConfigType,
					})
				}
				// set flag before sending the initial request to prevent race.
				initialRequestsSent.Store(true)
				// Fire of a configured initial request, if there is one
				p.connectedMutex.RLock()
				initialRequest := p.initialHealthRequest
				if initialRequest != nil {
					con.sendRequest(initialRequest)
				}
				p.connectedMutex.RUnlock()
			}
		}
	}()

	defer con.upstream.CloseSend() // nolint
	for {
		select {
		case req := <-con.requestsChan.Get():
			con.requestsChan.Load()
			if req.TypeUrl == v3.HealthInfoType && !initialRequestsSent.Load() {
				// only send healthcheck probe after LDS request has been sent
				continue
			}
			proxyLog.Debugf("request for type url %s", req.TypeUrl)
			metrics.XdsProxyRequests.Increment()
			if req.TypeUrl == v3.ExtensionConfigurationType {
				if req.VersionInfo != "" {
					p.ecdsLastAckVersion.Store(req.VersionInfo)
				}
				p.ecdsLastNonce.Store(req.ResponseNonce)
			}
<<<<<<< HEAD
			if err := con.upstream.Send(req); err != nil {
				err = fmt.Errorf("upstream [%d] send error for type url %s: %v", con.conID, req.TypeUrl, err)
				con.upstreamError <- err
=======
			if err := sendUpstream(con.upstream, req); err != nil {
				err = fmt.Errorf("send error for type url %s: %v", req.TypeUrl, err)
				upstreamErr(con, err)
>>>>>>> d7f420c5
				return
			}
		case <-con.stopChan:
			return
		}
	}
}

func (p *XdsProxy) handleUpstreamResponse(con *ProxyConnection) {
	forwardEnvoyCh := make(chan *discovery.DiscoveryResponse, 1)
	for {
		select {
		case resp := <-con.responsesChan:
			// TODO: separate upstream response handling from requests sending, which are both time costly
			proxyLog.Debugf("upstream [%d] response for type url %s", con.conID, resp.TypeUrl)
			metrics.XdsProxyResponses.Increment()
			if h, f := p.handlers[resp.TypeUrl]; f {
				if len(resp.Resources) == 0 {
					// Empty response, nothing to do
					// This assumes internal types are always singleton
					break
				}
				err := h(resp.Resources[0])
				var errorResp *google_rpc.Status
				if err != nil {
					errorResp = &google_rpc.Status{
						Code:    int32(codes.Internal),
						Message: err.Error(),
					}
				}
				// Send ACK/NACK
				con.sendRequest(&discovery.DiscoveryRequest{
					VersionInfo:   resp.VersionInfo,
					TypeUrl:       resp.TypeUrl,
					ResponseNonce: resp.Nonce,
					ErrorDetail:   errorResp,
				})
				continue
			}
			switch resp.TypeUrl {
			case v3.ExtensionConfigurationType:
				if features.WasmRemoteLoadConversion {
					// If Wasm remote load conversion feature is enabled, rewrite and send.
					go p.rewriteAndForward(con, resp, func(resp *discovery.DiscoveryResponse) {
						// Forward the response using the thread of `handleUpstreamResponse`
						// to prevent concurrent access to forwardToEnvoy
						select {
						case forwardEnvoyCh <- resp:
						case <-con.stopChan:
						}
					})
				} else {
					// Otherwise, forward ECDS resource update directly to Envoy.
					forwardToEnvoy(con, resp)
				}
			default:
				if strings.HasPrefix(resp.TypeUrl, v3.DebugType) {
					p.forwardToTap(resp)
				} else {
					forwardToEnvoy(con, resp)
				}
			}
		case resp := <-forwardEnvoyCh:
			forwardToEnvoy(con, resp)
		case <-con.stopChan:
			return
		}
	}
}

func (p *XdsProxy) rewriteAndForward(con *ProxyConnection, resp *discovery.DiscoveryResponse, forward func(resp *discovery.DiscoveryResponse)) {
	if err := wasm.MaybeConvertWasmExtensionConfig(resp.Resources, p.wasmCache); err != nil {
		proxyLog.Debugf("sending NACK for ECDS resources %+v, err: %+v", resp.Resources, err)
		con.sendRequest(&discovery.DiscoveryRequest{
			VersionInfo:   p.ecdsLastAckVersion.Load(),
			TypeUrl:       resp.TypeUrl,
			ResponseNonce: resp.Nonce,
			ErrorDetail: &google_rpc.Status{
				Code:    int32(codes.Internal),
				Message: err.Error(),
			},
		})
		return
	}
	proxyLog.Debugf("forward ECDS resources %+v", resp.Resources)
	forward(resp)
}

func (p *XdsProxy) forwardToTap(resp *discovery.DiscoveryResponse) {
	select {
	case p.tapResponseChannel <- resp:
	default:
		log.Infof("tap response %q arrived too late; discarding", resp.TypeUrl)
	}
}

func forwardToEnvoy(con *ProxyConnection, resp *discovery.DiscoveryResponse) {
	if !v3.IsEnvoyType(resp.TypeUrl) && resp.TypeUrl != v3.WorkloadType {
		proxyLog.Errorf("Skipping forwarding type url %s to Envoy as is not a valid Envoy type", resp.TypeUrl)
		return
	}
	if con.isClosed() {
		proxyLog.Errorf("downstream [%d] dropped xds push to Envoy, connection already closed", con.conID)
		return
	}
<<<<<<< HEAD
	if err := con.downstream.Send(resp); err != nil {
		select {
		case con.downstreamError <- err:
			// we cannot return partial error and hope to restart just the downstream
			// as we are blindly proxying req/responses. For now, the best course of action
			// is to terminate upstream connection as well and restart afresh.
			proxyLog.Errorf("downstream [%d] send error: %v", con.conID, err)
		default:
			// Do not block on downstream error channel push, this could happen when forward
			// is triggered from a separated goroutine (e.g. ECDS processing go routine) while
			// downstream connection has already been teared down and no receiver is available
			// for downstream error channel.
			proxyLog.Debugf("downstream [%d] error channel full, but get downstream send error: %v", con.conID, err)
		}

=======
	if err := sendDownstream(con.downstream, resp); err != nil {
		err = fmt.Errorf("send error for type url %s: %v", resp.TypeUrl, err)
		downstreamErr(con, err)
>>>>>>> d7f420c5
		return
	}
}

func (p *XdsProxy) close() {
	close(p.stopChan)
	p.wasmCache.Cleanup()
	if p.httpTapServer != nil {
		_ = p.httpTapServer.Close()
	}
	if p.downstreamGrpcServer != nil {
		p.downstreamGrpcServer.Stop()
	}
	if p.downstreamListener != nil {
		_ = p.downstreamListener.Close()
	}
}

func (p *XdsProxy) initDownstreamServer() error {
	l, err := uds.NewListener(p.xdsUdsPath)
	if err != nil {
		return err
	}
	// TODO: Expose keepalive options to agent cmd line flags.
	opts := p.downstreamGrpcOptions
	opts = append(opts, istiogrpc.ServerOptions(istiokeepalive.DefaultOption())...)
	grpcs := grpc.NewServer(opts...)
	discovery.RegisterAggregatedDiscoveryServiceServer(grpcs, p)
	reflection.Register(grpcs)
	p.downstreamGrpcServer = grpcs
	p.downstreamListener = l
	return nil
}

func (p *XdsProxy) initIstiodDialOptions(agent *Agent) error {
	opts, err := p.buildUpstreamClientDialOpts(agent)
	if err != nil {
		return err
	}

	p.optsMutex.Lock()
	p.dialOptions = opts
	p.optsMutex.Unlock()
	return nil
}

func (p *XdsProxy) buildUpstreamClientDialOpts(sa *Agent) ([]grpc.DialOption, error) {
	tlsOpts, err := p.getTLSOptions(sa)
	if err != nil {
		return nil, fmt.Errorf("failed to get TLS options to talk to upstream: %v", err)
	}
	options, err := istiogrpc.ClientOptions(nil, tlsOpts)
	if err != nil {
		return nil, err
	}
	if sa.secOpts.CredFetcher != nil {
		options = append(options, grpc.WithPerRPCCredentials(caclient.NewXDSTokenProvider(sa.secOpts)))
	}
	return options, nil
}

// Returns the TLS option to use when talking to Istiod
func (p *XdsProxy) getTLSOptions(agent *Agent) (*istiogrpc.TLSOptions, error) {
	if agent.proxyConfig.ControlPlaneAuthPolicy == meshconfig.AuthenticationPolicy_NONE {
		return nil, nil
	}
	xdsCACertPath, err := agent.FindRootCAForXDS()
	if err != nil {
		return nil, fmt.Errorf("failed to find root CA cert for XDS: %v", err)
	}
	key, cert := agent.GetKeyCertsForXDS()
	return &istiogrpc.TLSOptions{
		RootCert:      xdsCACertPath,
		Key:           key,
		Cert:          cert,
		ServerAddress: agent.proxyConfig.DiscoveryAddress,
		SAN:           p.istiodSAN,
	}, nil
}

// tapRequest() sends "req" to Istiod, and returns a matching response, or `nil` on timeout.
// Requests are serialized -- only one may be in-flight at a time.
func (p *XdsProxy) tapRequest(req *discovery.DiscoveryRequest, timeout time.Duration) (*discovery.DiscoveryResponse, error) {
	p.connectedMutex.Lock()
	connection := p.connected
	p.connectedMutex.Unlock()
	if connection == nil {
		return nil, fmt.Errorf("proxy not connected to Istiod")
	}

	// Only allow one tap request at a time
	p.tapMutex.Lock()
	defer p.tapMutex.Unlock()

	// Send to Istiod
	connection.sendRequest(req)

	delay := time.NewTimer(timeout)
	defer delay.Stop()

	// Wait for expected response or timeout
	for {
		select {
		case res := <-p.tapResponseChannel:
			if res.TypeUrl == req.TypeUrl {
				return res, nil
			}
		case <-delay.C:
			return nil, nil
		}
	}
}

func (p *XdsProxy) makeTapHandler() func(w http.ResponseWriter, req *http.Request) {
	return func(w http.ResponseWriter, req *http.Request) {
		qp, err := url.ParseQuery(req.URL.RawQuery)
		if err != nil {
			w.WriteHeader(http.StatusBadRequest)
			fmt.Fprintf(w, "%v\n", err)
			return
		}
		typeURL := fmt.Sprintf("istio.io%s", req.URL.Path)
		dr := discovery.DiscoveryRequest{
			TypeUrl: typeURL,
		}
		resourceName := qp.Get("resourceName")
		if resourceName != "" {
			dr.ResourceNames = []string{resourceName}
		}
		response, err := p.tapRequest(&dr, 5*time.Second)
		if err != nil {
			w.WriteHeader(http.StatusServiceUnavailable)
			fmt.Fprintf(w, "%v\n", err)
			return
		}

		if response == nil {
			log.Infof("timed out waiting for Istiod to respond to %q", typeURL)
			w.WriteHeader(http.StatusGatewayTimeout)
			return
		}

		// Try to unmarshal Istiod's response using protojson (needed for Envoy protobufs)
		w.Header().Add("Content-Type", "application/json")
		b, err := protomarshal.MarshalIndent(response, "  ")
		if err == nil {
			_, err = w.Write(b)
			if err != nil {
				log.Infof("fail to write debug response: %v", err)
			}
			return
		}

		// Failed as protobuf.  Try as regular JSON
		proxyLog.Warnf("could not marshal istiod response as pb: %v", err)
		j, err := json.Marshal(response)
		if err != nil {
			// Couldn't unmarshal at all
			w.WriteHeader(http.StatusInternalServerError)
			fmt.Fprintf(w, "%v\n", err)
			return
		}
		_, err = w.Write(j)
		if err != nil {
			log.Infof("fail to write debug response: %v", err)
			return
		}
	}
}

// initDebugInterface() listens on localhost:${PORT} for path /debug/...
// forwards the paths to Istiod as xDS requests
// waits for response from Istiod, sends it as JSON
func (p *XdsProxy) initDebugInterface(port int) error {
	p.tapResponseChannel = make(chan *discovery.DiscoveryResponse)

	tapGrpcHandler, err := NewTapGrpcHandler(p)
	if err != nil {
		log.Errorf("failed to start Tap XDS Proxy: %v", err)
	}

	httpMux := http.NewServeMux()
	handler := p.makeTapHandler()
	httpMux.HandleFunc("/debug/", handler)
	httpMux.HandleFunc("/debug", handler) // For 1.10 Istiod which uses istio.io/debug

	mixedHandler := http.HandlerFunc(func(w http.ResponseWriter, r *http.Request) {
		if r.ProtoMajor == 2 && strings.HasPrefix(r.Header.Get("content-type"), "application/grpc") {
			tapGrpcHandler.ServeHTTP(w, r)
			return
		}
		httpMux.ServeHTTP(w, r)
	})

	p.httpTapServer = &http.Server{
		Addr:        fmt.Sprintf("localhost:%d", port),
		Handler:     h2c.NewHandler(mixedHandler, &http2.Server{}),
		IdleTimeout: 90 * time.Second, // matches http.DefaultTransport keep-alive timeout
		ReadTimeout: 30 * time.Second,
	}

	// create HTTP listener
	listener, err := net.Listen("tcp", p.httpTapServer.Addr)
	if err != nil {
		return err
	}

	go func() {
		log.Infof("starting Http service at %s", listener.Addr())
		if err := p.httpTapServer.Serve(listener); network.IsUnexpectedListenerError(err) {
			log.Errorf("error serving tap http server: %v", err)
		}
	}()

	return nil
}

// upstreamErr sends the error to upstreamError channel, and return immediately if the connection closed.
func upstreamErr(con *ProxyConnection, err error) {
	proxyLog.Errorf("upstream [%d] error: %v", con.conID, err)
	select {
	case con.upstreamError <- err:
	case <-con.stopChan:
	}
}

// downstreamErr sends the error to downstreamError channel, and return immediately if the connection closed.
func downstreamErr(con *ProxyConnection, err error) {
	proxyLog.Errorf("downstream [%d] error: %v", con.conID, err)
	select {
	case con.downstreamError <- err:
	case <-con.stopChan:
	}
}<|MERGE_RESOLUTION|>--- conflicted
+++ resolved
@@ -478,15 +478,9 @@
 				}
 				p.ecdsLastNonce.Store(req.ResponseNonce)
 			}
-<<<<<<< HEAD
-			if err := con.upstream.Send(req); err != nil {
-				err = fmt.Errorf("upstream [%d] send error for type url %s: %v", con.conID, req.TypeUrl, err)
-				con.upstreamError <- err
-=======
 			if err := sendUpstream(con.upstream, req); err != nil {
 				err = fmt.Errorf("send error for type url %s: %v", req.TypeUrl, err)
 				upstreamErr(con, err)
->>>>>>> d7f420c5
 				return
 			}
 		case <-con.stopChan:
@@ -592,29 +586,23 @@
 		proxyLog.Errorf("downstream [%d] dropped xds push to Envoy, connection already closed", con.conID)
 		return
 	}
-<<<<<<< HEAD
-	if err := con.downstream.Send(resp); err != nil {
-		select {
-		case con.downstreamError <- err:
-			// we cannot return partial error and hope to restart just the downstream
-			// as we are blindly proxying req/responses. For now, the best course of action
-			// is to terminate upstream connection as well and restart afresh.
-			proxyLog.Errorf("downstream [%d] send error: %v", con.conID, err)
-		default:
-			// Do not block on downstream error channel push, this could happen when forward
-			// is triggered from a separated goroutine (e.g. ECDS processing go routine) while
-			// downstream connection has already been teared down and no receiver is available
-			// for downstream error channel.
-			proxyLog.Debugf("downstream [%d] error channel full, but get downstream send error: %v", con.conID, err)
-		}
-
-=======
 	if err := sendDownstream(con.downstream, resp); err != nil {
 		err = fmt.Errorf("send error for type url %s: %v", resp.TypeUrl, err)
 		downstreamErr(con, err)
->>>>>>> d7f420c5
 		return
 	}
+}
+
+// sendDownstream sends discovery response.
+func sendDownstream(downstream adsStream, response *discovery.DiscoveryResponse) error {
+	tStart := time.Now()
+	defer func() {
+		// This is a hint to help debug slow responses.
+		if time.Since(tStart) > 10*time.Second {
+			proxyLog.Warnf("sendDownstream took %v", time.Since(tStart))
+		}
+	}()
+	return downstream.Send(response)
 }
 
 func (p *XdsProxy) close() {
