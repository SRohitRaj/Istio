--- conflicted
+++ resolved
@@ -45,12 +45,9 @@
 	"istio.io/istio/pilot/pkg/dns"
 	nds "istio.io/istio/pilot/pkg/proto"
 	v3 "istio.io/istio/pilot/pkg/xds/v3"
-<<<<<<< HEAD
 	"istio.io/istio/pkg/config/constants"
+	"istio.io/istio/pkg/mcp/status"
 	"istio.io/pkg/filewatcher"
-=======
-	"istio.io/istio/pkg/mcp/status"
->>>>>>> a105520a
 	"istio.io/pkg/log"
 )
 
@@ -417,12 +414,7 @@
 	// In these cases, while we fallback to mTLS to istiod using the provisioned certs
 	// it would be ideal to keep using token plus k8s ca certs for control plane communication
 	// as the intention behind provisioned certs on k8s pods is only for data plane comm.
-<<<<<<< HEAD
 	if sa.secOpts.ProvCert == "" || !sa.secOpts.FileMountedCerts {
-=======
-	if sa.secOpts.ProvCert == "" {
-		// only if running in k8s pod
->>>>>>> a105520a
 		dialOptions = append(dialOptions, grpc.WithPerRPCCredentials(oauth.TokenSource{TokenSource: &fileTokenSource{
 			sa.secOpts.JWTPath,
 			time.Second * 300,
