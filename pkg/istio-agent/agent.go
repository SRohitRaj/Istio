--- conflicted
+++ resolved
@@ -192,12 +192,8 @@
 
 	UseExternalWorkloadSDS bool
 
-<<<<<<< HEAD
-	RegenerateWorkloadCerts bool
-=======
 	// Enable metadata discovery bootstrap extension
 	MetadataDiscovery bool
->>>>>>> 94e910dd
 }
 
 // NewAgent hosts the functionality for local SDS and XDS. This consists of the local SDS server and
