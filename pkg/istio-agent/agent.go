// Copyright Istio Authors
//
// Licensed under the Apache License, Version 2.0 (the "License");
// you may not use this file except in compliance with the License.
// You may obtain a copy of the License at
//
//     http://www.apache.org/licenses/LICENSE-2.0
//
// Unless required by applicable law or agreed to in writing, software
// distributed under the License is distributed on an "AS IS" BASIS,
// WITHOUT WARRANTIES OR CONDITIONS OF ANY KIND, either express or implied.
// See the License for the specific language governing permissions and
// limitations under the License.

package istioagent

import (
	"bytes"
	"context"
	"errors"
	"fmt"
	"io"
	"io/ioutil"
	"math/rand"
	"os"
	"path"
	"strings"
	"sync"
	"time"

	bootstrapv3 "github.com/envoyproxy/go-control-plane/envoy/config/bootstrap/v3"
	discovery "github.com/envoyproxy/go-control-plane/envoy/service/discovery/v3"
	"github.com/gogo/protobuf/types"
	"github.com/golang/protobuf/jsonpb"

	mesh "istio.io/api/mesh/v1alpha1"
	"istio.io/istio/pilot/cmd/pilot-agent/config"
	"istio.io/istio/pilot/pkg/dns"
	"istio.io/istio/pilot/pkg/model"
	v3 "istio.io/istio/pilot/pkg/xds/v3"
	"istio.io/istio/pkg/bootstrap"
	"istio.io/istio/pkg/bootstrap/platform"
	"istio.io/istio/pkg/config/constants"
	"istio.io/istio/pkg/envoy"
	"istio.io/istio/pkg/security"
	"istio.io/istio/security/pkg/nodeagent/cache"
	"istio.io/istio/security/pkg/nodeagent/caclient"
	citadel "istio.io/istio/security/pkg/nodeagent/caclient/providers/citadel"
	gca "istio.io/istio/security/pkg/nodeagent/caclient/providers/google"
	"istio.io/istio/security/pkg/nodeagent/sds"
	"istio.io/pkg/log"
)

// To debug:
// curl -X POST localhost:15000/logging?config=trace - to see SendingDiscoveryRequest

// Breakpoints in secretcache.go GenerateSecret..

// Note that istiod currently can't validate the JWT token unless it runs on k8s
// Main problem is the JWT validation check which hardcodes the k8s server address and token location.
//
// To test on a local machine, for debugging:
//
// kis exec $POD -- cat /run/secrets/istio-token/istio-token > var/run/secrets/tokens/istio-token
// kis port-forward $POD 15010:15010 &
//
// You can also copy the K8S CA and a token to be used to connect to k8s - but will need removing the hardcoded addr
// kis exec $POD -- cat /run/secrets/kubernetes.io/serviceaccount/{ca.crt,token} > var/run/secrets/kubernetes.io/serviceaccount/
//
// Or disable the jwt validation while debugging SDS problems.

const (
	// Location of K8S CA root.
	k8sCAPath = "./var/run/secrets/kubernetes.io/serviceaccount/ca.crt"

	// CitadelCACertPath is the directory for Citadel CA certificate.
	// This is mounted from config map 'istio-ca-root-cert'. Part of startup,
	// this may be replaced with ./etc/certs, if a root-cert.pem is found, to
	// handle secrets mounted from non-citadel CAs.
	CitadelCACertPath = "./var/run/secrets/istio"
)

const (
	MetadataClientCertKey   = "ISTIO_META_TLS_CLIENT_KEY"
	MetadataClientCertChain = "ISTIO_META_TLS_CLIENT_CERT_CHAIN"
	MetadataClientRootCert  = "ISTIO_META_TLS_CLIENT_ROOT_CERT"
)

// Agent contains the configuration of the agent, based on the injected
// environment:
// - SDS hostPath if node-agent was used
// - /etc/certs/key if Citadel or other mounted Secrets are used
// - root cert to use for connecting to XDS server
// - CA address, with proper defaults and detection
type Agent struct {
	proxyConfig *mesh.ProxyConfig

	cfg       *AgentOptions
	secOpts   *security.Options
	envoyOpts envoy.ProxyConfig

	envoyAgent  *envoy.Agent
	envoyWaitCh chan error

	sdsServer   *sds.Server
	secretCache *cache.SecretManagerClient

	// Used when proxying envoy xds via istio-agent is enabled.
	xdsProxy *XdsProxy

	// local DNS Server that processes DNS requests locally and forwards to upstream DNS if needed.
	localDNSServer *dns.LocalDNSServer

	// Signals true completion (e.g. with delayed graceful termination of Envoy)
	wg sync.WaitGroup
}

// AgentOptions contains additional config for the agent, not included in ProxyConfig.
// Most are from env variables ( still experimental ) or for testing only.
// Eventually most non-test settings should graduate to ProxyConfig
// Please don't add 100 parameters to the NewAgent function (or any other)!
type AgentOptions struct {
	// ProxyXDSViaAgent if true will enable a local XDS proxy that will simply
	// ferry Envoy's XDS requests to istiod and responses back to envoy
	// This flag is temporary until the feature is stabilized.
	ProxyXDSViaAgent bool
	// ProxyXDSDebugViaAgent if true will listen on 15004 and forward queries
	// to XDS istio.io/debug. (Requires ProxyXDSViaAgent).
	ProxyXDSDebugViaAgent bool
	// DNSCapture indicates if the XDS proxy has dns capture enabled or not
	// This option will not be considered if proxyXDSViaAgent is false.
	DNSCapture bool
	// ProxyType is the type of proxy we are configured to handle
	ProxyType model.NodeType
	// ProxyNamespace to use for local dns resolution
	ProxyNamespace string
	// ProxyDomain is the DNS domain associated with the proxy (assumed
	// to include the namespace as well) (for local dns resolution)
	ProxyDomain string
	// Node identifier used by Envoy
	ServiceNode string

	// XDSRootCerts is the location of the root CA for the XDS connection. Used for setting platform certs or
	// using custom roots.
	XDSRootCerts string

	// CARootCerts of the location of the root CA for the CA connection. Used for setting platform certs or
	// using custom roots.
	CARootCerts string

	// Extra headers to add to the XDS connection.
	XDSHeaders map[string]string

	// Is the proxy an IPv6 proxy
	IsIPv6 bool

	// Path to local UDS to communicate with Envoy
	XdsUdsPath string

	// Ability to retrieve ProxyConfig dynamically through XDS
	EnableDynamicProxyConfig bool

	// All of the proxy's IP Addresses
	ProxyIPAddresses []string

	// Enables dynamic generation of bootstrap.
	EnableDynamicBootstrap bool

	// Envoy status port (that circles back to the agent status port). Really belongs to the proxy config.
	// Cannot be eradicated because mistakes have been made.
	EnvoyStatusPort int

	// Envoy prometheus port that circles back to its admin port for prom endpoint. Really belongs to the
	// proxy config.
	EnvoyPrometheusPort int

	// Cloud platform
	Platform platform.Environment
}

// NewAgent hosts the functionality for local SDS and XDS. This consists of the local SDS server and
// associated clients to sign certificates (when not using files), and the local XDS proxy (including
// health checking for VMs and DNS proxying).
func NewAgent(proxyConfig *mesh.ProxyConfig, agentOpts *AgentOptions, sopts *security.Options,
	eopts envoy.ProxyConfig) *Agent {
	return &Agent{
		proxyConfig: proxyConfig,
		cfg:         agentOpts,
		secOpts:     sopts,
		envoyOpts:   eopts,
	}
}

func (a *Agent) initializeEnvoyAgent() error {
	provCert, err := a.FindRootCAForXDS()
	if err != nil {
		return fmt.Errorf("failed to find root CA cert for XDS: %v", err)
	}

	if provCert == "" {
		// Envoy only supports load from file. If we want to use system certs, use best guess
		// To be more correct this could lookup all the "well known" paths but this is extremely \
		// unlikely to run on a non-debian based machine, and if it is it can be explicitly configured
		provCert = "/etc/ssl/certs/ca-certificates.crt"
	}
	var pilotSAN []string
	if a.proxyConfig.ControlPlaneAuthPolicy == mesh.AuthenticationPolicy_MUTUAL_TLS {
		// Obtain Pilot SAN, using DNS.
		pilotSAN = []string{config.GetPilotSan(a.proxyConfig.DiscoveryAddress)}
	}
	log.Infof("Pilot SAN: %v", pilotSAN)

	node, err := bootstrap.GetNodeMetaData(bootstrap.MetadataOptions{
		ID:                  a.cfg.ServiceNode,
		Envs:                os.Environ(),
		Platform:            a.cfg.Platform,
		InstanceIPs:         a.cfg.ProxyIPAddresses,
		StsPort:             a.secOpts.STSPort,
		ProxyConfig:         a.proxyConfig,
		ProxyViaAgent:       a.cfg.ProxyXDSViaAgent,
		PilotSubjectAltName: pilotSAN,
		OutlierLogPath:      a.envoyOpts.OutlierLogPath,
		ProvCert:            provCert,
		EnvoyPrometheusPort: a.cfg.EnvoyPrometheusPort,
		EnvoyStatusPort:     a.cfg.EnvoyStatusPort,
	})
	if err != nil {
		return fmt.Errorf("failed to generate bootstrap metadata: %v", err)
	}

	// Note: the cert checking still works, the generated file is updated if certs are changed.
	// We just don't save the generated file, but use a custom one instead. Pilot will keep
	// monitoring the certs and restart if the content of the certs changes.
	if len(a.proxyConfig.CustomConfigFile) > 0 {
		// there is a custom configuration. Don't write our own config - but keep watching the certs.
		a.envoyOpts.ConfigPath = a.proxyConfig.CustomConfigFile
		a.envoyOpts.ConfigCleanup = false
	} else {
		out, err := bootstrap.New(bootstrap.Config{
			Node: node,
		}).CreateFileForEpoch(0)
		if err != nil {
			return fmt.Errorf("failed to generate bootstrap config: %v", err)
		}
		a.envoyOpts.ConfigPath = out
		a.envoyOpts.ConfigCleanup = true
	}

	// Back-fill envoy options from proxy config options
	a.envoyOpts.BinaryPath = a.proxyConfig.BinaryPath
	a.envoyOpts.AdminPort = a.proxyConfig.ProxyAdminPort
	a.envoyOpts.DrainDuration = a.proxyConfig.DrainDuration
	a.envoyOpts.ParentShutdownDuration = a.proxyConfig.ParentShutdownDuration
	a.envoyOpts.Concurrency = a.proxyConfig.Concurrency.GetValue()

	envoyProxy := envoy.NewProxy(a.envoyOpts)

	drainDuration, _ := types.DurationFromProto(a.proxyConfig.TerminationDrainDuration)
	a.envoyAgent = envoy.NewAgent(envoyProxy, drainDuration)
	a.envoyWaitCh = make(chan error, 1)
	if a.cfg.EnableDynamicBootstrap {
		// Simulate an xDS request for a bootstrap
		go func() {
			// wait indefinitely and keep retrying with jittered exponential backoff
			backoff := 500
			max := 30000
			request := &bootstrapDiscoveryRequest{
				node:        node,
				envoyWaitCh: a.envoyWaitCh,
				envoyUpdate: envoyProxy.UpdateConfig,
			}
			for {
				_ = a.xdsProxy.handleStream(request)
				if request.received {
					break
				}
				request.sent = false
				delay := time.Duration(rand.Int()%backoff) * time.Millisecond
				log.Infof("retrying bootstrap discovery request with backoff: %v", delay)
				time.Sleep(delay)
				if backoff < max/2 {
					backoff *= 2
				} else {
					backoff = max
				}
			}
		}()
	} else {
		close(a.envoyWaitCh)
	}
	return nil
}

type bootstrapDiscoveryRequest struct {
	node        *model.Node
	envoyWaitCh chan error
	envoyUpdate func(data []byte) error
	sent        bool
	received    bool
}

// Send refers to a request from the xDS proxy.
func (b *bootstrapDiscoveryRequest) Send(resp *discovery.DiscoveryResponse) error {
	if resp.TypeUrl == v3.BootstrapType && !b.received {
		b.received = true
		if len(resp.Resources) != 1 {
			b.envoyWaitCh <- fmt.Errorf("unexpected number of bootstraps: %d", len(resp.Resources))
			return nil
		}
		var bs bootstrapv3.Bootstrap
		if err := resp.Resources[0].UnmarshalTo(&bs); err != nil {
			b.envoyWaitCh <- fmt.Errorf("failed to unmarshal bootstrap: %v", err)
			return nil
		}
		js := jsonpb.Marshaler{OrigName: true, Indent: "  "}
		var buf bytes.Buffer
		if err := js.Marshal(&buf, &bs); err != nil {
			b.envoyWaitCh <- fmt.Errorf("failed to marshal bootstrap as JSON: %v", err)
			return nil
		}
		if err := b.envoyUpdate(buf.Bytes()); err != nil {
			b.envoyWaitCh <- fmt.Errorf("failed to update bootstrap from discovery: %v", err)
			return nil
		}
		close(b.envoyWaitCh)
	}
	return nil
}

// Receive refers to a request to the xDS proxy.
func (b *bootstrapDiscoveryRequest) Recv() (*discovery.DiscoveryRequest, error) {
	if b.sent {
		<-b.envoyWaitCh
		return nil, io.EOF
	}
	b.sent = true
	return &discovery.DiscoveryRequest{
		TypeUrl: v3.BootstrapType,
		Node:    bootstrap.ConvertNodeToXDSNode(b.node),
	}, nil
}

func (b *bootstrapDiscoveryRequest) Context() context.Context { return context.Background() }

// Simplified SDS setup.
//
// 1. External CA: requires authenticating the trusted JWT AND validating the SAN against the JWT.
//    For example Google CA
//
// 2. Indirect, using istiod: using K8S cert.
//
// This is a non-blocking call which returns either an error or a function to await for completion.
func (a *Agent) Run(ctx context.Context) (func(), error) {
	var err error
	a.secretCache, err = a.newSecretManager()
	if err != nil {
		return nil, fmt.Errorf("failed to start workload secret manager %v", err)
	}

<<<<<<< HEAD
	a.sdsServer, err = sds.NewServer(a.secOpts, a.secretCache)
	if err != nil {
		return nil, fmt.Errorf("failed to start local sds server %v", err)
	}
=======
	a.sdsServer = sds.NewServer(a.secOpts, a.secretCache)
>>>>>>> 1815a35a
	a.secretCache.SetUpdateCallback(a.sdsServer.UpdateCallback)

	if err = a.initLocalDNSServer(); err != nil {
		return nil, fmt.Errorf("failed to start local DNS server: %v", err)
	}

	if a.cfg.ProxyXDSViaAgent {
		a.xdsProxy, err = initXdsProxy(a)
		if err != nil {
			return nil, fmt.Errorf("failed to start xds proxy: %v", err)
		}
		if a.cfg.ProxyXDSDebugViaAgent {
			err = a.xdsProxy.initDebugInterface()
			if err != nil {
				return nil, fmt.Errorf("failed to start istio tap server: %v", err)
			}
		}
	}

	if !a.envoyOpts.TestOnly {
		err = a.initializeEnvoyAgent()
		if err != nil {
			return nil, fmt.Errorf("failed to start envoy agent: %v", err)
		}

		a.wg.Add(1)
		go func() {
			defer a.wg.Done()

			if a.cfg.EnableDynamicBootstrap {
				start := time.Now()
				var err error
				select {
				case err = <-a.envoyWaitCh:
				case <-ctx.Done():
					// Early cancellation before envoy started.
					return
				}
				if err != nil {
					log.Errorf("failed to write updated envoy bootstrap: %v", err)
					return
				}
				log.Infof("received server-side bootstrap in %v", time.Since(start))
			}

			// This is a blocking call for graceful termination.
			a.envoyAgent.Run(ctx)
		}()
	}

	return a.wg.Wait, nil
}

func (a *Agent) initLocalDNSServer() (err error) {
	// we dont need dns server on gateways
	if a.cfg.DNSCapture && a.cfg.ProxyXDSViaAgent && a.cfg.ProxyType == model.SidecarProxy {
		if a.localDNSServer, err = dns.NewLocalDNSServer(a.cfg.ProxyNamespace, a.cfg.ProxyDomain); err != nil {
			return err
		}
		a.localDNSServer.StartDNS()
	}
	return nil
}

func (a *Agent) Check() (err error) {
	// we dont need dns server on gateways
	if a.cfg.DNSCapture && a.cfg.ProxyXDSViaAgent && a.cfg.ProxyType == model.SidecarProxy {
		if !a.localDNSServer.IsReady() {
			return errors.New("istio DNS capture is turned ON and DNS lookup table is not ready yet")
		}
	}
	return nil
}

func (a *Agent) Close() {
	if a.xdsProxy != nil {
		a.xdsProxy.close()
	}
	if a.localDNSServer != nil {
		a.localDNSServer.Close()
	}
	if a.sdsServer != nil {
		a.sdsServer.Stop()
	}
	if a.secretCache != nil {
		a.secretCache.Close()
	}
}

// FindRootCAForXDS determines the root CA to be configured in bootstrap file.
// It may be different from the CA for the cert server - which is based on CA_ADDR
// In addition it deals with the case the XDS server is on port 443, expected with a proper cert.
// /etc/ssl/certs/ca-certificates.crt
func (a *Agent) FindRootCAForXDS() (string, error) {
	var rootCAPath string

	if a.cfg.XDSRootCerts == security.SystemRootCerts {
		// Special case input for root cert configuration to use system root certificates
		return "", nil
	} else if a.cfg.XDSRootCerts != "" {
		// Using specific platform certs or custom roots
		rootCAPath = a.cfg.XDSRootCerts
	} else if fileExists("./etc/certs/root-cert.pem") {
		// Old style - mounted cert. This is used for XDS auth only,
		// not connecting to CA_ADDR because this mode uses external
		// agent (Secret refresh, etc)
		return "./etc/certs/root-cert.pem", nil
	} else if a.secOpts.PilotCertProvider == "kubernetes" {
		// Using K8S - this is likely incorrect, may work by accident (https://github.com/istio/istio/issues/22161)
		rootCAPath = k8sCAPath
	} else if a.secOpts.ProvCert != "" {
		// This was never completely correct - PROV_CERT are only intended for auth with CA_ADDR,
		// and should not be involved in determining the root CA.
		// For VMs, the root cert file used to auth may be populated afterwards.
		// Thus, return directly here and skip checking for existence.
		return a.secOpts.ProvCert + "/root-cert.pem", nil
	} else if a.secOpts.FileMountedCerts {
		// FileMountedCerts - Load it from Proxy Metadata.
		rootCAPath = a.proxyConfig.ProxyMetadata[MetadataClientRootCert]
	} else {
		// PILOT_CERT_PROVIDER - default is istiod
		// This is the default - a mounted config map on K8S
		rootCAPath = path.Join(CitadelCACertPath, constants.CACertNamespaceConfigMapDataName)
	}

	// Additional checks for root CA cert existence. Fail early, instead of obscure envoy errors
	if fileExists(rootCAPath) {
		return rootCAPath, nil
	}

	return "", fmt.Errorf("root CA file for XDS does not exist %s", rootCAPath)
}

func fileExists(path string) bool {
	if fi, err := os.Stat(path); err == nil && fi.Mode().IsRegular() {
		return true
	}
	return false
}

// Find the root CA to use when connecting to the CA (Istiod or external).
func (a *Agent) FindRootCAForCA() string {
	if a.cfg.CARootCerts == security.SystemRootCerts {
		return ""
	} else if a.cfg.CARootCerts != "" {
		return a.cfg.CARootCerts
	} else if a.secOpts.PilotCertProvider == "kubernetes" {
		// Using K8S - this is likely incorrect, may work by accident.
		// API is alpha.
		return k8sCAPath // ./var/run/secrets/kubernetes.io/serviceaccount/ca.crt
	} else if a.secOpts.PilotCertProvider == "custom" {
		return security.DefaultRootCertFilePath // ./etc/certs/root-cert.pem
	} else if a.secOpts.ProvCert != "" {
		// This was never completely correct - PROV_CERT are only intended for auth with CA_ADDR,
		// and should not be involved in determining the root CA.
		return a.secOpts.ProvCert + "/root-cert.pem"
	} else {
		// This is the default - a mounted config map on K8S
		return path.Join(CitadelCACertPath, constants.CACertNamespaceConfigMapDataName)
		// or: "./var/run/secrets/istio/root-cert.pem"
	}
}

// newSecretManager creates the SecretManager for workload secrets
func (a *Agent) newSecretManager() (*cache.SecretManagerClient, error) {
	// If proxy is using file mounted certs, we do not have to connect to CA.
	if a.secOpts.FileMountedCerts {
		log.Info("Workload is using file mounted certificates. Skipping connecting to CA")
		return cache.NewSecretManagerClient(nil, a.secOpts)
	}

	log.Infof("CA Endpoint %s, provider %s", a.secOpts.CAEndpoint, a.secOpts.CAProviderName)

	// TODO: this should all be packaged in a plugin, possibly with optional compilation.
	if a.secOpts.CAProviderName == security.GoogleCAProvider {
		// Use a plugin to an external CA - this has direct support for the K8S JWT token
		// This is only used if the proper env variables are injected - otherwise the existing Citadel or Istiod will be
		// used.
		caClient, err := gca.NewGoogleCAClient(a.secOpts.CAEndpoint, true, caclient.NewCATokenProvider(a.secOpts))
		if err != nil {
			return nil, err
		}
		return cache.NewSecretManagerClient(caClient, a.secOpts)
	}

	// Using citadel CA
	var rootCert []byte
	var err error
	// Special case: if Istiod runs on a secure network, on the default port, don't use TLS
	// TODO: may add extra cases or explicit settings - but this is a rare use cases, mostly debugging
	tls := true
	if strings.HasSuffix(a.secOpts.CAEndpoint, ":15010") {
		tls = false
		log.Warn("Debug mode or IP-secure network")
	}
	if tls {
		caCertFile := a.FindRootCAForCA()
		if caCertFile == "" {
			log.Infof("Using CA %s cert with system certs", a.secOpts.CAEndpoint)
		} else if rootCert, err = ioutil.ReadFile(caCertFile); err != nil {
			log.Fatalf("invalid config - %s missing a root certificate %s", a.secOpts.CAEndpoint, caCertFile)
		} else {
			log.Infof("Using CA %s cert with certs: %s", a.secOpts.CAEndpoint, caCertFile)
		}
	}

	// Will use TLS unless the reserved 15010 port is used ( istiod on an ipsec/secure VPC)
	// rootCert may be nil - in which case the system roots are used, and the CA is expected to have public key
	// Otherwise assume the injection has mounted /etc/certs/root-cert.pem
	caClient, err := citadel.NewCitadelClient(a.secOpts, tls, rootCert)
	if err != nil {
		return nil, err
	}

	return cache.NewSecretManagerClient(caClient, a.secOpts)
}<|MERGE_RESOLUTION|>--- conflicted
+++ resolved
@@ -357,14 +357,7 @@
 		return nil, fmt.Errorf("failed to start workload secret manager %v", err)
 	}
 
-<<<<<<< HEAD
-	a.sdsServer, err = sds.NewServer(a.secOpts, a.secretCache)
-	if err != nil {
-		return nil, fmt.Errorf("failed to start local sds server %v", err)
-	}
-=======
 	a.sdsServer = sds.NewServer(a.secOpts, a.secretCache)
->>>>>>> 1815a35a
 	a.secretCache.SetUpdateCallback(a.sdsServer.UpdateCallback)
 
 	if err = a.initLocalDNSServer(); err != nil {
