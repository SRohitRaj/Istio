--- conflicted
+++ resolved
@@ -759,12 +759,6 @@
 		},
 	},
 	{
-<<<<<<< HEAD
-		name:       "Analyze gateway injection",
-		inputFiles: []string{"testdata/gateway-injection.yaml"},
-		analyzer:   &gateway.IngressGatewayPortAnalyzer{},
-		expected:   []message{},
-=======
 		name:       "telemetrySelector",
 		inputFiles: []string{"testdata/telemetry-selector.yaml"},
 		analyzer:   &telemetry.SelectorAnalyzer{},
@@ -785,7 +779,12 @@
 			{msg.MultipleTelemetriesWithoutWorkloadSelectors, "Telemetry ns2/has-conflict-2"},
 			{msg.MultipleTelemetriesWithoutWorkloadSelectors, "Telemetry ns2/has-conflict-1"},
 		},
->>>>>>> 7b887fd2
+	},
+	{
+		name:       "Analyze gateway injection",
+		inputFiles: []string{"testdata/gateway-injection.yaml"},
+		analyzer:   &gateway.IngressGatewayPortAnalyzer{},
+		expected:   []message{},
 	},
 }
 
