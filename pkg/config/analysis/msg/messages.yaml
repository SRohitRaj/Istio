--- conflicted
+++ resolved
@@ -596,77 +596,76 @@
       - name: webhook
         type: string
 
-<<<<<<< HEAD
+  - name: "ReferencedInternalGateway"
+    code: IST0165
+    level: Warning
+    description: "VirtualServices should not reference internal Gateways."
+    template: "Gateway reference in VirtualService %s is to an implementation-generated internal Gateway: %s."
+    args:
+      - name: virtualservice
+        type: string
+      - name: gateway
+        type: string
+
+  - name: "IneffectiveSelector"
+    code: IST0166
+    level: Warning
+    description: "Selector has no effect when applied to Kubernetes Gateways."
+    template: "Ineffective selector on Kubernetes Gateway %s. Use the TargetRef field instead."
+    args:
+      - name: gateway
+        type: string
+
+  - name: "IneffectivePolicy"
+    code: IST0167
+    level: Warning
+    description: "The policy applied has no impact."
+    template: "The policy has no impact: %s."
+    args:
+      - name: reason
+        type: string
+
+  - name: "UnknownUpgradeCompatibility"
+    code: IST0168
+    level: Warning
+    description: "We cannot automatically detect whether a change is fully compatible or not"
+    template: "The configuration %q changed in release %s, but compatibility cannot be automatically detected: %s. Or, install with `--set compatibilityVersion=%s` to retain the old default."
+    args:
+      - name: field
+        type: string
+      - name: release
+        type: string
+      - name: info
+        type: string
+      - name: compatVersion
+        type: string
+
+  - name: "UpdateIncompatibility"
+    code: IST0169
+    level: Warning
+    description: "The provided configuration object may be incompatible due to an upgrade"
+    template: "The configuration %q changed in release %s: %s. Or, install with `--set compatibilityVersion=%s` to retain the old default."
+    args:
+      - name: field
+        type: string
+      - name: release
+        type: string
+      - name: info
+        type: string
+      - name: compatVersion
+        type: string
+
   - name: "MultiClusterInconsistentService"
-    code: IST0165
+    code: IST0170
     level: Warning
     description: "The services live in different clusters under multi-cluster deployment model are inconsistent"
     template: "The service %v in namespace %q is inconsistent across clusters %q, which can lead to undefined behaviors. The inconsistent behaviors are: %v."
     args:
-      - name: serviceName
-        type: string
-      - name: namespace
-        type: string
-      - name: clusters
-        type: "[]string"
-      - name: error
-=======
-  - name: "ReferencedInternalGateway"
-    code: IST0165
-    level: Warning
-    description: "VirtualServices should not reference internal Gateways."
-    template: "Gateway reference in VirtualService %s is to an implementation-generated internal Gateway: %s."
-    args:
-      - name: virtualservice
-        type: string
-      - name: gateway
-        type: string
-
-  - name: "IneffectiveSelector"
-    code: IST0166
-    level: Warning
-    description: "Selector has no effect when applied to Kubernetes Gateways."
-    template: "Ineffective selector on Kubernetes Gateway %s. Use the TargetRef field instead."
-    args:
-      - name: gateway
-        type: string
-
-  - name: "IneffectivePolicy"
-    code: IST0167
-    level: Warning
-    description: "The policy applied has no impact."
-    template: "The policy has no impact: %s."
-    args:
-      - name: reason
-        type: string
-
-  - name: "UnknownUpgradeCompatibility"
-    code: IST0168
-    level: Warning
-    description: "We cannot automatically detect whether a change is fully compatible or not"
-    template: "The configuration %q changed in release %s, but compatibility cannot be automatically detected: %s. Or, install with `--set compatibilityVersion=%s` to retain the old default."
-    args:
-      - name: field
-        type: string
-      - name: release
-        type: string
-      - name: info
-        type: string
-      - name: compatVersion
-        type: string
-
-  - name: "UpdateIncompatibility"
-    code: IST0169
-    level: Warning
-    description: "The provided configuration object may be incompatible due to an upgrade"
-    template: "The configuration %q changed in release %s: %s. Or, install with `--set compatibilityVersion=%s` to retain the old default."
-    args:
-      - name: field
-        type: string
-      - name: release
-        type: string
-      - name: info
-        type: string
-      - name: compatVersion
->>>>>>> 53f83b0b
-        type: string+    - name: serviceName
+      type: string
+    - name: namespace
+      type: string
+    - name: clusters
+      type: "[]string"
+    - name: error
+      type: string