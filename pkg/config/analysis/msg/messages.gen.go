// GENERATED FILE -- DO NOT EDIT
//

package msg

import (
	"istio.io/istio/pkg/config/analysis/diag"
	"istio.io/istio/pkg/config/resource"
)

var (
	// InternalError defines a diag.MessageType for message "InternalError".
	// Description: There was an internal error in the toolchain. This is almost always a bug in the implementation.
	InternalError = diag.NewMessageType(diag.Error, "IST0001", "Internal error: %v")

	// Deprecated defines a diag.MessageType for message "Deprecated".
	// Description: A feature that the configuration is depending on is now deprecated.
	Deprecated = diag.NewMessageType(diag.Warning, "IST0002", "Deprecated: %s")

	// ReferencedResourceNotFound defines a diag.MessageType for message "ReferencedResourceNotFound".
	// Description: A resource being referenced does not exist.
	ReferencedResourceNotFound = diag.NewMessageType(diag.Error, "IST0101", "Referenced %s not found: %q")

	// NamespaceNotInjected defines a diag.MessageType for message "NamespaceNotInjected".
	// Description: A namespace is not enabled for Istio injection.
	NamespaceNotInjected = diag.NewMessageType(diag.Info, "IST0102", "The namespace is not enabled for Istio injection. Run 'kubectl label namespace %s istio-injection=enabled' to enable it, or 'kubectl label namespace %s istio-injection=disabled' to explicitly mark it as not needing injection.")

	// PodMissingProxy defines a diag.MessageType for message "PodMissingProxy".
	// Description: A pod is missing the Istio proxy.
	PodMissingProxy = diag.NewMessageType(diag.Warning, "IST0103", "The pod %s is missing the Istio proxy. This can often be resolved by restarting or redeploying the workload.")

	// GatewayPortNotOnWorkload defines a diag.MessageType for message "GatewayPortNotOnWorkload".
	// Description: Unhandled gateway port
	GatewayPortNotOnWorkload = diag.NewMessageType(diag.Warning, "IST0104", "The gateway refers to a port that is not exposed on the workload (pod selector %s; port %d)")

	// IstioProxyImageMismatch defines a diag.MessageType for message "IstioProxyImageMismatch".
	// Description: The image of the Istio proxy running on the pod does not match the image defined in the injection configuration.
	IstioProxyImageMismatch = diag.NewMessageType(diag.Warning, "IST0105", "The image of the Istio proxy running on the pod does not match the image defined in the injection configuration (pod image: %s; injection configuration image: %s). This often happens after upgrading the Istio control-plane and can be fixed by redeploying the pod.")

	// SchemaValidationError defines a diag.MessageType for message "SchemaValidationError".
	// Description: The resource has a schema validation error.
	SchemaValidationError = diag.NewMessageType(diag.Error, "IST0106", "Schema validation error: %v")

	// MisplacedAnnotation defines a diag.MessageType for message "MisplacedAnnotation".
	// Description: An Istio annotation is applied to the wrong kind of resource.
	MisplacedAnnotation = diag.NewMessageType(diag.Warning, "IST0107", "Misplaced annotation: %s can only be applied to %s")

	// UnknownAnnotation defines a diag.MessageType for message "UnknownAnnotation".
	// Description: An Istio annotation is not recognized for any kind of resource
	UnknownAnnotation = diag.NewMessageType(diag.Warning, "IST0108", "Unknown annotation: %s")

	// ConflictingMeshGatewayVirtualServiceHosts defines a diag.MessageType for message "ConflictingMeshGatewayVirtualServiceHosts".
	// Description: Conflicting hosts on VirtualServices associated with mesh gateway
	ConflictingMeshGatewayVirtualServiceHosts = diag.NewMessageType(diag.Error, "IST0109", "The VirtualServices %s associated with mesh gateway define the same host %s which can lead to undefined behavior. This can be fixed by merging the conflicting VirtualServices into a single resource.")

	// ConflictingSidecarWorkloadSelectors defines a diag.MessageType for message "ConflictingSidecarWorkloadSelectors".
	// Description: A Sidecar resource selects the same workloads as another Sidecar resource
	ConflictingSidecarWorkloadSelectors = diag.NewMessageType(diag.Error, "IST0110", "The Sidecars %v in namespace %q select the same workload pod %q, which can lead to undefined behavior.")

	// MultipleSidecarsWithoutWorkloadSelectors defines a diag.MessageType for message "MultipleSidecarsWithoutWorkloadSelectors".
	// Description: More than one sidecar resource in a namespace has no workload selector
	MultipleSidecarsWithoutWorkloadSelectors = diag.NewMessageType(diag.Error, "IST0111", "The Sidecars %v in namespace %q have no workload selector, which can lead to undefined behavior.")

	// VirtualServiceDestinationPortSelectorRequired defines a diag.MessageType for message "VirtualServiceDestinationPortSelectorRequired".
	// Description: A VirtualService routes to a service with more than one port exposed, but does not specify which to use.
	VirtualServiceDestinationPortSelectorRequired = diag.NewMessageType(diag.Error, "IST0112", "This VirtualService routes to a service %q that exposes multiple ports %v. Specifying a port in the destination is required to disambiguate.")

	// MTLSPolicyConflict defines a diag.MessageType for message "MTLSPolicyConflict".
	// Description: A DestinationRule and Policy are in conflict with regards to mTLS.
	MTLSPolicyConflict = diag.NewMessageType(diag.Error, "IST0113", "A DestinationRule and Policy are in conflict with regards to mTLS for host %s. The DestinationRule %q specifies that mTLS must be %t but the Policy object %q specifies %s.")

	// DeploymentAssociatedToMultipleServices defines a diag.MessageType for message "DeploymentAssociatedToMultipleServices".
	// Description: The resulting pods of a service mesh deployment can't be associated with multiple services using the same port but different protocols.
	DeploymentAssociatedToMultipleServices = diag.NewMessageType(diag.Warning, "IST0116", "This deployment %s is associated with multiple services using port %d but different protocols: %v")

	// DeploymentRequiresServiceAssociated defines a diag.MessageType for message "DeploymentRequiresServiceAssociated".
	// Description: The resulting pods of a service mesh deployment must be associated with at least one service.
	DeploymentRequiresServiceAssociated = diag.NewMessageType(diag.Warning, "IST0117", "No service associated with this deployment. Service mesh deployments must be associated with a service.")

	// PortNameIsNotUnderNamingConvention defines a diag.MessageType for message "PortNameIsNotUnderNamingConvention".
	// Description: Port name is not under naming convention. Protocol detection is applied to the port.
	PortNameIsNotUnderNamingConvention = diag.NewMessageType(diag.Info, "IST0118", "Port name %s (port: %d, targetPort: %s) doesn't follow the naming convention of Istio port.")

	// JwtFailureDueToInvalidServicePortPrefix defines a diag.MessageType for message "JwtFailureDueToInvalidServicePortPrefix".
	// Description: Authentication policy with JWT targets Service with invalid port specification.
	JwtFailureDueToInvalidServicePortPrefix = diag.NewMessageType(diag.Warning, "IST0119", "Authentication policy with JWT targets Service with invalid port specification (port: %d, name: %s, protocol: %s, targetPort: %s).")

	// InvalidRegexp defines a diag.MessageType for message "InvalidRegexp".
	// Description: Invalid Regex
	InvalidRegexp = diag.NewMessageType(diag.Warning, "IST0122", "Field %q regular expression invalid: %q (%s)")

	// NamespaceMultipleInjectionLabels defines a diag.MessageType for message "NamespaceMultipleInjectionLabels".
	// Description: A namespace has both new and legacy injection labels
	NamespaceMultipleInjectionLabels = diag.NewMessageType(diag.Warning, "IST0123", "The namespace has both new and legacy injection labels. Run 'kubectl label namespace %s istio.io/rev-' or 'kubectl label namespace %s istio-injection-'")

	// InvalidAnnotation defines a diag.MessageType for message "InvalidAnnotation".
	// Description: An Istio annotation that is not valid
	InvalidAnnotation = diag.NewMessageType(diag.Warning, "IST0125", "Invalid annotation %s: %s")

	// UnknownMeshNetworksServiceRegistry defines a diag.MessageType for message "UnknownMeshNetworksServiceRegistry".
	// Description: A service registry in Mesh Networks is unknown
	UnknownMeshNetworksServiceRegistry = diag.NewMessageType(diag.Error, "IST0126", "Unknown service registry %s in network %s")

	// NoMatchingWorkloadsFound defines a diag.MessageType for message "NoMatchingWorkloadsFound".
	// Description: There aren't workloads matching the resource labels
	NoMatchingWorkloadsFound = diag.NewMessageType(diag.Warning, "IST0127", "No matching workloads for this resource with the following labels: %s")

	// NoServerCertificateVerificationDestinationLevel defines a diag.MessageType for message "NoServerCertificateVerificationDestinationLevel".
	// Description: No caCertificates are set in DestinationRule, this results in no verification of presented server certificate.
	NoServerCertificateVerificationDestinationLevel = diag.NewMessageType(diag.Warning, "IST0128", "DestinationRule %s in namespace %s has TLS mode set to %s but no caCertificates are set to validate server identity for host: %s")

	// NoServerCertificateVerificationPortLevel defines a diag.MessageType for message "NoServerCertificateVerificationPortLevel".
	// Description: No caCertificates are set in DestinationRule, this results in no verification of presented server certificate for traffic to a given port.
	NoServerCertificateVerificationPortLevel = diag.NewMessageType(diag.Warning, "IST0129", "DestinationRule %s in namespace %s has TLS mode set to %s but no caCertificates are set to validate server identity for host: %s at port %s")

	// VirtualServiceUnreachableRule defines a diag.MessageType for message "VirtualServiceUnreachableRule".
	// Description: A VirtualService rule will never be used because a previous rule uses the same match.
	VirtualServiceUnreachableRule = diag.NewMessageType(diag.Warning, "IST0130", "VirtualService rule %v not used (%s).")

	// VirtualServiceIneffectiveMatch defines a diag.MessageType for message "VirtualServiceIneffectiveMatch".
	// Description: A VirtualService rule match duplicates a match in a previous rule.
	VirtualServiceIneffectiveMatch = diag.NewMessageType(diag.Info, "IST0131", "VirtualService rule %v match %v is not used (duplicate/overlapping match in rule %v).")

	// VirtualServiceHostNotFoundInGateway defines a diag.MessageType for message "VirtualServiceHostNotFoundInGateway".
	// Description: Host defined in VirtualService not found in Gateway.
	VirtualServiceHostNotFoundInGateway = diag.NewMessageType(diag.Warning, "IST0132", "one or more host %v defined in VirtualService %s not found in Gateway %s.")

	// SchemaWarning defines a diag.MessageType for message "SchemaWarning".
	// Description: The resource has a schema validation warning.
	SchemaWarning = diag.NewMessageType(diag.Warning, "IST0133", "Schema validation warning: %v")

	// ServiceEntryAddressesRequired defines a diag.MessageType for message "ServiceEntryAddressesRequired".
	// Description: Virtual IP addresses are required for ports serving TCP (or unset) protocol
	ServiceEntryAddressesRequired = diag.NewMessageType(diag.Warning, "IST0134", "ServiceEntry addresses are required for this protocol.")

	// DeprecatedAnnotation defines a diag.MessageType for message "DeprecatedAnnotation".
	// Description: A resource is using a deprecated Istio annotation.
	DeprecatedAnnotation = diag.NewMessageType(diag.Info, "IST0135", "Annotation %q has been deprecated%s and may not work in future Istio versions.")

	// AlphaAnnotation defines a diag.MessageType for message "AlphaAnnotation".
	// Description: An Istio annotation may not be suitable for production.
	AlphaAnnotation = diag.NewMessageType(diag.Info, "IST0136", "Annotation %q is part of an alpha-phase feature and may be incompletely supported.")

	// DeploymentConflictingPorts defines a diag.MessageType for message "DeploymentConflictingPorts".
	// Description: Two services selecting the same workload with the same targetPort MUST refer to the same port.
	DeploymentConflictingPorts = diag.NewMessageType(diag.Warning, "IST0137", "This deployment %s is associated with multiple services %v using targetPort %q but different ports: %v.")

	// GatewayDuplicateCertificate defines a diag.MessageType for message "GatewayDuplicateCertificate".
	// Description: Duplicate certificate in multiple gateways may cause 404s if clients re-use HTTP2 connections.
	GatewayDuplicateCertificate = diag.NewMessageType(diag.Warning, "IST0138", "Duplicate certificate in multiple gateways %v may cause 404s if clients re-use HTTP2 connections.")

	// InvalidWebhook defines a diag.MessageType for message "InvalidWebhook".
	// Description: Webhook is invalid or references a control plane service that does not exist.
	InvalidWebhook = diag.NewMessageType(diag.Error, "IST0139", "%v")

	// IngressRouteRulesNotAffected defines a diag.MessageType for message "IngressRouteRulesNotAffected".
	// Description: Route rules have no effect on ingress gateway requests
	IngressRouteRulesNotAffected = diag.NewMessageType(diag.Warning, "IST0140", "Subset in virtual service %s has no effect on ingress gateway %s requests")

	// InsufficientPermissions defines a diag.MessageType for message "InsufficientPermissions".
	// Description: Required permissions to install Istio are missing.
	InsufficientPermissions = diag.NewMessageType(diag.Error, "IST0141", "Missing required permission to create resource %v (%v)")

	// UnsupportedKubernetesVersion defines a diag.MessageType for message "UnsupportedKubernetesVersion".
	// Description: The Kubernetes version is not supported
	UnsupportedKubernetesVersion = diag.NewMessageType(diag.Error, "IST0142", "The Kubernetes Version %q is lower than the minimum version: %v")

	// LocalhostListener defines a diag.MessageType for message "LocalhostListener".
	// Description: A port exposed in a Service is bound to a localhost address
	LocalhostListener = diag.NewMessageType(diag.Error, "IST0143", "Port %v is exposed in a Service but listens on localhost. It will not be exposed to other pods.")

	// InvalidApplicationUID defines a diag.MessageType for message "InvalidApplicationUID".
	// Description: Application pods should not run as user ID (UID) 1337
	InvalidApplicationUID = diag.NewMessageType(diag.Warning, "IST0144", "User ID (UID) 1337 is reserved for the sidecar proxy.")

	// ConflictingGateways defines a diag.MessageType for message "ConflictingGateways".
	// Description: Gateway should not have the same selector, port and matched hosts of server
	ConflictingGateways = diag.NewMessageType(diag.Error, "IST0145", "Conflict with gateways %s (workload selector %s, port %s, hosts %v).")

	// ImageAutoWithoutInjectionWarning defines a diag.MessageType for message "ImageAutoWithoutInjectionWarning".
	// Description: Deployments with `image: auto` should be targeted for injection.
	ImageAutoWithoutInjectionWarning = diag.NewMessageType(diag.Warning, "IST0146", "%s %s contains `image: auto` but does not match any Istio injection webhook selectors.")

	// ImageAutoWithoutInjectionError defines a diag.MessageType for message "ImageAutoWithoutInjectionError".
	// Description: Pods with `image: auto` should be targeted for injection.
	ImageAutoWithoutInjectionError = diag.NewMessageType(diag.Error, "IST0147", "%s %s contains `image: auto` but does not match any Istio injection webhook selectors.")

	// NamespaceInjectionEnabledByDefault defines a diag.MessageType for message "NamespaceInjectionEnabledByDefault".
	// Description: user namespace should be injectable if Istio is installed with enableNamespacesByDefault enabled and neither injection label is set.
	NamespaceInjectionEnabledByDefault = diag.NewMessageType(diag.Info, "IST0148", "is enabled for Istio injection, as Istio is installed with enableNamespacesByDefault as true.")

	// JwtClaimBasedRoutingWithoutRequestAuthN defines a diag.MessageType for message "JwtClaimBasedRoutingWithoutRequestAuthN".
	// Description: Virtual service using JWT claim based routing without request authentication.
	JwtClaimBasedRoutingWithoutRequestAuthN = diag.NewMessageType(diag.Error, "IST0149", "The virtual service uses the JWT claim based routing (key: %s) but found no request authentication for the gateway (%s) pod (%s). The request authentication must first be applied for the gateway pods to validate the JWT token and make the claims available for routing.")

	// ExternalNameServiceTypeInvalidPortName defines a diag.MessageType for message "ExternalNameServiceTypeInvalidPortName".
	// Description: Proxy may prevent tcp named ports and unmatched traffic for ports serving TCP protocol from being forwarded correctly for ExternalName services.
	ExternalNameServiceTypeInvalidPortName = diag.NewMessageType(diag.Warning, "IST0150", "Port name for ExternalName service is invalid. Proxy may prevent tcp named ports and unmatched traffic for ports serving TCP protocol from being forwarded correctly")

	// EnvoyFilterUsesRelativeOperation defines a diag.MessageType for message "EnvoyFilterUsesRelativeOperation".
	// Description: This EnvoyFilter does not have a priority and has a relative patch operation set which can cause the EnvoyFilter not to be applied. Using the INSERT_FIRST or ADD option or setting the priority may help in ensuring the EnvoyFilter is applied correctly.
	EnvoyFilterUsesRelativeOperation = diag.NewMessageType(diag.Warning, "IST0151", "This EnvoyFilter does not have a priority and has a relative patch operation set which can cause the EnvoyFilter not to be applied. Using the INSERT_FIRST of ADD option or setting the priority may help in ensuring the EnvoyFilter is applied correctly.")

	// EnvoyFilterUsesReplaceOperationIncorrectly defines a diag.MessageType for message "EnvoyFilterUsesReplaceOperationIncorrectly".
	// Description: The REPLACE operation is only valid for HTTP_FILTER and NETWORK_FILTER.
	EnvoyFilterUsesReplaceOperationIncorrectly = diag.NewMessageType(diag.Error, "IST0152", "The REPLACE operation is only valid for HTTP_FILTER and NETWORK_FILTER.")

	// EnvoyFilterUsesAddOperationIncorrectly defines a diag.MessageType for message "EnvoyFilterUsesAddOperationIncorrectly".
	// Description: The ADD operation will be ignored when applyTo is set to ROUTE_CONFIGURATION, or HTTP_ROUTE.
	EnvoyFilterUsesAddOperationIncorrectly = diag.NewMessageType(diag.Error, "IST0153", "The ADD operation will be ignored when applyTo is set to ROUTE_CONFIGURATION, or HTTP_ROUTE.")

	// EnvoyFilterUsesRemoveOperationIncorrectly defines a diag.MessageType for message "EnvoyFilterUsesRemoveOperationIncorrectly".
	// Description: The REMOVE operation will be ignored when applyTo is set to ROUTE_CONFIGURATION, or HTTP_ROUTE.
	EnvoyFilterUsesRemoveOperationIncorrectly = diag.NewMessageType(diag.Error, "IST0154", "The REMOVE operation will be ignored when applyTo is set to ROUTE_CONFIGURATION, or HTTP_ROUTE.")

	// EnvoyFilterUsesRelativeOperationWithProxyVersion defines a diag.MessageType for message "EnvoyFilterUsesRelativeOperationWithProxyVersion".
	// Description: This EnvoyFilter does not have a priority and has a relative patch operation (NSTERT_BEFORE/AFTER, REPLACE, MERGE, DELETE) and proxyVersion set which can cause the EnvoyFilter not to be applied during an upgrade. Using the INSERT_FIRST or ADD option or setting the priority may help in ensuring the EnvoyFilter is applied correctly.
	EnvoyFilterUsesRelativeOperationWithProxyVersion = diag.NewMessageType(diag.Warning, "IST0155", "This EnvoyFilter does not have a priority and has a relative patch operation (NSTERT_BEFORE/AFTER, REPLACE, MERGE, DELETE) and proxyVersion set which can cause the EnvoyFilter not to be applied during an upgrade. Using the INSERT_FIRST or ADD option or setting the priority may help in ensuring the EnvoyFilter is applied correctly.")

	// UnsupportedGatewayAPIVersion defines a diag.MessageType for message "UnsupportedGatewayAPIVersion".
	// Description: The Gateway API CRD version is not supported
	UnsupportedGatewayAPIVersion = diag.NewMessageType(diag.Error, "IST0156", "The Gateway API CRD version %v is lower than the minimum version: %v")

	// InvalidTelemetryProvider defines a diag.MessageType for message "InvalidTelemetryProvider".
	// Description: The Telemetry with empty providers will be ignored
	InvalidTelemetryProvider = diag.NewMessageType(diag.Warning, "IST0157", "The Telemetry %v in namespace %q with empty providers will be ignored.")

	// PodsIstioProxyImageMismatchInNamespace defines a diag.MessageType for message "PodsIstioProxyImageMismatchInNamespace".
	// Description: The Istio proxy image of the pods running in the namespace do not match the image defined in the injection configuration.
	PodsIstioProxyImageMismatchInNamespace = diag.NewMessageType(diag.Warning, "IST0158", "The Istio proxy images of the pods running in the namespace do not match the image defined in the injection configuration (pod names: %v). This often happens after upgrading the Istio control-plane and can be fixed by redeploying the pods.")

	// ConflictingTelemetryWorkloadSelectors defines a diag.MessageType for message "ConflictingTelemetryWorkloadSelectors".
	// Description: A Telemetry resource selects the same workloads as another Telemetry resource
	ConflictingTelemetryWorkloadSelectors = diag.NewMessageType(diag.Error, "IST0159", "The Telemetries %v in namespace %q select the same workload pod %q, which can lead to undefined behavior.")

	// MultipleTelemetriesWithoutWorkloadSelectors defines a diag.MessageType for message "MultipleTelemetriesWithoutWorkloadSelectors".
	// Description: More than one telemetry resource in a namespace has no workload selector
	MultipleTelemetriesWithoutWorkloadSelectors = diag.NewMessageType(diag.Error, "IST0160", "The Telemetries %v in namespace %q have no workload selector, which can lead to undefined behavior.")
<<<<<<< HEAD

	// DeprecatedLightstepProvider defines a diag.MessageType for message "DeprecatedLightstepProvider".
	// Description: Lightstep provider is still being used
	DeprecatedLightstepProvider = diag.NewMessageType(diag.Warning, "IST0161", "The Lightstep provider %s is deprecated, please migrate to OpenTelemetry provider.")

	// InvalidGatewayCredential defines a diag.MessageType for message "InvalidGatewayCredential".
	// Description: The credential provided for the Gateway resource is invalid
	InvalidGatewayCredential = diag.NewMessageType(diag.Error, "IST0162", "The credential referenced by the Gateway %s in namespace %s is invalid, which can cause the traffic not to work as expected.")
=======
>>>>>>> f98263b2
)

// All returns a list of all known message types.
func All() []*diag.MessageType {
	return []*diag.MessageType{
		InternalError,
		Deprecated,
		ReferencedResourceNotFound,
		NamespaceNotInjected,
		PodMissingProxy,
		GatewayPortNotOnWorkload,
		IstioProxyImageMismatch,
		SchemaValidationError,
		MisplacedAnnotation,
		UnknownAnnotation,
		ConflictingMeshGatewayVirtualServiceHosts,
		ConflictingSidecarWorkloadSelectors,
		MultipleSidecarsWithoutWorkloadSelectors,
		VirtualServiceDestinationPortSelectorRequired,
		MTLSPolicyConflict,
		DeploymentAssociatedToMultipleServices,
		DeploymentRequiresServiceAssociated,
		PortNameIsNotUnderNamingConvention,
		JwtFailureDueToInvalidServicePortPrefix,
		InvalidRegexp,
		NamespaceMultipleInjectionLabels,
		InvalidAnnotation,
		UnknownMeshNetworksServiceRegistry,
		NoMatchingWorkloadsFound,
		NoServerCertificateVerificationDestinationLevel,
		NoServerCertificateVerificationPortLevel,
		VirtualServiceUnreachableRule,
		VirtualServiceIneffectiveMatch,
		VirtualServiceHostNotFoundInGateway,
		SchemaWarning,
		ServiceEntryAddressesRequired,
		DeprecatedAnnotation,
		AlphaAnnotation,
		DeploymentConflictingPorts,
		GatewayDuplicateCertificate,
		InvalidWebhook,
		IngressRouteRulesNotAffected,
		InsufficientPermissions,
		UnsupportedKubernetesVersion,
		LocalhostListener,
		InvalidApplicationUID,
		ConflictingGateways,
		ImageAutoWithoutInjectionWarning,
		ImageAutoWithoutInjectionError,
		NamespaceInjectionEnabledByDefault,
		JwtClaimBasedRoutingWithoutRequestAuthN,
		ExternalNameServiceTypeInvalidPortName,
		EnvoyFilterUsesRelativeOperation,
		EnvoyFilterUsesReplaceOperationIncorrectly,
		EnvoyFilterUsesAddOperationIncorrectly,
		EnvoyFilterUsesRemoveOperationIncorrectly,
		EnvoyFilterUsesRelativeOperationWithProxyVersion,
		UnsupportedGatewayAPIVersion,
		InvalidTelemetryProvider,
		PodsIstioProxyImageMismatchInNamespace,
		ConflictingTelemetryWorkloadSelectors,
		MultipleTelemetriesWithoutWorkloadSelectors,
<<<<<<< HEAD
		DeprecatedLightstepProvider,
		InvalidGatewayCredential,
=======
>>>>>>> f98263b2
	}
}

// NewInternalError returns a new diag.Message based on InternalError.
func NewInternalError(r *resource.Instance, detail string) diag.Message {
	return diag.NewMessage(
		InternalError,
		r,
		detail,
	)
}

// NewDeprecated returns a new diag.Message based on Deprecated.
func NewDeprecated(r *resource.Instance, detail string) diag.Message {
	return diag.NewMessage(
		Deprecated,
		r,
		detail,
	)
}

// NewReferencedResourceNotFound returns a new diag.Message based on ReferencedResourceNotFound.
func NewReferencedResourceNotFound(r *resource.Instance, reftype string, refval string) diag.Message {
	return diag.NewMessage(
		ReferencedResourceNotFound,
		r,
		reftype,
		refval,
	)
}

// NewNamespaceNotInjected returns a new diag.Message based on NamespaceNotInjected.
func NewNamespaceNotInjected(r *resource.Instance, namespace string, namespace2 string) diag.Message {
	return diag.NewMessage(
		NamespaceNotInjected,
		r,
		namespace,
		namespace2,
	)
}

// NewPodMissingProxy returns a new diag.Message based on PodMissingProxy.
func NewPodMissingProxy(r *resource.Instance, podName string) diag.Message {
	return diag.NewMessage(
		PodMissingProxy,
		r,
		podName,
	)
}

// NewGatewayPortNotOnWorkload returns a new diag.Message based on GatewayPortNotOnWorkload.
func NewGatewayPortNotOnWorkload(r *resource.Instance, selector string, port int) diag.Message {
	return diag.NewMessage(
		GatewayPortNotOnWorkload,
		r,
		selector,
		port,
	)
}

// NewIstioProxyImageMismatch returns a new diag.Message based on IstioProxyImageMismatch.
func NewIstioProxyImageMismatch(r *resource.Instance, proxyImage string, injectionImage string) diag.Message {
	return diag.NewMessage(
		IstioProxyImageMismatch,
		r,
		proxyImage,
		injectionImage,
	)
}

// NewSchemaValidationError returns a new diag.Message based on SchemaValidationError.
func NewSchemaValidationError(r *resource.Instance, err error) diag.Message {
	return diag.NewMessage(
		SchemaValidationError,
		r,
		err,
	)
}

// NewMisplacedAnnotation returns a new diag.Message based on MisplacedAnnotation.
func NewMisplacedAnnotation(r *resource.Instance, annotation string, kind string) diag.Message {
	return diag.NewMessage(
		MisplacedAnnotation,
		r,
		annotation,
		kind,
	)
}

// NewUnknownAnnotation returns a new diag.Message based on UnknownAnnotation.
func NewUnknownAnnotation(r *resource.Instance, annotation string) diag.Message {
	return diag.NewMessage(
		UnknownAnnotation,
		r,
		annotation,
	)
}

// NewConflictingMeshGatewayVirtualServiceHosts returns a new diag.Message based on ConflictingMeshGatewayVirtualServiceHosts.
func NewConflictingMeshGatewayVirtualServiceHosts(r *resource.Instance, virtualServices string, host string) diag.Message {
	return diag.NewMessage(
		ConflictingMeshGatewayVirtualServiceHosts,
		r,
		virtualServices,
		host,
	)
}

// NewConflictingSidecarWorkloadSelectors returns a new diag.Message based on ConflictingSidecarWorkloadSelectors.
func NewConflictingSidecarWorkloadSelectors(r *resource.Instance, conflictingSidecars []string, namespace string, workloadPod string) diag.Message {
	return diag.NewMessage(
		ConflictingSidecarWorkloadSelectors,
		r,
		conflictingSidecars,
		namespace,
		workloadPod,
	)
}

// NewMultipleSidecarsWithoutWorkloadSelectors returns a new diag.Message based on MultipleSidecarsWithoutWorkloadSelectors.
func NewMultipleSidecarsWithoutWorkloadSelectors(r *resource.Instance, conflictingSidecars []string, namespace string) diag.Message {
	return diag.NewMessage(
		MultipleSidecarsWithoutWorkloadSelectors,
		r,
		conflictingSidecars,
		namespace,
	)
}

// NewVirtualServiceDestinationPortSelectorRequired returns a new diag.Message based on VirtualServiceDestinationPortSelectorRequired.
func NewVirtualServiceDestinationPortSelectorRequired(r *resource.Instance, destHost string, destPorts []int) diag.Message {
	return diag.NewMessage(
		VirtualServiceDestinationPortSelectorRequired,
		r,
		destHost,
		destPorts,
	)
}

// NewMTLSPolicyConflict returns a new diag.Message based on MTLSPolicyConflict.
func NewMTLSPolicyConflict(r *resource.Instance, host string, destinationRuleName string, destinationRuleMTLSMode bool, policyName string, policyMTLSMode string) diag.Message {
	return diag.NewMessage(
		MTLSPolicyConflict,
		r,
		host,
		destinationRuleName,
		destinationRuleMTLSMode,
		policyName,
		policyMTLSMode,
	)
}

// NewDeploymentAssociatedToMultipleServices returns a new diag.Message based on DeploymentAssociatedToMultipleServices.
func NewDeploymentAssociatedToMultipleServices(r *resource.Instance, deployment string, port int32, services []string) diag.Message {
	return diag.NewMessage(
		DeploymentAssociatedToMultipleServices,
		r,
		deployment,
		port,
		services,
	)
}

// NewDeploymentRequiresServiceAssociated returns a new diag.Message based on DeploymentRequiresServiceAssociated.
func NewDeploymentRequiresServiceAssociated(r *resource.Instance) diag.Message {
	return diag.NewMessage(
		DeploymentRequiresServiceAssociated,
		r,
	)
}

// NewPortNameIsNotUnderNamingConvention returns a new diag.Message based on PortNameIsNotUnderNamingConvention.
func NewPortNameIsNotUnderNamingConvention(r *resource.Instance, portName string, port int, targetPort string) diag.Message {
	return diag.NewMessage(
		PortNameIsNotUnderNamingConvention,
		r,
		portName,
		port,
		targetPort,
	)
}

// NewJwtFailureDueToInvalidServicePortPrefix returns a new diag.Message based on JwtFailureDueToInvalidServicePortPrefix.
func NewJwtFailureDueToInvalidServicePortPrefix(r *resource.Instance, port int, portName string, protocol string, targetPort string) diag.Message {
	return diag.NewMessage(
		JwtFailureDueToInvalidServicePortPrefix,
		r,
		port,
		portName,
		protocol,
		targetPort,
	)
}

// NewInvalidRegexp returns a new diag.Message based on InvalidRegexp.
func NewInvalidRegexp(r *resource.Instance, where string, re string, problem string) diag.Message {
	return diag.NewMessage(
		InvalidRegexp,
		r,
		where,
		re,
		problem,
	)
}

// NewNamespaceMultipleInjectionLabels returns a new diag.Message based on NamespaceMultipleInjectionLabels.
func NewNamespaceMultipleInjectionLabels(r *resource.Instance, namespace string, namespace2 string) diag.Message {
	return diag.NewMessage(
		NamespaceMultipleInjectionLabels,
		r,
		namespace,
		namespace2,
	)
}

// NewInvalidAnnotation returns a new diag.Message based on InvalidAnnotation.
func NewInvalidAnnotation(r *resource.Instance, annotation string, problem string) diag.Message {
	return diag.NewMessage(
		InvalidAnnotation,
		r,
		annotation,
		problem,
	)
}

// NewUnknownMeshNetworksServiceRegistry returns a new diag.Message based on UnknownMeshNetworksServiceRegistry.
func NewUnknownMeshNetworksServiceRegistry(r *resource.Instance, serviceregistry string, network string) diag.Message {
	return diag.NewMessage(
		UnknownMeshNetworksServiceRegistry,
		r,
		serviceregistry,
		network,
	)
}

// NewNoMatchingWorkloadsFound returns a new diag.Message based on NoMatchingWorkloadsFound.
func NewNoMatchingWorkloadsFound(r *resource.Instance, labels string) diag.Message {
	return diag.NewMessage(
		NoMatchingWorkloadsFound,
		r,
		labels,
	)
}

// NewNoServerCertificateVerificationDestinationLevel returns a new diag.Message based on NoServerCertificateVerificationDestinationLevel.
func NewNoServerCertificateVerificationDestinationLevel(r *resource.Instance, destinationrule string, namespace string, mode string, host string) diag.Message {
	return diag.NewMessage(
		NoServerCertificateVerificationDestinationLevel,
		r,
		destinationrule,
		namespace,
		mode,
		host,
	)
}

// NewNoServerCertificateVerificationPortLevel returns a new diag.Message based on NoServerCertificateVerificationPortLevel.
func NewNoServerCertificateVerificationPortLevel(r *resource.Instance, destinationrule string, namespace string, mode string, host string, port string) diag.Message {
	return diag.NewMessage(
		NoServerCertificateVerificationPortLevel,
		r,
		destinationrule,
		namespace,
		mode,
		host,
		port,
	)
}

// NewVirtualServiceUnreachableRule returns a new diag.Message based on VirtualServiceUnreachableRule.
func NewVirtualServiceUnreachableRule(r *resource.Instance, ruleno string, reason string) diag.Message {
	return diag.NewMessage(
		VirtualServiceUnreachableRule,
		r,
		ruleno,
		reason,
	)
}

// NewVirtualServiceIneffectiveMatch returns a new diag.Message based on VirtualServiceIneffectiveMatch.
func NewVirtualServiceIneffectiveMatch(r *resource.Instance, ruleno string, matchno string, dupno string) diag.Message {
	return diag.NewMessage(
		VirtualServiceIneffectiveMatch,
		r,
		ruleno,
		matchno,
		dupno,
	)
}

// NewVirtualServiceHostNotFoundInGateway returns a new diag.Message based on VirtualServiceHostNotFoundInGateway.
func NewVirtualServiceHostNotFoundInGateway(r *resource.Instance, host []string, virtualservice string, gateway string) diag.Message {
	return diag.NewMessage(
		VirtualServiceHostNotFoundInGateway,
		r,
		host,
		virtualservice,
		gateway,
	)
}

// NewSchemaWarning returns a new diag.Message based on SchemaWarning.
func NewSchemaWarning(r *resource.Instance, err error) diag.Message {
	return diag.NewMessage(
		SchemaWarning,
		r,
		err,
	)
}

// NewServiceEntryAddressesRequired returns a new diag.Message based on ServiceEntryAddressesRequired.
func NewServiceEntryAddressesRequired(r *resource.Instance) diag.Message {
	return diag.NewMessage(
		ServiceEntryAddressesRequired,
		r,
	)
}

// NewDeprecatedAnnotation returns a new diag.Message based on DeprecatedAnnotation.
func NewDeprecatedAnnotation(r *resource.Instance, annotation string, extra string) diag.Message {
	return diag.NewMessage(
		DeprecatedAnnotation,
		r,
		annotation,
		extra,
	)
}

// NewAlphaAnnotation returns a new diag.Message based on AlphaAnnotation.
func NewAlphaAnnotation(r *resource.Instance, annotation string) diag.Message {
	return diag.NewMessage(
		AlphaAnnotation,
		r,
		annotation,
	)
}

// NewDeploymentConflictingPorts returns a new diag.Message based on DeploymentConflictingPorts.
func NewDeploymentConflictingPorts(r *resource.Instance, deployment string, services []string, targetPort string, ports []int32) diag.Message {
	return diag.NewMessage(
		DeploymentConflictingPorts,
		r,
		deployment,
		services,
		targetPort,
		ports,
	)
}

// NewGatewayDuplicateCertificate returns a new diag.Message based on GatewayDuplicateCertificate.
func NewGatewayDuplicateCertificate(r *resource.Instance, gateways []string) diag.Message {
	return diag.NewMessage(
		GatewayDuplicateCertificate,
		r,
		gateways,
	)
}

// NewInvalidWebhook returns a new diag.Message based on InvalidWebhook.
func NewInvalidWebhook(r *resource.Instance, error string) diag.Message {
	return diag.NewMessage(
		InvalidWebhook,
		r,
		error,
	)
}

// NewIngressRouteRulesNotAffected returns a new diag.Message based on IngressRouteRulesNotAffected.
func NewIngressRouteRulesNotAffected(r *resource.Instance, virtualservicesubset string, virtualservice string) diag.Message {
	return diag.NewMessage(
		IngressRouteRulesNotAffected,
		r,
		virtualservicesubset,
		virtualservice,
	)
}

// NewInsufficientPermissions returns a new diag.Message based on InsufficientPermissions.
func NewInsufficientPermissions(r *resource.Instance, resource string, error string) diag.Message {
	return diag.NewMessage(
		InsufficientPermissions,
		r,
		resource,
		error,
	)
}

// NewUnsupportedKubernetesVersion returns a new diag.Message based on UnsupportedKubernetesVersion.
func NewUnsupportedKubernetesVersion(r *resource.Instance, version string, minimumVersion string) diag.Message {
	return diag.NewMessage(
		UnsupportedKubernetesVersion,
		r,
		version,
		minimumVersion,
	)
}

// NewLocalhostListener returns a new diag.Message based on LocalhostListener.
func NewLocalhostListener(r *resource.Instance, port string) diag.Message {
	return diag.NewMessage(
		LocalhostListener,
		r,
		port,
	)
}

// NewInvalidApplicationUID returns a new diag.Message based on InvalidApplicationUID.
func NewInvalidApplicationUID(r *resource.Instance) diag.Message {
	return diag.NewMessage(
		InvalidApplicationUID,
		r,
	)
}

// NewConflictingGateways returns a new diag.Message based on ConflictingGateways.
func NewConflictingGateways(r *resource.Instance, gateway string, selector string, portnumber string, hosts string) diag.Message {
	return diag.NewMessage(
		ConflictingGateways,
		r,
		gateway,
		selector,
		portnumber,
		hosts,
	)
}

// NewImageAutoWithoutInjectionWarning returns a new diag.Message based on ImageAutoWithoutInjectionWarning.
func NewImageAutoWithoutInjectionWarning(r *resource.Instance, resourceType string, resourceName string) diag.Message {
	return diag.NewMessage(
		ImageAutoWithoutInjectionWarning,
		r,
		resourceType,
		resourceName,
	)
}

// NewImageAutoWithoutInjectionError returns a new diag.Message based on ImageAutoWithoutInjectionError.
func NewImageAutoWithoutInjectionError(r *resource.Instance, resourceType string, resourceName string) diag.Message {
	return diag.NewMessage(
		ImageAutoWithoutInjectionError,
		r,
		resourceType,
		resourceName,
	)
}

// NewNamespaceInjectionEnabledByDefault returns a new diag.Message based on NamespaceInjectionEnabledByDefault.
func NewNamespaceInjectionEnabledByDefault(r *resource.Instance) diag.Message {
	return diag.NewMessage(
		NamespaceInjectionEnabledByDefault,
		r,
	)
}

// NewJwtClaimBasedRoutingWithoutRequestAuthN returns a new diag.Message based on JwtClaimBasedRoutingWithoutRequestAuthN.
func NewJwtClaimBasedRoutingWithoutRequestAuthN(r *resource.Instance, key string, gateway string, pod string) diag.Message {
	return diag.NewMessage(
		JwtClaimBasedRoutingWithoutRequestAuthN,
		r,
		key,
		gateway,
		pod,
	)
}

// NewExternalNameServiceTypeInvalidPortName returns a new diag.Message based on ExternalNameServiceTypeInvalidPortName.
func NewExternalNameServiceTypeInvalidPortName(r *resource.Instance) diag.Message {
	return diag.NewMessage(
		ExternalNameServiceTypeInvalidPortName,
		r,
	)
}

// NewEnvoyFilterUsesRelativeOperation returns a new diag.Message based on EnvoyFilterUsesRelativeOperation.
func NewEnvoyFilterUsesRelativeOperation(r *resource.Instance) diag.Message {
	return diag.NewMessage(
		EnvoyFilterUsesRelativeOperation,
		r,
	)
}

// NewEnvoyFilterUsesReplaceOperationIncorrectly returns a new diag.Message based on EnvoyFilterUsesReplaceOperationIncorrectly.
func NewEnvoyFilterUsesReplaceOperationIncorrectly(r *resource.Instance) diag.Message {
	return diag.NewMessage(
		EnvoyFilterUsesReplaceOperationIncorrectly,
		r,
	)
}

// NewEnvoyFilterUsesAddOperationIncorrectly returns a new diag.Message based on EnvoyFilterUsesAddOperationIncorrectly.
func NewEnvoyFilterUsesAddOperationIncorrectly(r *resource.Instance) diag.Message {
	return diag.NewMessage(
		EnvoyFilterUsesAddOperationIncorrectly,
		r,
	)
}

// NewEnvoyFilterUsesRemoveOperationIncorrectly returns a new diag.Message based on EnvoyFilterUsesRemoveOperationIncorrectly.
func NewEnvoyFilterUsesRemoveOperationIncorrectly(r *resource.Instance) diag.Message {
	return diag.NewMessage(
		EnvoyFilterUsesRemoveOperationIncorrectly,
		r,
	)
}

// NewEnvoyFilterUsesRelativeOperationWithProxyVersion returns a new diag.Message based on EnvoyFilterUsesRelativeOperationWithProxyVersion.
func NewEnvoyFilterUsesRelativeOperationWithProxyVersion(r *resource.Instance) diag.Message {
	return diag.NewMessage(
		EnvoyFilterUsesRelativeOperationWithProxyVersion,
		r,
	)
}

// NewUnsupportedGatewayAPIVersion returns a new diag.Message based on UnsupportedGatewayAPIVersion.
func NewUnsupportedGatewayAPIVersion(r *resource.Instance, version string, minimumVersion string) diag.Message {
	return diag.NewMessage(
		UnsupportedGatewayAPIVersion,
		r,
		version,
		minimumVersion,
	)
}

// NewInvalidTelemetryProvider returns a new diag.Message based on InvalidTelemetryProvider.
func NewInvalidTelemetryProvider(r *resource.Instance, name string, namespace string) diag.Message {
	return diag.NewMessage(
		InvalidTelemetryProvider,
		r,
		name,
		namespace,
	)
}

// NewPodsIstioProxyImageMismatchInNamespace returns a new diag.Message based on PodsIstioProxyImageMismatchInNamespace.
func NewPodsIstioProxyImageMismatchInNamespace(r *resource.Instance, podNames []string) diag.Message {
	return diag.NewMessage(
		PodsIstioProxyImageMismatchInNamespace,
		r,
		podNames,
	)
}

// NewConflictingTelemetryWorkloadSelectors returns a new diag.Message based on ConflictingTelemetryWorkloadSelectors.
func NewConflictingTelemetryWorkloadSelectors(r *resource.Instance, conflictingTelemetries []string, namespace string, workloadPod string) diag.Message {
	return diag.NewMessage(
		ConflictingTelemetryWorkloadSelectors,
		r,
		conflictingTelemetries,
		namespace,
		workloadPod,
	)
}

// NewMultipleTelemetriesWithoutWorkloadSelectors returns a new diag.Message based on MultipleTelemetriesWithoutWorkloadSelectors.
func NewMultipleTelemetriesWithoutWorkloadSelectors(r *resource.Instance, conflictingTelemetries []string, namespace string) diag.Message {
	return diag.NewMessage(
		MultipleTelemetriesWithoutWorkloadSelectors,
		r,
		conflictingTelemetries,
		namespace,
	)
<<<<<<< HEAD
}

// NewDeprecatedLightstepProvider returns a new diag.Message based on DeprecatedLightstepProvider.
func NewDeprecatedLightstepProvider(r *resource.Instance, providerName string) diag.Message {
	return diag.NewMessage(
		DeprecatedLightstepProvider,
		r,
		providerName,
	)
}

// NewInvalidGatewayCredential returns a new diag.Message based on InvalidGatewayCredential.
func NewInvalidGatewayCredential(r *resource.Instance, gatewayName string, gatewayNamespace string) diag.Message {
	return diag.NewMessage(
		InvalidGatewayCredential,
		r,
		gatewayName,
		gatewayNamespace,
	)
=======
>>>>>>> f98263b2
}<|MERGE_RESOLUTION|>--- conflicted
+++ resolved
@@ -236,17 +236,10 @@
 	// MultipleTelemetriesWithoutWorkloadSelectors defines a diag.MessageType for message "MultipleTelemetriesWithoutWorkloadSelectors".
 	// Description: More than one telemetry resource in a namespace has no workload selector
 	MultipleTelemetriesWithoutWorkloadSelectors = diag.NewMessageType(diag.Error, "IST0160", "The Telemetries %v in namespace %q have no workload selector, which can lead to undefined behavior.")
-<<<<<<< HEAD
-
-	// DeprecatedLightstepProvider defines a diag.MessageType for message "DeprecatedLightstepProvider".
-	// Description: Lightstep provider is still being used
-	DeprecatedLightstepProvider = diag.NewMessageType(diag.Warning, "IST0161", "The Lightstep provider %s is deprecated, please migrate to OpenTelemetry provider.")
 
 	// InvalidGatewayCredential defines a diag.MessageType for message "InvalidGatewayCredential".
 	// Description: The credential provided for the Gateway resource is invalid
 	InvalidGatewayCredential = diag.NewMessageType(diag.Error, "IST0162", "The credential referenced by the Gateway %s in namespace %s is invalid, which can cause the traffic not to work as expected.")
-=======
->>>>>>> f98263b2
 )
 
 // All returns a list of all known message types.
@@ -309,11 +302,7 @@
 		PodsIstioProxyImageMismatchInNamespace,
 		ConflictingTelemetryWorkloadSelectors,
 		MultipleTelemetriesWithoutWorkloadSelectors,
-<<<<<<< HEAD
-		DeprecatedLightstepProvider,
 		InvalidGatewayCredential,
-=======
->>>>>>> f98263b2
 	}
 }
 
@@ -875,16 +864,6 @@
 		conflictingTelemetries,
 		namespace,
 	)
-<<<<<<< HEAD
-}
-
-// NewDeprecatedLightstepProvider returns a new diag.Message based on DeprecatedLightstepProvider.
-func NewDeprecatedLightstepProvider(r *resource.Instance, providerName string) diag.Message {
-	return diag.NewMessage(
-		DeprecatedLightstepProvider,
-		r,
-		providerName,
-	)
 }
 
 // NewInvalidGatewayCredential returns a new diag.Message based on InvalidGatewayCredential.
@@ -895,6 +874,4 @@
 		gatewayName,
 		gatewayNamespace,
 	)
-=======
->>>>>>> f98263b2
 }