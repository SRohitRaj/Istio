--- conflicted
+++ resolved
@@ -53,13 +53,8 @@
 // Specifying port as 0 will cause the server to bind to an arbitrary port. This port can be queried
 // from the Port field of the returned server struct.
 func NewServer(port int, typeUrls []string) (*Server, error) {
-<<<<<<< HEAD
 	cache := snapshot.New(snapshot.DefaultGroupIndex)
-	s := server.New(cache, typeUrls, server.NewAllowAllChecker())
-=======
-	cache := snapshot.New()
 	s := server.New(cache, typeUrls, server.NewAllowAllChecker(), mcptestmon.NewInMemoryServerStatsContext())
->>>>>>> ef4cf13b
 
 	addr := fmt.Sprintf("127.0.0.1:%d", port)
 	l, err := net.Listen("tcp", addr)
