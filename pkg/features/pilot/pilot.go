//  Copyright 2018 Istio Authors
//
// Licensed under the Apache License, Version 2.0 (the "License");
// you may not use this file except in compliance with the License.
// You may obtain a copy of the License at
//
//     http://www.apache.org/licenses/LICENSE-2.0
//
// Unless required by applicable law or agreed to in writing, software
// distributed under the License is distributed on an "AS IS" BASIS,
// WITHOUT WARRANTIES OR CONDITIONS OF ANY KIND, either express or implied.
// See the License for the specific language governing permissions and
// limitations under the License.

package pilot

import (
	"os"
	"strconv"
	"time"

	"istio.io/istio/pkg/log"
)

var (
	// CertDir is the default location for mTLS certificates used by pilot.
	// Defaults to /etc/certs, matching k8s template. Can be used if you run pilot
	// as a regular user on a VM or test environment.
	CertDir = os.Getenv("PILOT_CERT_DIR")

	// MaxConcurrentStreams indicates pilot max grpc concurrent streams.
	// Default is 100k.
	MaxConcurrentStreams = os.Getenv("ISTIO_GPRC_MAXSTREAMS")

	// TraceSampling sets mesh-wide trace sampling
	// percentage, should be 0.0 - 100.0 Precision to 0.01
	// Default is 100%, not recommended for production use.
	TraceSampling = os.Getenv("PILOT_TRACE_SAMPLING")

	// PushThrottle limits the qps of the actual push. Default is 10 pushes per second.
	// On larger machines you can increase this to get faster push.
	PushThrottle = os.Getenv("PILOT_PUSH_THROTTLE")

	// PushBurst limits the burst of the actual push. Default is 100.
	PushBurst = os.Getenv("PILOT_PUSH_BURST")

	// DebugConfigs controls saving snapshots of configs for /debug/adsz.
	// Defaults to false, can be enabled with PILOT_DEBUG_ADSZ_CONFIG=1
	// For larger clusters it can increase memory use and GC - useful for small tests.
	DebugConfigs = os.Getenv("PILOT_DEBUG_ADSZ_CONFIG") == "1"

	// RefreshDuration is the duration of periodic refresh, in case events or cache invalidation fail.
	// Example: "300ms", "10s" or "2h45m".
	// Default is 0 (disabled).
	RefreshDuration = os.Getenv("V2_REFRESH")

	// DebounceAfter is the delay added to events to wait
	// after a registry/config event for debouncing.
	// This will delay the push by at least this interval, plus
	// the time getting subsequent events. If no change is
	// detected the push will happen, otherwise we'll keep
	// delaying until things settle.
	// Default is 100ms, Example: "300ms", "10s" or "2h45m".
	DebounceAfter = os.Getenv("PILOT_DEBOUNCE_AFTER")

	// DebounceMax is the maximum time to wait for events
	// while debouncing. Defaults to 10 seconds. If events keep
	// showing up with no break for this time, we'll trigger a push.
	// Default is 10s, Example: "300ms", "10s" or "2h45m".
	DebounceMax = os.Getenv("PILOT_DEBOUNCE_MAX")

	// DisableEDSIsolation provides an option to disable the feature
	// of EDS isolation which is enabled by default from Istio 1.1 and
	// go back to the legacy behavior of previous releases.
	// If not set, Pilot will return the endpoints for a proxy in an isolated namespace.
	// Set the environment variable to any value to disable.
	DisableEDSIsolation = os.Getenv("PILOT_DISABLE_EDS_ISOLATION")

	// AzDebug indicates whether to log service registry az info.
	AzDebug = os.Getenv("VERBOSE_AZ_DEBUG") == "1"

	// NetworkScopes isolates namespaces, limiting configuration for
	// egress and other mesh services to only hosts defined in same namespace or
	// 'admin' namespaces. Using services from any other namespaces will require the new NetworkScope
	// config. In most cases 'istio-system' should be included. Comma separated (ns1,ns2,istio-system)
	NetworkScopes = os.Getenv("DEFAULT_NAMESPACE_DEPENDENCIES")

	// BaseDir is the base directory for locating configs.
	// File based certificates are located under $BaseDir/etc/certs/. If not set, the original 1.0 locations will
	// be used, "/"
	BaseDir = "BASE"

	// HTTP10 enables the use of HTTP10 in the outbound HTTP listeners, to support legacy applications.
	// Will add "accept_http_10" to http outbound listeners. Can also be set only for specific sidecars via meta.
	//
	// Alpha in 1.1, may become the default or be turned into a Sidecar API or mesh setting. Only applies to namespaces
	// where Sidecar is enabled.
	HTTP10 = os.Getenv("PILOT_HTTP10") == "1"

	// TerminationDrainDuration is the amount of time allowed for connections to complete on pilot-agent shutdown.
	// On receiving SIGTERM or SIGINT, pilot-agent tells the active Envoy to start draining,
	// preventing any new connections and allowing existing connections to complete. It then
	// sleeps for the TerminationDrainDuration and then kills any remaining active Envoy processes.
	TerminationDrainDuration = func() time.Duration {
		defaultDuration := time.Second * 5
		if os.Getenv("TERMINATION_DRAIN_DURATION_SECONDS") == "" {
			return defaultDuration
		}
		duration, err := strconv.Atoi(os.Getenv("TERMINATION_DRAIN_DURATION_SECONDS"))
		if err != nil {
			log.Warnf("unable to parse env var %v, using default of %v.", os.Getenv("TERMINATION_DRAIN_DURATION_SECONDS"), defaultDuration)
			return defaultDuration
		}
		return time.Second * time.Duration(duration)
	}

	// EnableCDSPrecomputation provides an option to enable precomputation
	// of CDS output for all namespaces at the start of a push cycle.
	// While it reduces CPU, it comes at the cost of increased memory usage
	EnableCDSPrecomputation = func() bool {
		return len(os.Getenv("PILOT_ENABLE_CDS_PRECOMPUTATION")) != 0
	}

	// EnableLocalityLoadBalancing provides an option to enable the LocalityLoadBalancerSetting feature
	// as well as prioritizing the sending of traffic to a local locality. Set the environment variable to any value to enable.
	// This is an experimental feature.
	EnableLocalityLoadBalancing = func() bool {
		return len(os.Getenv("PILOT_ENABLE_LOCALITY_LOAD_BALANCING")) != 0
	}

	// EnableWaitCacheSync provides an option to specify whether it should wait
	// for cache sync before Pilot bootstrap. Set env PILOT_ENABLE_WAIT_CACHE_SYNC = 0 to disable it.
	EnableWaitCacheSync = os.Getenv("PILOT_ENABLE_WAIT_CACHE_SYNC") != "0"

	// EnableFallthroughRoute provides an option to add a final wildcard match for routes.
	// When ALLOW_ANY traffic policy is used, a Passthrough cluster is used.
	// When REGISTRY_ONLY traffic policy is used, a 502 error is returned.
	EnableFallthroughRoute = func() bool {
		val, set := os.LookupEnv("PILOT_ENABLE_FALLTHROUGH_ROUTE")
		return val == "1" || !set
	}

	// DisablePartialRouteResponse provides an option to disable a partial route response. This
	// will cause Pilot to send an error if any routes are invalid. The default behavior (without
	// this flag) is to just skip the invalid route.
	DisablePartialRouteResponse = os.Getenv("PILOT_DISABLE_PARTIAL_ROUTE_RESPONSE") == "1"

	// DisableEmptyRouteResponse provides an option to disable a partial route response. This
	// will cause Pilot to ignore a route request if Pilot generates a nil route (due to an error).
	// This may cause Envoy to wait forever for the route, blocking listeners from receiving traffic.
	// The default behavior (without this flag set) is to explicitly send an empty route. This
	// will break routing for that particular route, but allow others on the same listener to work.
	DisableEmptyRouteResponse = os.Getenv("PILOT_DISABLE_EMPTY_ROUTE_RESPONSE") == "1"

	// DisableXDSMarshalingToAny provides an option to disable the "xDS marshaling to Any" feature ("on" by default).
	DisableXDSMarshalingToAny = func() bool {
		return os.Getenv("PILOT_DISABLE_XDS_MARSHALING_TO_ANY") == "1"
	}

<<<<<<< HEAD
	// DisableSplitHorizonEdsProxyNetworkCompare provides an option to disable
	// matching proxy and pod network id.
	DisableSplitHorizonEdsProxyNetworkCompare = func() bool {
		return os.Getenv("PILOT_DISABLE_SPLIT_HORIZON_EDS_NETWORK_COMPARE") == "1"
	}
=======
	// EnableMysqlFilter enables injection of `envoy.filters.network.mysql_proxy` in the filter chain.
	// Pilot injects this outbound filter if the service port name is `mysql`.
	EnableMysqlFilter = os.Getenv("PILOT_ENABLE_MYSQL_FILTER") == "1"
>>>>>>> 790c8682
)

var (
	// TODO: define all other default ports here, add docs

	// DefaultPortHTTPProxy is used as for HTTP PROXY mode. Can be overridden by ProxyHttpPort in mesh config.
	DefaultPortHTTPProxy = 15002
)<|MERGE_RESOLUTION|>--- conflicted
+++ resolved
@@ -157,17 +157,16 @@
 		return os.Getenv("PILOT_DISABLE_XDS_MARSHALING_TO_ANY") == "1"
 	}
 
-<<<<<<< HEAD
 	// DisableSplitHorizonEdsProxyNetworkCompare provides an option to disable
 	// matching proxy and pod network id.
 	DisableSplitHorizonEdsProxyNetworkCompare = func() bool {
 		return os.Getenv("PILOT_DISABLE_SPLIT_HORIZON_EDS_NETWORK_COMPARE") == "1"
 	}
-=======
+
 	// EnableMysqlFilter enables injection of `envoy.filters.network.mysql_proxy` in the filter chain.
 	// Pilot injects this outbound filter if the service port name is `mysql`.
 	EnableMysqlFilter = os.Getenv("PILOT_ENABLE_MYSQL_FILTER") == "1"
->>>>>>> 790c8682
+
 )
 
 var (
