--- conflicted
+++ resolved
@@ -108,15 +108,11 @@
 		go func() {
 			defer wg.Done()
 			selector := "app"
-<<<<<<< HEAD
 			if inst.Config().DeployAsVM {
 				selector = "istio.io/test-vm"
 			}
+			// Wait until all the pods are ready for this service
 			fetch := cluster.NewPodMustFetch(serviceNamespace, fmt.Sprintf("%s=%s", selector, serviceName))
-=======
-			fetch := cluster.NewPodMustFetch(serviceNamespace, fmt.Sprintf("%s=%s", selector, serviceName))
-			// Wait until all the pods are ready for this service
->>>>>>> 709dcf44
 			pods, err := cluster.WaitUntilPodsAreReady(fetch, retry.Timeout(timeout))
 			if err != nil {
 				aggregateErrMux.Lock()
