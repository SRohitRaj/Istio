// Copyright Istio Authors
//
// Licensed under the Apache License, Version 2.0 (the "License");
// you may not use this file except in compliance with the License.
// You may obtain a copy of the License at
//
//     http://www.apache.org/licenses/LICENSE-2.0
//
// Unless required by applicable law or agreed to in writing, software
// distributed under the License is distributed on an "AS IS" BASIS,
// WITHOUT WARRANTIES OR CONDITIONS OF ANY KIND, either express or implied.
// See the License for the specific language governing permissions and
// limitations under the License.

package file

import (
	"archive/tar"
	"bytes"
	"fmt"
<<<<<<< HEAD
=======
	"io"
	"io/ioutil"
>>>>>>> 4eafbe68
	"os"
	"path/filepath"
	"strings"

	"github.com/mitchellh/go-homedir"

	"istio.io/istio/pkg/test"
)

// AsBytes is a simple wrapper around os.ReadFile provided for completeness.
func AsBytes(filename string) ([]byte, error) {
	return os.ReadFile(filename)
}

// AsBytesOrFail calls AsBytes and fails the test if any errors occurred.
func AsBytesOrFail(t test.Failer, filename string) []byte {
	t.Helper()
	content, err := AsBytes(filename)
	if err != nil {
		t.Fatal(err)
	}
	return content
}

// AsString is a convenience wrapper around os.ReadFile that converts the content to a string.
func AsString(filename string) (string, error) {
	bytes, err := AsBytes(filename)
	if err != nil {
		return "", err
	}
	return string(bytes), nil
}

// AsStringOrFail calls AsBytesOrFail and then converts to string.
func AsStringOrFail(t test.Failer, filename string) string {
	t.Helper()
	return string(AsBytesOrFail(t, filename))
}

// NormalizePath expands the homedir (~) and returns an error if the file doesn't exist.
func NormalizePath(originalPath string) (string, error) {
	if originalPath == "" {
		return "", nil
	}
	// trim leading/trailing spaces from the path and if it uses the homedir ~, expand it.
	var err error
	out := strings.TrimSpace(originalPath)
	out, err = homedir.Expand(out)
	if err != nil {
		return "", err
	}

	// Verify that the file exists.
	if _, err := os.Stat(out); os.IsNotExist(err) {
		return "", fmt.Errorf("failed normalizing file %s: %v", originalPath, err)
	}

	return out, nil
}

// ReadTarFile reads a tar compress file from the embedded
func ReadTarFile(filePath string) (string, error) {
	b, err := ioutil.ReadFile(filePath)
	if err != nil {
		return "", err
	}
	tr := tar.NewReader(bytes.NewBuffer(b))
	for {
		hdr, err := tr.Next()
		if err == io.EOF {
			break // End of archive
		}
		if err != nil {
			return "", err
		}
		if hdr.Name != strings.TrimSuffix(filepath.Base(filePath), filepath.Ext(filePath)) {
			continue
		}
		contents, err := ioutil.ReadAll(tr)
		if err != nil {
			return "", err
		}
		return string(contents), nil
	}
	return "", fmt.Errorf("file not found %v", filePath)
}<|MERGE_RESOLUTION|>--- conflicted
+++ resolved
@@ -18,11 +18,8 @@
 	"archive/tar"
 	"bytes"
 	"fmt"
-<<<<<<< HEAD
-=======
 	"io"
 	"io/ioutil"
->>>>>>> 4eafbe68
 	"os"
 	"path/filepath"
 	"strings"
@@ -85,7 +82,7 @@
 
 // ReadTarFile reads a tar compress file from the embedded
 func ReadTarFile(filePath string) (string, error) {
-	b, err := ioutil.ReadFile(filePath)
+	b, err := os.ReadFile(filePath)
 	if err != nil {
 		return "", err
 	}
