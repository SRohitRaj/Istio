// Copyright Istio Authors
//
// Licensed under the Apache License, Version 2.0 (the "License");
// you may not use this file except in compliance with the License.
// You may obtain a copy of the License at
//
//     http://www.apache.org/licenses/LICENSE-2.0
//
// Unless required by applicable law or agreed to in writing, software
// distributed under the License is distributed on an "AS IS" BASIS,
// WITHOUT WARRANTIES OR CONDITIONS OF ANY KIND, either express or implied.
// See the License for the specific language governing permissions and
// limitations under the License.

package security

import (
	"context"
	"time"

	"google.golang.org/grpc"
)

const (
	// etc/certs files are used with external CA managing the certs,
	// i.e. mounted Secret or external plugin.
	// If present, FileMountedCerts should be true.

	// The well-known path for an existing certificate chain file
	DefaultCertChainFilePath = "./etc/certs/cert-chain.pem"

	// The well-known path for an existing key file
	DefaultKeyFilePath = "./etc/certs/key.pem"

	// DefaultRootCertFilePath is the well-known path for an existing root certificate file
	DefaultRootCertFilePath = "./etc/certs/root-cert.pem"
)

// Options provides all of the configuration parameters for secret discovery service
// and CA configuration. Used in both Istiod and Agent.
// TODO: ProxyConfig should have most of those, and be passed to all components
// (as source of truth)
type Options struct {
	// PluginNames is plugins' name for certain authentication provider.
	PluginNames []string

	// WorkloadUDSPath is the unix domain socket through which SDS server communicates with workload proxies.
	WorkloadUDSPath string

	// IngressGatewayUDSPath is the unix domain socket through which SDS server communicates with
	// ingress gateway proxies.
	GatewayUDSPath string

	// CertFile is the path of Cert File for gRPC server TLS settings.
	CertFile string

	// KeyFile is the path of Key File for gRPC server TLS settings.
	KeyFile string

	// CAEndpoint is the CA endpoint to which node agent sends CSR request.
<<<<<<< HEAD
	//
	// From CA_ADDR
	// Based on port:
	// - 443 - plain TLS
	// - 15012 - mTLS, using the mounted cert or fallback paths
=======
	// Defaults to ProxyConfig.discoveryAddress, currently overriden by env CA_ADDR
>>>>>>> 3f577852
	CAEndpoint string

	// The CA provider name.
	CAProviderName string

	// TrustDomain corresponds to the trust root of a system.
	// https://github.com/spiffe/spiffe/blob/master/standards/SPIFFE-ID.md#21-trust-domain
	TrustDomain string

	// The Vault CA address.
	VaultAddress string

	// The Vault auth path.
	VaultAuthPath string

	// The Vault role.
	VaultRole string

	// The Vault sign CSR path.
	VaultSignCsrPath string

	// The Vault TLS root certificate.
	VaultTLSRootCert string

	// GrpcServer is an already configured (shared) grpc server. If set, the agent will just register on the server.
	GrpcServer *grpc.Server

	// Recycle job running interval (to clean up staled sds client connections).
	RecycleInterval time.Duration

	// Debug server port from which node_agent serves SDS configuration dumps
	DebugPort int

	// EnableWorkloadSDS indicates whether node agent works as SDS server for workload proxies.
	EnableWorkloadSDS bool

	// EnableGatewaySDS indicates whether node agent works as ingress gateway agent.
	EnableGatewaySDS bool

	// Set this flag to true for if token used is always valid(ex, normal k8s JWT)
	AlwaysValidTokenFlag bool

	// UseLocalJWT is set when the sds server should use its own local JWT, and not expect one
	// from the UDS caller. Used when it runs in the same container with Envoy.
	UseLocalJWT bool

	// Whether to generate PKCS#8 private keys.
	Pkcs8Keys bool

	// Location of JWTPath to connect to CA.
	JWTPath string

	// OutputKeyCertToDir is the directory for output the key and certificate
	OutputKeyCertToDir string

	// Existing certs, for VM or existing certificates
	CertsDir string

	// ProvCert is a directory containing existing certificates.
	// The certificates will be exchanged for fresh certificates - "FileMountedCerts"
	// are used directly.
	//
	// This can be used for long-lived certs that are exchanged for short-lived ones, or
	// to refresh shorter lived certs when set to same value with OutputKeyCertToDir.
	ProvCert string

	// whether  ControlPlaneAuthPolicy is MUTUAL_TLS
	TLSEnabled bool

	// ClusterID is the cluster where the agent resides.
	// Normally initialized from ISTIO_META_CLUSTER_ID - after a tortuous journey it
	// makes its way into the ClusterID metadata of Citadel gRPC request to create the cert.
	// Didn't find much doc - but I suspect used for 'central cluster' use cases - so should
	// match the cluster name set in the MC setup.
	ClusterID string

	// The type of Elliptical Signature algorithm to use
	// when generating private keys. Currently only ECDSA is supported.
	ECCSigAlg string

	// FileMountedCerts indicates whether the proxy is using file
	// mounted certs created by a foreign CA. Refresh is managed by the external
	// CA, by updating the Secret or VM file. We will watch the file for changes
	// or check before the cert expires. This assumes the certs are in the
	// well-known ./etc/certs location.
	FileMountedCerts bool

	// PilotCertProvider is the provider of the Pilot certificate (PILOT_CERT_PROVIDER env)
	// Determines the root CA file to use for connecting to CA gRPC:
	// - istiod
	// - kubernetes
	// - custom
	PilotCertProvider string

	// secret TTL.
	SecretTTL time.Duration

	// The initial backoff time in millisecond to avoid the thundering herd problem.
	InitialBackoffInMilliSec int64

	// secret should be rotated if:
	// time.Now.After(<secret ExpireTime> - <secret TTL> * SecretRotationGracePeriodRatio)
	SecretRotationGracePeriodRatio float64

	// Key rotation job running interval.
	RotationInterval time.Duration

	// Cached secret will be removed from cache if (time.now - secretItem.CreatedTime >= evictionDuration), this prevents cache growing indefinitely.
	EvictionDuration time.Duration

	// authentication provider specific plugins, will exchange the token
	// For example exchange long lived refresh with access tokens.
	// Used by the secret fetcher when signing CSRs.
	TokenExchangers []TokenExchanger
}

// Client interface defines the clients need to implement to talk to CA for CSR.
// The Agent will create a key pair and a CSR, and use an implementation of this
// interface to get back a signed certificate. There is no guarantee that the SAN
// in the request will be returned - server may replace it.
type Client interface {
	CSRSign(ctx context.Context, reqID string, csrPEM []byte, subjectID string,
		certValidTTLInSec int64) ([]string /*PEM-encoded certificate chain*/, error)
}

// SecretManager defines secrets management interface which is used by SDS.
type SecretManager interface {
	// GenerateSecret generates new secret and cache the secret.
	// Current implementation constructs the SAN based on the token's 'sub'
	// claim, expected to be in the K8S format. No other JWTs are currently supported
	// due to client logic. If JWT is missing/invalid, the resourceName is used.
	GenerateSecret(ctx context.Context, connectionID, resourceName, token string) (*SecretItem, error)

	// ShouldWaitForIngressGatewaySecret indicates whether a valid ingress gateway secret is expected.
	ShouldWaitForGatewaySecret(connectionID, resourceName, token string, fileMountedCertsOnly bool) bool

	// SecretExist checks if secret already existed.
	// This API is used for sds server to check if coming request is ack request.
	SecretExist(connectionID, resourceName, token, version string) bool

	// DeleteSecret deletes a secret by its key from cache.
	DeleteSecret(connectionID, resourceName string)
}

// TokenExchanger provides common interfaces so that authentication providers could choose to implement their specific logic.
type TokenExchanger interface {
	ExchangeToken(context.Context, string, string) (string, time.Time, int, error)
}

// SecretItem is the cached item in in-memory secret store.
type SecretItem struct {
	CertificateChain []byte
	PrivateKey       []byte

	RootCert []byte

	// RootCertOwnedByCompoundSecret is true if this SecretItem was created by a
	// K8S secret having both server cert/key and client ca and should be deleted
	// with the secret.
	RootCertOwnedByCompoundSecret bool

	// ResourceName passed from envoy SDS discovery request.
	// "ROOTCA" for root cert request, "default" for key/cert request.
	ResourceName string

	// Credential token passed from envoy, caClient uses this token to send
	// CSR to CA to sign certificate.
	Token string

	// Version is used(together with token and ResourceName) to identify discovery request from
	// envoy which is used only for confirm purpose.
	Version string

	CreatedTime time.Time

	ExpireTime time.Time
}<|MERGE_RESOLUTION|>--- conflicted
+++ resolved
@@ -58,15 +58,12 @@
 	KeyFile string
 
 	// CAEndpoint is the CA endpoint to which node agent sends CSR request.
-<<<<<<< HEAD
 	//
 	// From CA_ADDR
 	// Based on port:
 	// - 443 - plain TLS
 	// - 15012 - mTLS, using the mounted cert or fallback paths
-=======
 	// Defaults to ProxyConfig.discoveryAddress, currently overriden by env CA_ADDR
->>>>>>> 3f577852
 	CAEndpoint string
 
 	// The CA provider name.
