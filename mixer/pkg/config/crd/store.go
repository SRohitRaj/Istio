--- conflicted
+++ resolved
@@ -69,32 +69,6 @@
 	build(res metav1.APIResource) cache.ListerWatcher
 }
 
-<<<<<<< HEAD
-=======
-func waitForSynced(donec chan struct{}, informers map[string]cache.SharedInformer) <-chan struct{} {
-	out := make(chan struct{})
-	go func() {
-		tick := time.NewTicker(initWaiterInterval)
-	loop:
-		for len(informers) > 0 {
-			select {
-			case <-donec:
-				break loop
-			case <-tick.C:
-				for k, i := range informers {
-					if i.HasSynced() {
-						delete(informers, k)
-					}
-				}
-			}
-		}
-		tick.Stop()
-		close(out)
-	}()
-	return out
-}
-
->>>>>>> 0b07654e
 // Store offers store.StoreBackend interface through kubernetes custom resource definitions.
 type Store struct {
 	conf         *rest.Config
@@ -118,7 +92,6 @@
 var _ store.Backend = &Store{}
 var _ probe.SupportsProbe = &Store{}
 
-<<<<<<< HEAD
 func (s *Store) getReadiness() error {
 	var errs error
 	s.cacheMutex.Lock()
@@ -134,7 +107,7 @@
 	return errs
 }
 
-func (s *Store) checkReadiness(ctx context.Context) {
+func (s *Store) checkReadiness() {
 	tick := time.NewTicker(readinessCheckInterval)
 	defer func() {
 		tick.Stop()
@@ -142,7 +115,7 @@
 	}()
 	for {
 		select {
-		case <-ctx.Done():
+		case <-s.donec:
 			return
 		case <-tick.C:
 			s.SetAvailable(s.getReadiness())
@@ -150,12 +123,12 @@
 	}
 }
 
-func (s *Store) waitForSynced(ctx context.Context) {
+func (s *Store) waitForSynced(donec chan struct{}) {
 	tick := time.NewTicker(initWaiterInterval)
 	defer tick.Stop()
 	for {
 		select {
-		case <-ctx.Done():
+		case <-donec:
 			return
 		case <-tick.C:
 			if s.getReadiness() == nil {
@@ -163,11 +136,11 @@
 			}
 		}
 	}
-=======
+}
+
 // Stop implements store.Backend interface.
 func (s *Store) Stop() {
 	close(s.donec)
->>>>>>> 0b07654e
 }
 
 // checkAndCreateCaches checks the presence of custom resource definitions through the discovery API,
@@ -224,11 +197,7 @@
 		}
 		s.cacheMutex.Unlock()
 	}
-<<<<<<< HEAD
-	s.waitForSynced(retryCtx)
-=======
-	<-waitForSynced(retryDone, informers)
->>>>>>> 0b07654e
+	s.waitForSynced(retryDone)
 	remaining := make([]string, 0, len(kindsSet))
 	for k := range kindsSet {
 		remaining = append(remaining, k)
@@ -246,12 +215,8 @@
 	if err != nil {
 		return err
 	}
-<<<<<<< HEAD
 	s.informers = make(map[string]cache.SharedInformer, len(kinds))
-	go s.checkReadiness(ctx)
-	remainingKinds := s.checkAndCreateCaches(ctx, s.retryTimeout, d, lwBuilder, kinds)
-=======
-	s.caches = make(map[string]cache.Store, len(kinds))
+	go s.checkReadiness()
 	timeout := time.After(s.retryTimeout)
 	timeoutdone := make(chan struct{})
 	go func() {
@@ -259,7 +224,6 @@
 		close(timeoutdone)
 	}()
 	remainingKinds := s.checkAndCreateCaches(timeoutdone, d, lwBuilder, kinds)
->>>>>>> 0b07654e
 	if len(remainingKinds) > 0 {
 		// Wait asynchronously for other kinds.
 		go s.checkAndCreateCaches(s.donec, d, lwBuilder, remainingKinds)
