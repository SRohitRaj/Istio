--- conflicted
+++ resolved
@@ -829,11 +829,7 @@
 		"test.i64":              int64(-123),
 		"test.i32":              int64(123),
 		"test.bool":             true,
-<<<<<<< HEAD
-		"source.ip":             net.IP{8, 0, 0, 1},
-=======
 		"source.ip":             []byte{8, 0, 0, 1},
->>>>>>> 82797c0c
 		"response.duration":     10 * time.Second,
 		"context.timestamp":     time.Date(2018, 8, 15, 0, 0, 1, 0, time.UTC).UTC(),
 		"test.dns_name":         "google.com",
