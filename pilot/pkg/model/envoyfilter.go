// Copyright 2019 Istio Authors
//
// Licensed under the Apache License, Version 2.0 (the "License");
// you may not use this file except in compliance with the License.
// You may obtain a copy of the License at
//
//     http://www.apache.org/licenses/LICENSE-2.0
//
// Unless required by applicable law or agreed to in writing, software
// distributed under the License is distributed on an "AS IS" BASIS,
// WITHOUT WARRANTIES OR CONDITIONS OF ANY KIND, either express or implied.
// See the License for the specific language governing permissions and
// limitations under the License.
package model

import (
	"github.com/gogo/protobuf/proto"

	networking "istio.io/api/networking/v1alpha3"
	"istio.io/istio/pkg/config"
)

// EnvoyFilterWrapper is a wrapper for the EnvoyFilter api object with pre-processed data
type EnvoyFilterWrapper struct {
<<<<<<< HEAD
	workloadSelector Labels
	Patches          map[networking.EnvoyFilter_ApplyTo][]*EnvoyFilterConfigPatchWrapper
=======
	workloadSelector config.Labels
	ConfigPatches    []*EnvoyFilterConfigPatchWrapper
>>>>>>> 510058f6
}

// EnvoyFilterConfigPatchWrapper is a wrapper over the EnvoyFilter ConfigPatch api object
// fields are ordered such that this struct is aligned
type EnvoyFilterConfigPatchWrapper struct {
	Value     proto.Message
	Match     *networking.EnvoyFilter_EnvoyConfigObjectMatch
	ApplyTo   networking.EnvoyFilter_ApplyTo
	Operation networking.EnvoyFilter_Patch_Operation
}

// convertToEnvoyFilterWrapper converts from EnvoyFilter config to EnvoyFilterWrapper object
func convertToEnvoyFilterWrapper(local *Config) *EnvoyFilterWrapper {
	localEnvoyFilter := local.Spec.(*networking.EnvoyFilter)

	out := &EnvoyFilterWrapper{}
	if localEnvoyFilter.WorkloadSelector != nil {
		out.workloadSelector = config.Labels(localEnvoyFilter.WorkloadSelector.Labels)
	}
	out.Patches = make(map[networking.EnvoyFilter_ApplyTo][]*EnvoyFilterConfigPatchWrapper)
	for _, cp := range localEnvoyFilter.ConfigPatches {
		cpw := &EnvoyFilterConfigPatchWrapper{
			ApplyTo:   cp.ApplyTo,
			Match:     cp.Match,
			Operation: cp.Patch.Operation,
		}
		// there wont be an error here because validation catches mismatched types
<<<<<<< HEAD
		cpw.Value, _ = buildXDSObjectFromStruct(cp.ApplyTo, cp.Patch.Value)
		if cp.Match == nil {
			// create a match all object
			cpw.Match = &networking.EnvoyFilter_EnvoyConfigObjectMatch{Context: networking.EnvoyFilter_ANY}
		}
		if _, exists := out.Patches[cp.ApplyTo]; !exists {
			out.Patches[cp.ApplyTo] = make([]*EnvoyFilterConfigPatchWrapper, 0)
		}
		if cpw.Operation == networking.EnvoyFilter_Patch_INSERT_AFTER ||
			cpw.Operation == networking.EnvoyFilter_Patch_INSERT_BEFORE {
			// insert_before or after is applicable only for network filter and http filter
			// convert the rest to add
			if cpw.ApplyTo != networking.EnvoyFilter_HTTP_FILTER && cpw.ApplyTo != networking.EnvoyFilter_NETWORK_FILTER {
				cpw.Operation = networking.EnvoyFilter_Patch_ADD
			}
		}
		out.Patches[cp.ApplyTo] = append(out.Patches[cp.ApplyTo], cpw)
=======
		cpw.Value, _ = config.BuildXDSObjectFromStruct(cp.ApplyTo, cp.Patch.Value)
		out.ConfigPatches = append(out.ConfigPatches, cpw)
>>>>>>> 510058f6
	}
	return out
}<|MERGE_RESOLUTION|>--- conflicted
+++ resolved
@@ -22,13 +22,8 @@
 
 // EnvoyFilterWrapper is a wrapper for the EnvoyFilter api object with pre-processed data
 type EnvoyFilterWrapper struct {
-<<<<<<< HEAD
-	workloadSelector Labels
+	workloadSelector config.Labels
 	Patches          map[networking.EnvoyFilter_ApplyTo][]*EnvoyFilterConfigPatchWrapper
-=======
-	workloadSelector config.Labels
-	ConfigPatches    []*EnvoyFilterConfigPatchWrapper
->>>>>>> 510058f6
 }
 
 // EnvoyFilterConfigPatchWrapper is a wrapper over the EnvoyFilter ConfigPatch api object
@@ -39,6 +34,7 @@
 	ApplyTo   networking.EnvoyFilter_ApplyTo
 	Operation networking.EnvoyFilter_Patch_Operation
 }
+
 
 // convertToEnvoyFilterWrapper converts from EnvoyFilter config to EnvoyFilterWrapper object
 func convertToEnvoyFilterWrapper(local *Config) *EnvoyFilterWrapper {
@@ -56,8 +52,7 @@
 			Operation: cp.Patch.Operation,
 		}
 		// there wont be an error here because validation catches mismatched types
-<<<<<<< HEAD
-		cpw.Value, _ = buildXDSObjectFromStruct(cp.ApplyTo, cp.Patch.Value)
+		cpw.Value, _ = config.BuildXDSObjectFromStruct(cp.ApplyTo, cp.Patch.Value)
 		if cp.Match == nil {
 			// create a match all object
 			cpw.Match = &networking.EnvoyFilter_EnvoyConfigObjectMatch{Context: networking.EnvoyFilter_ANY}
@@ -74,10 +69,6 @@
 			}
 		}
 		out.Patches[cp.ApplyTo] = append(out.Patches[cp.ApplyTo], cpw)
-=======
-		cpw.Value, _ = config.BuildXDSObjectFromStruct(cp.ApplyTo, cp.Patch.Value)
-		out.ConfigPatches = append(out.ConfigPatches, cpw)
->>>>>>> 510058f6
 	}
 	return out
 }