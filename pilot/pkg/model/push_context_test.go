--- conflicted
+++ resolved
@@ -18,12 +18,9 @@
 	"reflect"
 	"testing"
 	"time"
-<<<<<<< HEAD
-=======
 
 	meshconfig "istio.io/api/mesh/v1alpha1"
 	"istio.io/istio/pkg/config/labels"
->>>>>>> 7e1b986d
 )
 
 func TestMergeUpdateRequest(t *testing.T) {
