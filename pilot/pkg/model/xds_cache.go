--- conflicted
+++ resolved
@@ -75,13 +75,8 @@
 	}
 }
 
-<<<<<<< HEAD
-func indexConfig(configIndex map[ConfigKey]sets.Set, k string, dependentConfigs []ConfigKey) {
+func indexConfig(configIndex map[ConfigKey]sets.StringPointerSet, k *string, dependentConfigs []ConfigKey) {
 	for _, cfg := range dependentConfigs {
-=======
-func indexConfig(configIndex map[ConfigKey]sets.StringPointerSet, k *string, entry XdsCacheEntry) {
-	for _, cfg := range entry.DependentConfigs() {
->>>>>>> c6aded60
 		if configIndex[cfg] == nil {
 			configIndex[cfg] = sets.NewStringPointerSet()
 		}
@@ -89,7 +84,6 @@
 	}
 }
 
-<<<<<<< HEAD
 func clearIndexConfig(configIndex map[ConfigKey]sets.Set, k string, dependentConfigs []ConfigKey) {
 	for _, cfg := range dependentConfigs {
 		index := configIndex[cfg]
@@ -102,12 +96,8 @@
 	}
 }
 
-func indexType(typeIndex map[config.GroupVersionKind]sets.Set, k string, dependentTypes []config.GroupVersionKind) {
+func indexType(typeIndex map[config.GroupVersionKind]sets.StringPointerSet, k *string, dependentTypes []config.GroupVersionKind) {
 	for _, t := range dependentTypes {
-=======
-func indexType(typeIndex map[config.GroupVersionKind]sets.StringPointerSet, k *string, entry XdsCacheEntry) {
-	for _, t := range entry.DependentTypes() {
->>>>>>> c6aded60
 		if typeIndex[t] == nil {
 			typeIndex[t] = sets.NewStringPointerSet()
 		}
@@ -171,14 +161,8 @@
 func NewXdsCache() XdsCache {
 	cache := &lruCache{
 		enableAssertions: features.EnableUnsafeAssertions,
-<<<<<<< HEAD
-		configIndex:      map[ConfigKey]sets.Set{},
-		typesIndex:       map[config.GroupVersionKind]sets.Set{},
-=======
-		store:            newLru(),
 		configIndex:      map[ConfigKey]sets.StringPointerSet{},
 		typesIndex:       map[config.GroupVersionKind]sets.StringPointerSet{},
->>>>>>> c6aded60
 	}
 	cache.store = newLru(cache.evict)
 
@@ -189,14 +173,8 @@
 func NewLenientXdsCache() XdsCache {
 	cache := &lruCache{
 		enableAssertions: false,
-<<<<<<< HEAD
-		configIndex:      map[ConfigKey]sets.Set{},
-		typesIndex:       map[config.GroupVersionKind]sets.Set{},
-=======
-		store:            newLru(),
 		configIndex:      map[ConfigKey]sets.StringPointerSet{},
 		typesIndex:       map[config.GroupVersionKind]sets.StringPointerSet{},
->>>>>>> c6aded60
 	}
 	cache.store = newLru(cache.evict)
 
@@ -302,13 +280,8 @@
 	toWrite := cacheValue{value: value, token: token, dependentConfigs: dependentConfigs, dependentTypes: dependentTypes}
 	l.store.Add(k, toWrite)
 	l.token = token
-<<<<<<< HEAD
-	indexConfig(l.configIndex, k, dependentConfigs)
-	indexType(l.typesIndex, k, dependentTypes)
-=======
-	indexConfig(l.configIndex, &k, entry)
-	indexType(l.typesIndex, &k, entry)
->>>>>>> c6aded60
+	indexConfig(l.configIndex, &k, dependentConfigs)
+	indexType(l.typesIndex, &k, dependentTypes)
 	size(l.store.Len())
 }
 
@@ -363,18 +336,12 @@
 	l.mu.Lock()
 	defer l.mu.Unlock()
 	l.token = CacheToken(time.Now().UnixNano())
-<<<<<<< HEAD
 	// Purge with an evict function would turn up to be pretty slow since
 	// it runs the function for every key in the store, might be better to just
 	// create a new store.
 	l.store = newLru(l.evict)
-	l.configIndex = map[ConfigKey]sets.Set{}
-	l.typesIndex = map[config.GroupVersionKind]sets.Set{}
-=======
-	l.store.Purge()
 	l.configIndex = map[ConfigKey]sets.StringPointerSet{}
 	l.typesIndex = map[config.GroupVersionKind]sets.StringPointerSet{}
->>>>>>> c6aded60
 	size(l.store.Len())
 }
 
