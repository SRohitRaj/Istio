// Copyright Istio Authors
//
// Licensed under the Apache License, Version 2.0 (the "License");
// you may not use this file except in compliance with the License.
// You may obtain a copy of the License at
//
//     http://www.apache.org/licenses/LICENSE-2.0
//
// Unless required by applicable law or agreed to in writing, software
// distributed under the License is distributed on an "AS IS" BASIS,
// WITHOUT WARRANTIES OR CONDITIONS OF ANY KIND, either express or implied.
// See the License for the specific language governing permissions and
// limitations under the License.

package model

import (
	"fmt"
	"sync"
	"time"

	discovery "github.com/envoyproxy/go-control-plane/envoy/service/discovery/v3"
	"github.com/google/go-cmp/cmp"
	"github.com/hashicorp/golang-lru/simplelru"
	"google.golang.org/protobuf/testing/protocmp"

	"istio.io/istio/pilot/pkg/features"
	"istio.io/istio/pkg/config/schema/kind"
	"istio.io/istio/pkg/util/sets"
	"istio.io/pkg/monitoring"
)

func init() {
	monitoring.MustRegister(xdsCacheReads)
	monitoring.MustRegister(xdsCacheEvictions)
	monitoring.MustRegister(xdsCacheSize)
	monitoring.MustRegister(dependentConfigSize)
}

var (
	xdsCacheReads = monitoring.NewSum(
		"xds_cache_reads",
		"Total number of xds cache xdsCacheReads.",
		monitoring.WithLabels(typeTag),
	)

	xdsCacheEvictions = monitoring.NewSum(
		"xds_cache_evictions",
		"Total number of xds cache evictions.",
		monitoring.WithLabels(typeTag),
	)

	xdsCacheSize = monitoring.NewGauge(
		"xds_cache_size",
		"Current size of xds cache",
	)

	dependentConfigSize = monitoring.NewGauge(
		"xds_cache_dependent_config_size",
		"Current size of dependent configs",
	)

	xdsCacheHits              = xdsCacheReads.With(typeTag.Value("hit"))
	xdsCacheMisses            = xdsCacheReads.With(typeTag.Value("miss"))
	xdsCacheEvictsionsOnClear = xdsCacheEvictions.With(typeTag.Value("clear"))
	xdsCacheEvictsionsOnSize  = xdsCacheEvictions.With(typeTag.Value("size"))
)

func hit() {
	if features.EnableXDSCacheMetrics {
		xdsCacheHits.Increment()
	}
}

func miss() {
	if features.EnableXDSCacheMetrics {
		xdsCacheMisses.Increment()
	}
}

func size(cs int) {
	if features.EnableXDSCacheMetrics {
		xdsCacheSize.Record(float64(cs))
	}
}

// XdsCacheEntry interface defines functions that should be implemented by
// resources that can be cached.
type XdsCacheEntry interface {
	// Key is the key to be used in cache.
	Key() string
	// DependentTypes are config types that this cache key is dependant on.
	// Whenever any configs of this type changes, we should invalidate this cache entry.
	// Note: DependentConfigs should be preferred wherever possible.
	DependentTypes() []kind.Kind
	// DependentConfigs is config items that this cache key is dependent on.
	// Whenever these configs change, we should invalidate this cache entry.
	DependentConfigs() []ConfigHash
	// Cacheable indicates whether this entry is valid for cache. For example
	// for EDS to be cacheable, the Endpoint should have corresponding service.
	Cacheable() bool
}

type CacheToken uint64

// XdsCache interface defines a store for caching XDS responses.
// All operations are thread safe.
type XdsCache interface {
	// Add adds the given XdsCacheEntry with the value for the given pushContext to the cache.
	// If the cache has been updated to a newer push context, the write will be dropped silently.
	// This ensures stale data does not overwrite fresh data when dealing with concurrent
	// writers.
	Add(entry XdsCacheEntry, pushRequest *PushRequest, value *discovery.Resource)
	// Get retrieves the cached value if it exists. The boolean indicates
	// whether the entry exists in the cache.
	Get(entry XdsCacheEntry) (*discovery.Resource, bool)
	// Clear removes the cache entries that are dependent on the configs passed.
	Clear(map[ConfigKey]struct{})
	// ClearAll clears the entire cache.
	ClearAll()
	// Keys returns all currently configured keys. This is for testing/debug only
	Keys() []string
	// Snapshot returns a snapshot of all keys and values. This is for testing/debug only
	Snapshot() map[string]*discovery.Resource
}

// NewXdsCache returns an instance of a cache.
func NewXdsCache() XdsCache {
	cache := &lruCache{
		enableAssertions: features.EnableUnsafeAssertions,
		configIndex:      map[ConfigHash]sets.Set{},
		typesIndex:       map[kind.Kind]sets.Set{},
	}
	cache.store = newLru(cache.onEvict)

	return cache
}

// NewLenientXdsCache returns an instance of a cache that does not validate token based get/set and enable assertions.
func NewLenientXdsCache() XdsCache {
	cache := &lruCache{
		enableAssertions: false,
		configIndex:      map[ConfigHash]sets.Set{},
		typesIndex:       map[kind.Kind]sets.Set{},
	}
	cache.store = newLru(cache.onEvict)

	return cache
}

type lruCache struct {
	enableAssertions bool
	store            simplelru.LRUCache
	// token stores the latest token of the store, used to prevent stale data overwrite.
	// It is refreshed when Clear or ClearAll are called
	token       CacheToken
	mu          sync.RWMutex
	configIndex map[ConfigHash]sets.Set
	typesIndex  map[kind.Kind]sets.Set

	// mark whether a key is evicted on Clear call, passively.
	evictedOnClear bool
}

var _ XdsCache = &lruCache{}

func newLru(evictCallback simplelru.EvictCallback) simplelru.LRUCache {
	sz := features.XDSCacheMaxSize
	if sz <= 0 {
		sz = 20000
	}
	l, err := simplelru.NewLRU(sz, evictCallback)
	if err != nil {
		panic(fmt.Errorf("invalid lru configuration: %v", err))
	}
	return l
}

func (l *lruCache) recordDependentConfigSize() {
	if !features.EnableXDSCacheMetrics {
		return
	}
	dsize := 0
	for _, dependents := range l.configIndex {
		dsize += len(dependents)
	}
	dependentConfigSize.Record(float64(dsize))
}

// This is the callback passed to LRU, it will be called whenever a key is removed.
func (l *lruCache) onEvict(k interface{}, v interface{}) {
	if features.EnableXDSCacheMetrics {
		if l.evictedOnClear {
			xdsCacheEvictsionsOnClear.Increment()
		} else {
			xdsCacheEvictsionsOnSize.Increment()
		}
<<<<<<< HEAD
	}

	// The following cleanup logic needs to be called on every evict(whether passive or on exceeding size)
	// because, passive eviction might be triggered by one of many dependent configs and we need to clear the
	// reference from other dependents.
=======
	}

	if l.evictedOnClear {
		return
	}
>>>>>>> 2fad4be3
	// We don't need to acquire locks, since this function is called when we write to the store.
	key := k.(string)
	value := v.(cacheValue)

	l.clearConfigIndex(key, value.dependentConfigs)
	l.clearTypesIndex(key, value.dependentTypes)
}

func (l *lruCache) updateConfigIndex(k string, dependentConfigs []ConfigHash) {
	for _, cfg := range dependentConfigs {
		if l.configIndex[cfg] == nil {
			l.configIndex[cfg] = sets.New()
		}
		l.configIndex[cfg].Insert(k)
	}
	l.recordDependentConfigSize()
}

func (l *lruCache) clearConfigIndex(k string, dependentConfigs []ConfigHash) {
	for _, cfg := range dependentConfigs {
		index := l.configIndex[cfg]
		if index != nil {
			index.Delete(k)
			if index.IsEmpty() {
				delete(l.configIndex, cfg)
			}
		}
	}
	l.recordDependentConfigSize()
}

func (l *lruCache) updateTypesIndex(k string, dependentTypes []kind.Kind) {
	for _, t := range dependentTypes {
		if l.typesIndex[t] == nil {
			l.typesIndex[t] = sets.New()
		}
		l.typesIndex[t].Insert(k)
	}
}

func (l *lruCache) clearTypesIndex(k string, dependentTypes []kind.Kind) {
	for _, t := range dependentTypes {
		index := l.typesIndex[t]
		if index != nil {
			index.Delete(k)
			if index.IsEmpty() {
				delete(l.typesIndex, t)
			}
		}
	}
}

// assertUnchanged checks that a cache entry is not changed. This helps catch bad cache invalidation
// We should never have a case where we overwrite an existing item with a new change. Instead, when
// config sources change, Clear/ClearAll should be called. At this point, we may get multiple writes
// because multiple writers may get cache misses concurrently, but they ought to generate identical
// configuration. This also checks that our XDS config generation is deterministic, which is a very
// important property.
func (l *lruCache) assertUnchanged(key string, existing *discovery.Resource, replacement *discovery.Resource) {
	if l.enableAssertions {
		if existing == nil {
			// This is a new addition, not an update
			return
		}
		// Record time so that we can correlate when the error actually happened, since the async reporting
		// may be delayed
		t0 := time.Now()
		// This operation is really slow, which makes tests fail for unrelated reasons, so we process it async.
		go func() {
			if !cmp.Equal(existing, replacement, protocmp.Transform()) {
				warning := fmt.Errorf("assertion failed at %v, cache entry changed but not cleared for key %v: %v\n%v\n%v",
					t0, key, cmp.Diff(existing, replacement, protocmp.Transform()), existing, replacement)
				panic(warning)
			}
		}()
	}
}

func (l *lruCache) Add(entry XdsCacheEntry, pushReq *PushRequest, value *discovery.Resource) {
	if !entry.Cacheable() || pushReq == nil || pushReq.Start.Equal(time.Time{}) {
		return
	}
	// It will not overflow until year 2262
	token := CacheToken(pushReq.Start.UnixNano())
	k := entry.Key()
	l.mu.Lock()
	defer l.mu.Unlock()
	cur, f := l.store.Get(k)
	if f {
		// This is the stale resource
		if token < cur.(cacheValue).token || token < l.token {
			// entry may be stale, we need to drop it. This can happen when the cache is invalidated
			// after we call Get.
			return
		}
		if l.enableAssertions {
			l.assertUnchanged(k, cur.(cacheValue).value, value)
		}
	}

	if token < l.token {
		return
	}

	dependentConfigs := entry.DependentConfigs()
	dependentTypes := entry.DependentTypes()
	toWrite := cacheValue{value: value, token: token, dependentConfigs: dependentConfigs, dependentTypes: dependentTypes}
	l.store.Add(k, toWrite)
	l.token = token
	l.updateConfigIndex(k, dependentConfigs)
	l.updateTypesIndex(k, dependentTypes)
	size(l.store.Len())
}

type cacheValue struct {
	value            *discovery.Resource
	token            CacheToken
	dependentConfigs []ConfigHash
	dependentTypes   []kind.Kind
}

func (l *lruCache) Get(entry XdsCacheEntry) (*discovery.Resource, bool) {
	if !entry.Cacheable() {
		return nil, false
	}
	k := entry.Key()
	l.mu.Lock()
	defer l.mu.Unlock()
	val, ok := l.store.Get(k)
	if !ok {
		miss()
		return nil, false
	}
	cv := val.(cacheValue)
	if cv.value == nil {
		miss()
		return nil, false
	}
	hit()
	return cv.value, true
}

func (l *lruCache) Clear(configs map[ConfigKey]struct{}) {
	l.mu.Lock()
	defer l.mu.Unlock()
	l.token = CacheToken(time.Now().UnixNano())
	// not to call evict on keys that are removed actively
	l.evictedOnClear = true
	defer func() {
		l.evictedOnClear = false
	}()
	for ckey := range configs {
		referenced := l.configIndex[ckey.HashCode()]
		delete(l.configIndex, ckey.HashCode())
		for key := range referenced {
			l.store.Remove(key)
		}
		tReferenced := l.typesIndex[ckey.Kind]
		delete(l.typesIndex, ckey.Kind)
		for key := range tReferenced {
			l.store.Remove(key)
		}
	}
	size(l.store.Len())
}

func (l *lruCache) ClearAll() {
	l.mu.Lock()
	defer l.mu.Unlock()
	l.token = CacheToken(time.Now().UnixNano())
	// Purge with an evict function would turn up to be pretty slow since
	// it runs the function for every key in the store, might be better to just
	// create a new store.
	l.store = newLru(l.onEvict)
	l.configIndex = map[ConfigHash]sets.Set{}
	l.typesIndex = map[kind.Kind]sets.Set{}
	size(l.store.Len())
}

func (l *lruCache) Keys() []string {
	l.mu.RLock()
	defer l.mu.RUnlock()
	iKeys := l.store.Keys()
	keys := make([]string, 0, len(iKeys))
	for _, ik := range iKeys {
		keys = append(keys, ik.(string))
	}
	return keys
}

func (l *lruCache) Snapshot() map[string]*discovery.Resource {
	l.mu.RLock()
	defer l.mu.RUnlock()
	iKeys := l.store.Keys()
	res := make(map[string]*discovery.Resource, len(iKeys))
	for _, ik := range iKeys {
		v, ok := l.store.Get(ik)
		if !ok {
			continue
		}

		res[ik.(string)] = v.(cacheValue).value
	}
	return res
}

// DisabledCache is a cache that is always empty
type DisabledCache struct{}

var _ XdsCache = &DisabledCache{}

func (d DisabledCache) Add(key XdsCacheEntry, pushReq *PushRequest, value *discovery.Resource) {}

func (d DisabledCache) Get(XdsCacheEntry) (*discovery.Resource, bool) {
	return nil, false
}

func (d DisabledCache) Clear(configsUpdated map[ConfigKey]struct{}) {}

func (d DisabledCache) ClearAll() {}

func (d DisabledCache) Keys() []string { return nil }

func (d DisabledCache) Snapshot() map[string]*discovery.Resource { return nil }<|MERGE_RESOLUTION|>--- conflicted
+++ resolved
@@ -195,19 +195,11 @@
 		} else {
 			xdsCacheEvictsionsOnSize.Increment()
 		}
-<<<<<<< HEAD
 	}
 
 	// The following cleanup logic needs to be called on every evict(whether passive or on exceeding size)
 	// because, passive eviction might be triggered by one of many dependent configs and we need to clear the
 	// reference from other dependents.
-=======
-	}
-
-	if l.evictedOnClear {
-		return
-	}
->>>>>>> 2fad4be3
 	// We don't need to acquire locks, since this function is called when we write to the store.
 	key := k.(string)
 	value := v.(cacheValue)
@@ -354,7 +346,6 @@
 	l.mu.Lock()
 	defer l.mu.Unlock()
 	l.token = CacheToken(time.Now().UnixNano())
-	// not to call evict on keys that are removed actively
 	l.evictedOnClear = true
 	defer func() {
 		l.evictedOnClear = false
