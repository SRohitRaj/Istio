--- conflicted
+++ resolved
@@ -302,13 +302,8 @@
 		{
 			// service entry tcp static
 			externalSvc: tcpStatic,
-<<<<<<< HEAD
-			services: []*model.Service{makeService("tcpstatic.com", "172.217.0.0/16",
+			services: []*model.Service{makeService("tcpstatic.com", "172.217.0.1",
 				map[string]int{"tcp-444": 444}, true, model.ClientSideLB, tnow),
-=======
-			services: []*model.Service{makeService("tcpstatic.com", "172.217.0.1",
-				map[string]int{"tcp-444": 444}, true, model.ClientSideLB),
->>>>>>> 9e199a5b
 			},
 		},
 		{
