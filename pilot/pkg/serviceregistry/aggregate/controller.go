--- conflicted
+++ resolved
@@ -89,13 +89,8 @@
 	return res
 }
 
-<<<<<<< HEAD
 func (c *Controller) Policies(requested sets.Set[model.ConfigKey]) []*security.Authorization {
-	res := []*security.Authorization{}
-=======
-func (c *Controller) Policies(requested sets.Set[model.ConfigKey]) []*workloadapi.Authorization {
-	var res []*workloadapi.Authorization
->>>>>>> 73c4ea18
+	var res []*security.Authorization
 	if !features.EnableAmbientControllers {
 		return res
 	}
@@ -105,13 +100,8 @@
 	return res
 }
 
-<<<<<<< HEAD
 func (c *Controller) AddressInformation(addresses sets.Set[types.NamespacedName]) ([]*model.AddressInfo, []string) {
 	i := []*model.AddressInfo{}
-=======
-func (c *Controller) PodInformation(addresses sets.Set[types.NamespacedName]) ([]*model.WorkloadInfo, []string) {
-	var i []*model.WorkloadInfo
->>>>>>> 73c4ea18
 	removed := sets.New[string]()
 	if !features.EnableAmbientControllers {
 		return i, []string{}
