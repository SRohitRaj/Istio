// Copyright Istio Authors
//
// Licensed under the Apache License, Version 2.0 (the "License");
// you may not use this file except in compliance with the License.
// You may obtain a copy of the License at
//
//     http://www.apache.org/licenses/LICENSE-2.0
//
// Unless required by applicable law or agreed to in writing, software
// distributed under the License is distributed on an "AS IS" BASIS,
// WITHOUT WARRANTIES OR CONDITIONS OF ANY KIND, either express or implied.
// See the License for the specific language governing permissions and
// limitations under the License.

package controller

import (
	"fmt"
	"net/netip"

	"golang.org/x/exp/maps"
	"google.golang.org/protobuf/proto"
	v1 "k8s.io/api/core/v1"
	metav1 "k8s.io/apimachinery/pkg/apis/meta/v1"
	klabels "k8s.io/apimachinery/pkg/labels"
	"k8s.io/apimachinery/pkg/types"
	"k8s.io/apimachinery/pkg/util/intstr"

	"istio.io/api/networking/v1alpha3"
	apiv1alpha3 "istio.io/client-go/pkg/apis/networking/v1alpha3"
	"istio.io/istio/pilot/pkg/model"
	"istio.io/istio/pilot/pkg/serviceregistry/serviceentry"
	"istio.io/istio/pkg/config"
	"istio.io/istio/pkg/config/constants"
	"istio.io/istio/pkg/config/labels"
	"istio.io/istio/pkg/config/schema/gvk"
	"istio.io/istio/pkg/config/schema/kind"
	kubelabels "istio.io/istio/pkg/kube/labels"
	"istio.io/istio/pkg/spiffe"
	"istio.io/istio/pkg/util/sets"
	"istio.io/istio/pkg/workloadapi"
)

func (a *AmbientIndex) handleWorkloadEntries(workloadEntries []*apiv1alpha3.WorkloadEntry, c *Controller) {
	updates := sets.New[model.ConfigKey]()
	for _, w := range workloadEntries {
		updates = updates.Merge(c.handleWorkloadEntry(a, nil, w, false))
	}
	if len(updates) > 0 {
		c.opts.XDSUpdater.ConfigUpdate(&model.PushRequest{
			ConfigsUpdated: updates,
			Reason:         []model.TriggerReason{model.AmbientUpdate},
		})
	}
}

func (c *Controller) WorkloadEntryHandler(oldCfg config.Config, newCfg config.Config, ev model.Event) {
	var oldWkEntrySpec *v1alpha3.WorkloadEntry
	if ev == model.EventUpdate {
		oldWkEntrySpec = serviceentry.ConvertWorkloadEntry(oldCfg)
	}
	var oldWkEntry *apiv1alpha3.WorkloadEntry
	if oldWkEntrySpec != nil {
		oldWkEntry = &apiv1alpha3.WorkloadEntry{
			ObjectMeta: oldCfg.ToObjectMeta(),
			Spec:       *oldWkEntrySpec.DeepCopy(),
		}
	}
	newWkEntrySpec := serviceentry.ConvertWorkloadEntry(newCfg)
	var newWkEntry *apiv1alpha3.WorkloadEntry
	if newWkEntrySpec != nil {
		newWkEntry = &apiv1alpha3.WorkloadEntry{
			ObjectMeta: newCfg.ToObjectMeta(),
			Spec:       *newWkEntrySpec.DeepCopy(),
		}
	}

	updates := c.handleWorkloadEntry(c.ambientIndex, oldWkEntry, newWkEntry, ev == model.EventDelete)
	if len(updates) > 0 {
		c.opts.XDSUpdater.ConfigUpdate(&model.PushRequest{
			Full:           false,
			ConfigsUpdated: updates,
			Reason:         []model.TriggerReason{model.AmbientUpdate},
		})
	}
}

func (c *Controller) initWorkloadEntryHandler(idx *AmbientIndex) {
	if idx == nil {
		return
	}
	c.configController.RegisterEventHandler(gvk.WorkloadEntry, c.WorkloadEntryHandler)
}

func (c *Controller) getWorkloadEntriesInPolicy(ns string, sel map[string]string) []*apiv1alpha3.WorkloadEntry {
	if ns == c.meshWatcher.Mesh().GetRootNamespace() {
		ns = metav1.NamespaceAll
	}

	allWorkloadEntries := c.getControllerWorkloadEntries(ns)
	var workloadEntries []*apiv1alpha3.WorkloadEntry
	for _, w := range allWorkloadEntries {
		if labels.Instance(sel).SubsetOf(w.Spec.Labels) {
			workloadEntries = append(workloadEntries, w)
		}
	}

	return workloadEntries
}

func (c *Controller) extractWorkloadEntry(w *apiv1alpha3.WorkloadEntry) *model.WorkloadInfo {
	if w == nil {
		return nil
	}
	return c.extractWorkloadEntrySpec(&w.Spec, w.Namespace, w.Name, nil)
}

func (c *Controller) extractWorkloadEntrySpec(w *v1alpha3.WorkloadEntry, ns, name string, parentServiceEntry *model.Service) *model.WorkloadInfo {
	if w == nil {
		return nil
	}
	var waypoint *workloadapi.GatewayAddress
	if w.Labels[constants.ManagedGatewayLabel] == constants.ManagedGatewayMeshControllerLabel {
		// Waypoints do not have waypoints
	} else {
		// First check for a waypoint for our SA explicit
		// TODO: this is not robust against temporary waypoint downtime. We also need the users intent (Gateway).
		found := false
		if waypoint, found = c.ambientIndex.waypoints[model.WaypointScope{Namespace: ns, ServiceAccount: w.ServiceAccount}]; !found {
			// if there are none, check namespace wide waypoints
			waypoint = c.ambientIndex.waypoints[model.WaypointScope{Namespace: ns}]
		}
	}
	policies := c.selectorAuthorizationPolicies(ns, w.Labels)
	wl := c.constructWorkloadFromWorkloadEntry(w, ns, name, parentServiceEntry, waypoint, policies)
	if wl == nil {
		return nil
	}
	return &model.WorkloadInfo{
		Workload: wl,
		Labels:   w.Labels,
	}
}

// handleWorkloadEntry handles a WorkloadEntry event. Returned is XDS events to trigger, if any.
func (c *Controller) handleWorkloadEntry(idx *AmbientIndex, oldWorkloadEntry, w *apiv1alpha3.WorkloadEntry, isDelete bool) sets.Set[model.ConfigKey] {
	if idx == nil {
		return nil
	}

	if oldWorkloadEntry != nil {
		// compare only labels and annotations, which are what we care about
		if maps.Equal(oldWorkloadEntry.Labels, w.Labels) &&
			maps.Equal(oldWorkloadEntry.Annotations, w.Annotations) {
			return nil
		}
	}

	idx.mu.Lock()
	defer idx.mu.Unlock()
	updates := sets.New[model.ConfigKey]()

	var wl *model.WorkloadInfo
	if !isDelete {
		wl = c.extractWorkloadEntry(w)
	}

	wlNetwork := c.Network(w.Spec.Address, w.Spec.Labels).String()
	networkAddr := networkAddress{network: wlNetwork, ip: w.Spec.Address}
	uid := c.generateWorkloadEntryUID(w.GetNamespace(), w.GetName())
	oldWl := idx.byUID[uid]
	if wl == nil {
		// This is an explicit delete event, or there is no longer a Workload to create (VM NotReady, etc)
		delete(idx.byWorkloadEntry, networkAddr)
		delete(idx.byUID, uid)
		if oldWl != nil {
			// If we already knew about this workload, we need to make sure we drop all service references as well
			for namespacedHostname := range oldWl.Services {
				idx.dropWorkloadFromService(namespacedHostname, oldWl.ResourceName())
			}
			log.Debugf("%v: workload removed, pushing", oldWl.ResourceName())
			return map[model.ConfigKey]struct{}{
				// TODO: namespace for network?
				{Kind: kind.Address, Name: oldWl.ResourceName()}: {},
			}
		}
		// It was a 'delete' for a resource we didn't know yet, no need to send an event
		return updates
	}

	if oldWl != nil && proto.Equal(wl.Workload, oldWl.Workload) {
		log.Debugf("%v: no change, skipping", wl.ResourceName())
		return updates
	}
	idx.byWorkloadEntry[networkAddr] = wl
	idx.byUID[uid] = wl
	if oldWl != nil {
		// For updates, we will drop the services and then add the new ones back. This could be optimized
		for namespacedHostname := range oldWl.Services {
			idx.dropWorkloadFromService(namespacedHostname, wl.ResourceName())
		}
	}
	// Update the service indexes as well, as needed
	for namespacedHostname := range wl.Services {
		idx.insertWorkloadToService(namespacedHostname, wl)
	}

	log.Debugf("%v: workload updated, pushing", wl.ResourceName())
	updates.Insert(model.ConfigKey{Kind: kind.Address, Name: wl.ResourceName()})
	return updates
}

func (c *Controller) constructWorkloadFromWorkloadEntry(workloadEntry *v1alpha3.WorkloadEntry, workloadEntryNamespace, workloadEntryName string,
	parentServiceEntry *model.Service, waypoint *workloadapi.GatewayAddress, policies []string,
) *workloadapi.Workload {
	if workloadEntry == nil {
		return nil
	}

	// TODO support WorkloadEntry's with empty address
	// only add if waypoint exists?
	if workloadEntry.Address == "" {
		log.Warnf("workloadentry %s/%s does not have an address", workloadEntryNamespace, workloadEntryName)
		return nil
	}

<<<<<<< HEAD
	vips := map[string]*workloadapi.PortList{}
	if services := getWorkloadEntryServices(c.services.List(workloadEntryNamespace, klabels.Everything()), workloadEntry); len(services) > 0 {
=======
	workloadServices := map[string]*workloadapi.PortList{}
	if services := getWorkloadEntryServices(c.services.List(workloadEntry.Namespace, klabels.Everything()), workloadEntry); len(services) > 0 {
>>>>>>> 5615a14b
		for _, svc := range services {
			ports := &workloadapi.PortList{}
			for _, port := range svc.Spec.Ports {
				if port.Protocol != v1.ProtocolTCP {
					continue
				}
<<<<<<< HEAD
				for _, port := range svc.Spec.Ports {
					if port.Protocol != v1.ProtocolTCP {
						continue
					}
					targetPort, err := findPortForWorkloadEntry(workloadEntry, &port)
					if err != nil {
						log.Errorf("error looking up port for WorkloadEntry %s/%s", workloadEntryNamespace, workloadEntryName)
						continue
					}
					vips[vip].Ports = append(vips[vip].Ports, &workloadapi.Port{
						ServicePort: uint32(port.Port),
						TargetPort:  targetPort,
					})
=======
				targetPort, err := findPortForWorkloadEntry(workloadEntry, &port)
				if err != nil {
					log.Errorf("error looking up port for WorkloadEntry %s/%s", workloadEntry.Namespace, workloadEntry.Name)
					continue
>>>>>>> 5615a14b
				}
				ports.Ports = append(ports.Ports, &workloadapi.Port{
					ServicePort: uint32(port.Port),
					TargetPort:  targetPort,
				})
			}
			workloadServices[c.namespacedHostname(svc)] = ports
		}
	}

	// for constructing a workload from a standalone workload entry, which can be selected by many service entries
	if parentServiceEntry == nil {
		for _, svc := range c.ambientIndex.servicesMap {

			if svc.Attributes.ServiceEntry == nil {
				// if we are here then this is dev error
				log.Warn("dev error: service entry spec is nil; it should have been populated by the service entry handler")
				continue
			}

			if svc.Attributes.ServiceEntry.WorkloadSelector == nil {
				// nothing to do. we construct the ztunnel config if `endpoints` are provided in the service entry handler
				continue
			}

			if svc.Attributes.ServiceEntry.Endpoints != nil {
				// it is an error to provide both `endpoints` and `workloadSelector` in a service entry
				continue
			}

			sel := svc.Attributes.ServiceEntry.WorkloadSelector.Labels
			if !labels.Instance(sel).SubsetOf(workloadEntry.Labels) {
				continue
			}

			vipsToPorts := getVIPsFromServiceEntry(svc, workloadEntry)
			for vip, ports := range vipsToPorts {
				vip := c.network.String() + "/" + vip // services must be on our network, don't inherit from workload
				vips[vip] = ports
			}

		}
	}

	// for constructing workloads with a single parent (inlined on a SE)
	if parentServiceEntry != nil {
		for vip, portList := range getVIPsFromServiceEntry(parentServiceEntry, workloadEntry) {
			vip := c.network.String() + "/" + vip // services must be on our network, don't inherit from workload
			if vips[vip] == nil {
				vips[vip] = &workloadapi.PortList{}
			}
			for _, port := range portList.Ports {
				vips[vip].Ports = append(vips[vip].Ports, &workloadapi.Port{
					ServicePort: port.ServicePort,
					TargetPort:  port.TargetPort,
				})
			}
		}
	}

	// this can fail if the address is DNS, e.g. "external.external-1-15569.svc.cluster.local"
	addr, err := netip.ParseAddr(workloadEntry.Address)
	if err != nil {
		return nil
	}

	uid := c.generateWorkloadEntryUID(workloadEntryNamespace, workloadEntryName)
	if parentServiceEntry != nil {
		uid = c.generateServiceEntryUID(parentServiceEntry.Attributes.ServiceEntryNamespace, parentServiceEntry.Attributes.ServiceEntryName, addr.String())
	}

	network := c.Network(workloadEntry.Address, workloadEntry.Labels).String()
	if workloadEntry.Network != "" {
		network = workloadEntry.Network
	}

	wl := &workloadapi.Workload{
		Uid:                   uid,
		Name:                  workloadEntryName,
		Namespace:             workloadEntryNamespace,
		Addresses:             [][]byte{addr.AsSlice()},
		Network:               network,
<<<<<<< HEAD
		ServiceAccount:        workloadEntry.ServiceAccount,
		VirtualIps:            vips,
=======
		ServiceAccount:        workloadEntry.Spec.ServiceAccount,
		Services:              workloadServices,
>>>>>>> 5615a14b
		AuthorizationPolicies: policies,
		Waypoint:              waypoint,
	}
	if td := spiffe.GetTrustDomain(); td != "cluster.local" {
		wl.TrustDomain = td
	}

	wl.WorkloadName, wl.WorkloadType = workloadEntryName, workloadapi.WorkloadType_POD // XXX(shashankram): HACK to impersonate pod
	wl.CanonicalName, wl.CanonicalRevision = kubelabels.CanonicalService(workloadEntry.Labels, wl.WorkloadName)

	isMeshExternal := parentServiceEntry != nil && parentServiceEntry.Attributes.ServiceEntry.Location == v1alpha3.ServiceEntry_MESH_EXTERNAL

	// TODO(ambient): For VMs we use Labels instead of an Annotations since we don't
	// have access to the top level WorkloadEntry object. Maybe this is fine?
	if workloadEntry.Labels[constants.AmbientRedirection] == constants.AmbientRedirectionEnabled && !isMeshExternal {
		// Configured for override
		wl.TunnelProtocol = workloadapi.TunnelProtocol_HBONE
	}
	// Otherwise supports tunnel directly
	if model.SupportsTunnel(workloadEntry.Labels, model.TunnelHTTP) {
		wl.TunnelProtocol = workloadapi.TunnelProtocol_HBONE
		wl.NativeTunnel = true
	}
	return wl
}

// updateWaypointForWorkload updates the Waypoint configuration for the given Workload(Pod/WorkloadEntry)
func (a *AmbientIndex) updateWaypointForWorkload(byWorkload map[networkAddress]*model.WorkloadInfo, scope model.WaypointScope,
	addr *workloadapi.GatewayAddress, isDelete bool, updates sets.Set[model.ConfigKey],
) {
	for _, wl := range byWorkload {
		if wl.Labels[constants.ManagedGatewayLabel] == constants.ManagedGatewayMeshControllerLabel {
			continue
		}
		if wl.Namespace != scope.Namespace || (scope.ServiceAccount != "" && wl.ServiceAccount != scope.ServiceAccount) {
			continue
		}
		if isDelete {
			if wl.Waypoint != nil && proto.Equal(wl.Waypoint, addr) {
				wl.Waypoint = nil
				// If there was a change, also update the VIPs and record for a push
				updates.Insert(model.ConfigKey{Kind: kind.Address, Name: wl.ResourceName()})
			}
		} else {
			if wl.Waypoint == nil || !proto.Equal(wl.Waypoint, addr) {
				wl.Waypoint = addr
				// If there was a change, also update the VIPs and record for a push
				updates.Insert(model.ConfigKey{Kind: kind.Address, Name: wl.ResourceName()})
			}
		}
	}
}

func getWorkloadEntryServices(services []*v1.Service, workloadEntry *v1alpha3.WorkloadEntry) []*v1.Service {
	var filteredServices []*v1.Service
	for _, service := range services {
		if service.Spec.Selector == nil {
			// services with nil selectors match nothing, not everything.
			continue
		}
		if labels.Instance(service.Spec.Selector).SubsetOf(workloadEntry.Labels) {
			filteredServices = append(filteredServices, service)
		}
	}
	return filteredServices
}

func findPortForWorkloadEntry(workloadEntry *v1alpha3.WorkloadEntry, svcPort *v1.ServicePort) (uint32, error) {
	if workloadEntry == nil {
		return 0, fmt.Errorf("invalid input, got nil WorkloadEntry")
	}
	if svcPort == nil {
		return 0, fmt.Errorf("invalid input, got nil ServicePort")
	}

	for portName, portVal := range workloadEntry.Ports {
		if portName == svcPort.Name {
			return portVal, nil
		}
	}

	if svcPort.TargetPort.Type == intstr.Int {
		return uint32(svcPort.TargetPort.IntValue()), nil
	}

	return uint32(svcPort.Port), nil
}

func (c *Controller) getWorkloadEntriesInService(svc *v1.Service) []*apiv1alpha3.WorkloadEntry {
	allWorkloadEntries := c.getControllerWorkloadEntries(svc.GetNamespace())
	if svc.Spec.Selector == nil {
		// services with nil selectors match nothing, not everything.
		return nil
	}
	var workloadEntries []*apiv1alpha3.WorkloadEntry
	for _, wl := range allWorkloadEntries {
		if labels.Instance(svc.Spec.Selector).SubsetOf(wl.Spec.Labels) {
			workloadEntries = append(workloadEntries, wl)
		}
	}
	return workloadEntries
}

func (c *Controller) getAllControllerWorkloadEntries() []*apiv1alpha3.WorkloadEntry {
	namespaces := c.namespaces.List(metav1.NamespaceAll, klabels.Everything())
	var allWorkloadEntries []*apiv1alpha3.WorkloadEntry
	for _, ns := range namespaces {
		allWorkloadEntries = append(allWorkloadEntries, c.getControllerWorkloadEntries(ns.GetObjectMeta().GetName())...)
	}
	return allWorkloadEntries
}

func (c *Controller) getControllerWorkloadEntries(ns string) []*apiv1alpha3.WorkloadEntry {
	var allWorkloadEntries []*apiv1alpha3.WorkloadEntry
	allUnstructuredWorkloadEntries := c.configController.List(gvk.WorkloadEntry, ns)
	for _, w := range allUnstructuredWorkloadEntries {
		conv := serviceentry.ConvertWorkloadEntry(w)
		if conv == nil {
			continue
		}
		c := &apiv1alpha3.WorkloadEntry{
			ObjectMeta: w.ToObjectMeta(),
			Spec:       *conv.DeepCopy(),
		}
		allWorkloadEntries = append(allWorkloadEntries, c)
	}
	return allWorkloadEntries
}

// name format: <cluster>/<group>/<kind>/<namespace>/<name></section-name>
// if the WorkloadEntry is inlined in the ServiceEntry, we may need section name. caller should use generateServiceEntryUID
func (c *Controller) generateWorkloadEntryUID(wkEntryNamespace, wkEntryName string) string {
	return c.clusterID.String() + "/networking.istio.io/WorkloadEntry/" + wkEntryNamespace + "/" + wkEntryName
}

// name format: <cluster>/<group>/<kind>/<namespace>/<name></section-name>
// section name should be the WE address, which needs to be stable across SE updates (it is assumed WE addresses are unique)
func (c *Controller) generateServiceEntryUID(svcEntryNamespace, svcEntryName, addr string) string {
	return c.clusterID.String() + "/networking.istio.io/ServiceEntry/" + svcEntryNamespace + "/" + svcEntryName + "/" + addr
}

func (c *Controller) cleanupOldServiceEntryVips(svc *model.Service, updates sets.Set[model.ConfigKey]) {
	a := c.ambientIndex
	nsName := types.NamespacedName{
		Name:      svc.Attributes.ServiceEntryName,
		Namespace: svc.Attributes.ServiceEntryNamespace,
	}

	// cleanup any old WorkloadEntries generated from this ServiceEntry (`ServiceEntry.endpoints`)
	if oldServiceEntry, f := a.servicesMap[nsName]; f && oldServiceEntry.Attributes.ServiceEntry != nil {
		for _, oldWe := range oldServiceEntry.Attributes.ServiceEntry.Endpoints {
			oldUID := c.generateServiceEntryUID(nsName.Namespace, nsName.Name, oldWe.Address)
			we, found := a.byUID[oldUID]
			if found {
				updates.Insert(model.ConfigKey{Kind: kind.Address, Name: we.ResourceName()})
				for _, networkAddr := range networkAddressFromWorkload(we) {
					delete(a.byWorkloadEntry, networkAddr)
				}
				delete(a.byUID, oldUID)
			}
		}

		// cleanup any old ServiceEntry VIPs on pods
		vipsToPorts := getVIPsFromServiceEntry(oldServiceEntry, nil)
		for vip := range vipsToPorts {
			// we also need to remove the VIP from any pod that has it (e.g. from service entry `workloadSelector`)
			for nwAddr := range a.byPod {
				wli, ok := a.byPod[nwAddr]
				if !ok {
					continue
				}
				_, found := wli.VirtualIps[vip]
				if found {
					updates.Insert(model.ConfigKey{Kind: kind.Address, Name: wli.ResourceName()})
					for _, networkAddr := range networkAddressFromWorkload(wli) {
						delete(a.byPod, networkAddr)
					}
					delete(a.byUID[wli.Uid].VirtualIps, vip)
				}
			}
		}
	}
}

func getVIPsFromServiceEntry(svc *model.Service, we *v1alpha3.WorkloadEntry) map[string]*workloadapi.PortList {
	if svc == nil {
		return nil
	}
	vipsToPorts := map[string]*workloadapi.PortList{}
	for _, vip := range svc.Attributes.ServiceEntry.Addresses {

		if vipsToPorts[vip] == nil {
			vipsToPorts[vip] = &workloadapi.PortList{}
		}
		for _, port := range svc.Attributes.ServiceEntry.Ports {
			vipsToPorts[vip] = &workloadapi.PortList{
				Ports: []*workloadapi.Port{
					{
						ServicePort: port.GetNumber(),
						TargetPort:  port.GetTargetPort(),
					},
				},
			}

			// take WE override port if necessary
			if we != nil {
				for wePortName, wePort := range we.Ports {
					if wePortName == port.Name {
						vipsToPorts[vip] = &workloadapi.PortList{
							Ports: []*workloadapi.Port{
								{
									ServicePort: port.GetNumber(),
									TargetPort:  wePort,
								},
							},
						}
					}
				}
			}
		}
	}

	if len(svc.AutoAllocatedIPv4Address) > 0 {
		vip := svc.AutoAllocatedIPv4Address

		if vipsToPorts[vip] == nil {
			vipsToPorts[vip] = &workloadapi.PortList{}
		}
		for _, port := range svc.Attributes.ServiceEntry.Ports {
			vipsToPorts[vip] = &workloadapi.PortList{
				Ports: []*workloadapi.Port{
					{
						ServicePort: port.GetNumber(),
						TargetPort:  port.GetTargetPort(),
					},
				},
			}

			// take WE override port if necessary
			if we != nil {
				for wePortName, wePort := range we.Ports {
					if wePortName == port.Name {
						vipsToPorts[vip] = &workloadapi.PortList{
							Ports: []*workloadapi.Port{
								{
									ServicePort: port.GetNumber(),
									TargetPort:  wePort,
								},
							},
						}
					}
				}
			}
		}
	}

	if len(svc.AutoAllocatedIPv6Address) > 0 {
		vip := svc.AutoAllocatedIPv6Address

		if vipsToPorts[vip] == nil {
			vipsToPorts[vip] = &workloadapi.PortList{}
		}
		for _, port := range svc.Attributes.ServiceEntry.Ports {
			vipsToPorts[vip] = &workloadapi.PortList{
				Ports: []*workloadapi.Port{
					{
						ServicePort: port.GetNumber(),
						TargetPort:  port.GetTargetPort(),
					},
				},
			}

			// take WE override port if necessary
			if we != nil {
				for wePortName, wePort := range we.Ports {
					if wePortName == port.Name {
						vipsToPorts[vip] = &workloadapi.PortList{
							Ports: []*workloadapi.Port{
								{
									ServicePort: port.GetNumber(),
									TargetPort:  wePort,
								},
							},
						}
					}
				}
			}
		}
	}

	// in the future we may want to include cluster VIPs from svc.ClusterVIPs
	return vipsToPorts
}<|MERGE_RESOLUTION|>--- conflicted
+++ resolved
@@ -224,39 +224,18 @@
 		return nil
 	}
 
-<<<<<<< HEAD
-	vips := map[string]*workloadapi.PortList{}
+	workloadServices := map[string]*workloadapi.PortList{}
 	if services := getWorkloadEntryServices(c.services.List(workloadEntryNamespace, klabels.Everything()), workloadEntry); len(services) > 0 {
-=======
-	workloadServices := map[string]*workloadapi.PortList{}
-	if services := getWorkloadEntryServices(c.services.List(workloadEntry.Namespace, klabels.Everything()), workloadEntry); len(services) > 0 {
->>>>>>> 5615a14b
 		for _, svc := range services {
 			ports := &workloadapi.PortList{}
 			for _, port := range svc.Spec.Ports {
 				if port.Protocol != v1.ProtocolTCP {
 					continue
 				}
-<<<<<<< HEAD
-				for _, port := range svc.Spec.Ports {
-					if port.Protocol != v1.ProtocolTCP {
-						continue
-					}
-					targetPort, err := findPortForWorkloadEntry(workloadEntry, &port)
-					if err != nil {
-						log.Errorf("error looking up port for WorkloadEntry %s/%s", workloadEntryNamespace, workloadEntryName)
-						continue
-					}
-					vips[vip].Ports = append(vips[vip].Ports, &workloadapi.Port{
-						ServicePort: uint32(port.Port),
-						TargetPort:  targetPort,
-					})
-=======
 				targetPort, err := findPortForWorkloadEntry(workloadEntry, &port)
 				if err != nil {
-					log.Errorf("error looking up port for WorkloadEntry %s/%s", workloadEntry.Namespace, workloadEntry.Name)
+					log.Errorf("error looking up port for WorkloadEntry %s/%s", workloadEntryNamespace, workloadEntryName)
 					continue
->>>>>>> 5615a14b
 				}
 				ports.Ports = append(ports.Ports, &workloadapi.Port{
 					ServicePort: uint32(port.Port),
@@ -292,29 +271,15 @@
 				continue
 			}
 
-			vipsToPorts := getVIPsFromServiceEntry(svc, workloadEntry)
-			for vip, ports := range vipsToPorts {
-				vip := c.network.String() + "/" + vip // services must be on our network, don't inherit from workload
-				vips[vip] = ports
-			}
-
+			ports := getPortsForServiceEntry(svc, workloadEntry)
+			workloadServices[namespacedHostname(svc.Attributes.ServiceEntryNamespace, svc.Hostname.String())] = ports
 		}
 	}
 
 	// for constructing workloads with a single parent (inlined on a SE)
 	if parentServiceEntry != nil {
-		for vip, portList := range getVIPsFromServiceEntry(parentServiceEntry, workloadEntry) {
-			vip := c.network.String() + "/" + vip // services must be on our network, don't inherit from workload
-			if vips[vip] == nil {
-				vips[vip] = &workloadapi.PortList{}
-			}
-			for _, port := range portList.Ports {
-				vips[vip].Ports = append(vips[vip].Ports, &workloadapi.Port{
-					ServicePort: port.ServicePort,
-					TargetPort:  port.TargetPort,
-				})
-			}
-		}
+		ports := getPortsForServiceEntry(parentServiceEntry, workloadEntry)
+		workloadServices[namespacedHostname(parentServiceEntry.Attributes.ServiceEntryNamespace, parentServiceEntry.Hostname.String())] = ports
 	}
 
 	// this can fail if the address is DNS, e.g. "external.external-1-15569.svc.cluster.local"
@@ -339,13 +304,8 @@
 		Namespace:             workloadEntryNamespace,
 		Addresses:             [][]byte{addr.AsSlice()},
 		Network:               network,
-<<<<<<< HEAD
 		ServiceAccount:        workloadEntry.ServiceAccount,
-		VirtualIps:            vips,
-=======
-		ServiceAccount:        workloadEntry.Spec.ServiceAccount,
 		Services:              workloadServices,
->>>>>>> 5615a14b
 		AuthorizationPolicies: policies,
 		Waypoint:              waypoint,
 	}
@@ -508,134 +468,62 @@
 			}
 		}
 
-		// cleanup any old ServiceEntry VIPs on pods
-		vipsToPorts := getVIPsFromServiceEntry(oldServiceEntry, nil)
-		for vip := range vipsToPorts {
-			// we also need to remove the VIP from any pod that has it (e.g. from service entry `workloadSelector`)
-			for nwAddr := range a.byPod {
-				wli, ok := a.byPod[nwAddr]
-				if !ok {
-					continue
+		// we also need to remove the VIP from any pod that has it (e.g. from service entry `workloadSelector`)
+		for nwAddr := range a.byPod {
+			wli, ok := a.byPod[nwAddr]
+			if !ok {
+				continue
+			}
+			_, found := wli.Services[namespacedHostname(oldServiceEntry.Attributes.Namespace, oldServiceEntry.Hostname.String())]
+			if found {
+				updates.Insert(model.ConfigKey{Kind: kind.Address, Name: wli.ResourceName()})
+				for _, networkAddr := range networkAddressFromWorkload(wli) {
+					delete(a.byPod, networkAddr)
 				}
-				_, found := wli.VirtualIps[vip]
-				if found {
-					updates.Insert(model.ConfigKey{Kind: kind.Address, Name: wli.ResourceName()})
-					for _, networkAddr := range networkAddressFromWorkload(wli) {
-						delete(a.byPod, networkAddr)
-					}
-					delete(a.byUID[wli.Uid].VirtualIps, vip)
+				delete(a.byUID[wli.Uid].Services, namespacedHostname(oldServiceEntry.Attributes.Namespace, oldServiceEntry.Hostname.String()))
+			}
+		}
+	}
+}
+
+func getVIPsFromServiceEntry(svc *model.Service) []string {
+	var vips []string
+	vips = append(vips, svc.Attributes.ServiceEntry.Addresses...)
+	if len(svc.AutoAllocatedIPv4Address) > 0 {
+		vips = append(vips, svc.AutoAllocatedIPv4Address)
+	}
+	if len(svc.AutoAllocatedIPv6Address) > 0 {
+		vips = append(vips, svc.AutoAllocatedIPv4Address)
+	}
+	// in the future we may want to include cluster VIPs from svc.ClusterVIPs
+	return vips
+}
+
+func getPortsForServiceEntry(svc *model.Service, we *v1alpha3.WorkloadEntry) *workloadapi.PortList {
+	if svc == nil {
+		return nil
+	}
+	var ports *workloadapi.PortList
+	for _, port := range svc.Attributes.ServiceEntry.Ports {
+
+		if ports == nil {
+			ports = &workloadapi.PortList{}
+		}
+
+		newPort := &workloadapi.Port{
+			ServicePort: port.GetNumber(),
+			TargetPort:  port.GetTargetPort(),
+		}
+
+		// take WE override port if necessary
+		if we != nil {
+			for wePortName, wePort := range we.Ports {
+				if wePortName == port.Name {
+					newPort.TargetPort = wePort
 				}
 			}
 		}
-	}
-}
-
-func getVIPsFromServiceEntry(svc *model.Service, we *v1alpha3.WorkloadEntry) map[string]*workloadapi.PortList {
-	if svc == nil {
-		return nil
-	}
-	vipsToPorts := map[string]*workloadapi.PortList{}
-	for _, vip := range svc.Attributes.ServiceEntry.Addresses {
-
-		if vipsToPorts[vip] == nil {
-			vipsToPorts[vip] = &workloadapi.PortList{}
-		}
-		for _, port := range svc.Attributes.ServiceEntry.Ports {
-			vipsToPorts[vip] = &workloadapi.PortList{
-				Ports: []*workloadapi.Port{
-					{
-						ServicePort: port.GetNumber(),
-						TargetPort:  port.GetTargetPort(),
-					},
-				},
-			}
-
-			// take WE override port if necessary
-			if we != nil {
-				for wePortName, wePort := range we.Ports {
-					if wePortName == port.Name {
-						vipsToPorts[vip] = &workloadapi.PortList{
-							Ports: []*workloadapi.Port{
-								{
-									ServicePort: port.GetNumber(),
-									TargetPort:  wePort,
-								},
-							},
-						}
-					}
-				}
-			}
-		}
-	}
-
-	if len(svc.AutoAllocatedIPv4Address) > 0 {
-		vip := svc.AutoAllocatedIPv4Address
-
-		if vipsToPorts[vip] == nil {
-			vipsToPorts[vip] = &workloadapi.PortList{}
-		}
-		for _, port := range svc.Attributes.ServiceEntry.Ports {
-			vipsToPorts[vip] = &workloadapi.PortList{
-				Ports: []*workloadapi.Port{
-					{
-						ServicePort: port.GetNumber(),
-						TargetPort:  port.GetTargetPort(),
-					},
-				},
-			}
-
-			// take WE override port if necessary
-			if we != nil {
-				for wePortName, wePort := range we.Ports {
-					if wePortName == port.Name {
-						vipsToPorts[vip] = &workloadapi.PortList{
-							Ports: []*workloadapi.Port{
-								{
-									ServicePort: port.GetNumber(),
-									TargetPort:  wePort,
-								},
-							},
-						}
-					}
-				}
-			}
-		}
-	}
-
-	if len(svc.AutoAllocatedIPv6Address) > 0 {
-		vip := svc.AutoAllocatedIPv6Address
-
-		if vipsToPorts[vip] == nil {
-			vipsToPorts[vip] = &workloadapi.PortList{}
-		}
-		for _, port := range svc.Attributes.ServiceEntry.Ports {
-			vipsToPorts[vip] = &workloadapi.PortList{
-				Ports: []*workloadapi.Port{
-					{
-						ServicePort: port.GetNumber(),
-						TargetPort:  port.GetTargetPort(),
-					},
-				},
-			}
-
-			// take WE override port if necessary
-			if we != nil {
-				for wePortName, wePort := range we.Ports {
-					if wePortName == port.Name {
-						vipsToPorts[vip] = &workloadapi.PortList{
-							Ports: []*workloadapi.Port{
-								{
-									ServicePort: port.GetNumber(),
-									TargetPort:  wePort,
-								},
-							},
-						}
-					}
-				}
-			}
-		}
-	}
-
-	// in the future we may want to include cluster VIPs from svc.ClusterVIPs
-	return vipsToPorts
+		ports.Ports = append(ports.Ports, newPort)
+	}
+	return ports
 }