// Copyright Istio Authors
//
// Licensed under the Apache License, Version 2.0 (the "License");
// you may not use this file except in compliance with the License.
// You may obtain a copy of the License at
//
//     http://www.apache.org/licenses/LICENSE-2.0
//
// Unless required by applicable law or agreed to in writing, software
// distributed under the License is distributed on an "AS IS" BASIS,
// WITHOUT WARRANTIES OR CONDITIONS OF ANY KIND, either express or implied.
// See the License for the specific language governing permissions and
// limitations under the License.

package controller

import (
	"fmt"
	"net/netip"
	"reflect"
	"strconv"
	"strings"
	"sync"

	"golang.org/x/exp/maps"
	"google.golang.org/protobuf/proto"
	v1 "k8s.io/api/core/v1"
	metav1 "k8s.io/apimachinery/pkg/apis/meta/v1"
	klabels "k8s.io/apimachinery/pkg/labels"
	"k8s.io/apimachinery/pkg/types"
	"k8s.io/client-go/tools/cache"

	"istio.io/api/security/v1beta1"
	"istio.io/istio/pilot/pkg/model"
	"istio.io/istio/pilot/pkg/serviceregistry/kube"
	"istio.io/istio/pkg/config"
	"istio.io/istio/pkg/config/constants"
	"istio.io/istio/pkg/config/labels"
	"istio.io/istio/pkg/config/schema/gvk"
	"istio.io/istio/pkg/config/schema/kind"
	"istio.io/istio/pkg/kube/controllers"
	"istio.io/istio/pkg/kube/kclient"
	kubelabels "istio.io/istio/pkg/kube/labels"
	"istio.io/istio/pkg/spiffe"
	"istio.io/istio/pkg/util/sets"
	"istio.io/istio/pkg/workloadapi"
	"istio.io/istio/pkg/workloadapi/security"
)

// AmbientIndex maintains an index of ambient WorkloadInfo objects by various keys.
// These are intentionally pre-computed based on events such that lookups are efficient.
type AmbientIndex struct {
	mu sync.RWMutex
	// byService indexes by Service (virtual) *IP address*. A given Service may have multiple IPs, thus
	// multiple entries in the map. A given IP can have many workloads associated.
	byService map[string][]*model.WorkloadInfo
	// byPod indexes by Pod IP address.
	byPod map[string]*model.WorkloadInfo

	services map[string]*workloadapi.Service

	// Map of ServiceAccount -> IP
	// TODO: currently, this is derived from pods. To be agnostic to the implementation,
	// we should actually be looking at Gateway.status.addresses.
	// This may be an external address (possibly even a DNS name we need to resolve), an arbitrary IP,
	// or a reference to a service.
	// If its a reference to a Service then we can find the underlying pods in that service, as an optimization.
	waypoints map[model.WaypointScope]*workloadapi.GatewayAddress

	// serviceVipIndex maintains an index of VIP -> Service
	serviceVipIndex *kclient.Index[string, *v1.Service]
}

// Lookup finds a given IP address.
func (a *AmbientIndex) Lookup(ip string) []*model.AddressInfo {
	a.mu.RLock()
	defer a.mu.RUnlock()
	// First look at pod...
	// log.Warnf("gihanson ambient Lookup for %s", ip)
	if p, f := a.byPod[ip]; f {
		addr := &workloadapi.Address{
			Type: &workloadapi.Address_Workload{
				Workload: p.Workload,
			},
		}
		// log.Warnf("gihanson ambient Lookup found byPod")
		return []*model.AddressInfo{{Address: addr}}
	}
	// Fallback to service. Note: these IP ranges should be non-overlapping
	res := []*model.AddressInfo{}
	for _, wl := range a.byService[ip] {
		addr := &workloadapi.Address{
			Type: &workloadapi.Address_Workload{
				Workload: wl.Workload,
			},
		}
		// log.Warnf("gihanson ambient Lookup found byService")
		res = append(res, &model.AddressInfo{Address: addr})
	}
	if s, exists := a.services[ip]; exists {
		addr := &workloadapi.Address{
			Type: &workloadapi.Address_Service{
				Service: s,
			},
		}
		// log.Warnf("gihanson ambient Lookup found services")
		res = append(res, &model.AddressInfo{Address: addr})
	}
	if len(res) == 0 {
		// log.Warnf("gihanson ambient Lookup found no hits")
	}
	return res
}

func (a *AmbientIndex) dropWorkloadFromService(svcAddress, workloadAddress string) {
	wls := a.byService[svcAddress]
	// TODO: this is inefficient, but basically we are trying to update a keyed element in a list
	// Probably we want a Map? But the list is nice for fast lookups
	filtered := make([]*model.WorkloadInfo, 0, len(wls))
	for _, inc := range wls {
		if inc.ResourceName() != workloadAddress {
			filtered = append(filtered, inc)
		}
	}
	a.byService[svcAddress] = filtered
}

func (a *AmbientIndex) insertWorkloadToService(svcAddress string, workload *model.WorkloadInfo) {
	// For simplicity, to insert we drop it then add it to the end.
	// TODO: optimize this
	a.dropWorkloadFromService(svcAddress, workload.ResourceName())
	a.byService[svcAddress] = append(a.byService[svcAddress], workload)
}

func (a *AmbientIndex) updateWaypoint(scope model.WaypointScope, addr *workloadapi.GatewayAddress, isDelete bool, c *Controller) map[model.ConfigKey]struct{} {
	updates := sets.New[model.ConfigKey]()
	if isDelete {
		for _, wl := range a.byPod {
			if wl.Labels[constants.ManagedGatewayLabel] == constants.ManagedGatewayMeshControllerLabel {
				continue
			}
			if wl.Namespace != scope.Namespace || (scope.ServiceAccount != "" && wl.ServiceAccount != scope.ServiceAccount) {
				continue
			}

			if wl.Waypoint != nil && reflect.DeepEqual(wl.Waypoint, addr) {
				wl.Waypoint = nil
				// If there was a change, also update the VIPs and record for a push
				updates.Insert(model.ConfigKey{Kind: kind.Address, Name: wl.ResourceName()})
			}
			updates.Merge(c.updateEndpointsOnWaypointChange(wl))
		}
	} else {
		for _, wl := range a.byPod {
			if wl.Labels[constants.ManagedGatewayLabel] == constants.ManagedGatewayMeshControllerLabel {
				continue
			}
			if wl.Namespace != scope.Namespace || (scope.ServiceAccount != "" && wl.ServiceAccount != scope.ServiceAccount) {
				continue
			}

			if wl.Waypoint == nil || (wl.Waypoint != nil && !reflect.DeepEqual(wl.Waypoint, addr)) {
				wl.Waypoint = addr
				// If there was a change, also update the VIPs and record for a push
				updates.Insert(model.ConfigKey{Kind: kind.Address, Name: wl.ResourceName()})
			}
			updates.Merge(c.updateEndpointsOnWaypointChange(wl))
		}
	}
	return updates
}

// All return all known workloads. Result is un-ordered
func (a *AmbientIndex) All() []*model.AddressInfo {
	a.mu.RLock()
	defer a.mu.RUnlock()
	res := make([]*model.AddressInfo, 0, len(a.byPod)+len(a.services))
	// byPod will not have any duplicates, so we can just iterate over that.
	for _, wl := range a.byPod {
		addr := &workloadapi.Address{
			Type: &workloadapi.Address_Workload{
				Workload: wl.Workload,
			},
		}
		res = append(res, &model.AddressInfo{Address: addr})
	}
	for _, s := range a.services {
		addr := &workloadapi.Address{
			Type: &workloadapi.Address_Service{
				Service: s,
			},
		}
		res = append(res, &model.AddressInfo{Address: addr})
	}
	return res
}

func (c *Controller) WorkloadsForWaypoint(scope model.WaypointScope) []*model.WorkloadInfo {
	a := c.ambientIndex
	a.mu.RLock()
	defer a.mu.RUnlock()
	var res []*model.WorkloadInfo
	// TODO: try to precompute
	for _, w := range a.byPod {
		if a.matchesScope(scope, w) {
			res = append(res, w)
		}
	}
	return res
}

// Waypoint finds all waypoint IP addresses for a given scope
func (c *Controller) Waypoint(scope model.WaypointScope) []netip.Addr {
	a := c.ambientIndex
	a.mu.RLock()
	defer a.mu.RUnlock()
<<<<<<< HEAD
	res := sets.New[netip.Addr]()
	if addr, f := a.waypoints[scope]; f {
		switch address := addr.Destination.(type) {
		case *workloadapi.GatewayAddress_Address:
			if ip, ok := netip.AddrFromSlice(address.Address.GetAddress()); ok {
				return res.Insert(ip)
			}
		case *workloadapi.GatewayAddress_Hostname:
			// TODO
		}
=======
	res := make([]netip.Addr, 0, len(a.waypoints[scope]))
	for ip := range a.waypoints[scope] {
		res = append(res, netip.MustParseAddr(ip))
	}
	if len(res) > 0 {
		// Explicit has precedence
		return res
>>>>>>> 73c4ea18
	}
	// Now look for namespace-wide
	res = make([]netip.Addr, 0, len(a.waypoints[scope]))
	scope.ServiceAccount = ""
<<<<<<< HEAD
	if addr, f := a.waypoints[scope]; f {
		switch address := addr.Destination.(type) {
		case *workloadapi.GatewayAddress_Address:
			if ip, ok := netip.AddrFromSlice(address.Address.GetAddress()); ok {
				return res.Insert(ip)
			}
		case *workloadapi.GatewayAddress_Hostname:
			// TODO
		}
=======
	for ip := range a.waypoints[scope] {
		res = append(res, netip.MustParseAddr(ip))
>>>>>>> 73c4ea18
	}

	return res
}

func (a *AmbientIndex) matchesScope(scope model.WaypointScope, w *model.WorkloadInfo) bool {
	if len(scope.ServiceAccount) == 0 {
		// We are a namespace wide waypoint. SA scope take precedence.
		// Check if there is one for this workloads service account
		if _, f := a.waypoints[model.WaypointScope{Namespace: scope.Namespace, ServiceAccount: w.ServiceAccount}]; f {
			return false
		}
	}
	if scope.ServiceAccount != "" && (w.ServiceAccount != scope.ServiceAccount) {
		return false
	}
	if w.Namespace != scope.Namespace {
		return false
	}
	// Filter out waypoints.
	if w.Labels[constants.ManagedGatewayLabel] == constants.ManagedGatewayMeshControllerLabel {
		return false
	}
	return true
}

func (c *Controller) Policies(requested sets.Set[model.ConfigKey]) []*security.Authorization {
	if !c.configCluster {
		return nil
	}
	cfgs := c.configController.List(gvk.AuthorizationPolicy, metav1.NamespaceAll)
	l := len(cfgs)
	if len(requested) > 0 {
		l = len(requested)
	}
	res := make([]*security.Authorization, 0, l)
	for _, cfg := range cfgs {
		k := model.ConfigKey{
			Kind:      kind.AuthorizationPolicy,
			Name:      cfg.Name,
			Namespace: cfg.Namespace,
		}
		if len(requested) > 0 && !requested.Contains(k) {
			continue
		}
		pol := convertAuthorizationPolicy(c.meshWatcher.Mesh().GetRootNamespace(), cfg)
		if pol == nil {
			continue
		}
		res = append(res, pol)
	}
	return res
}

func (c *Controller) selectorAuthorizationPolicies(ns string, lbls map[string]string) []string {
	global := c.configController.List(gvk.AuthorizationPolicy, c.meshWatcher.Mesh().GetRootNamespace())
	local := c.configController.List(gvk.AuthorizationPolicy, ns)
	res := sets.New[string]()
	matches := func(c config.Config) bool {
		sel := c.Spec.(*v1beta1.AuthorizationPolicy).Selector
		if sel == nil {
			return false
		}
		return labels.Instance(sel.MatchLabels).SubsetOf(lbls)
	}

	for _, pl := range [][]config.Config{global, local} {
		for _, p := range pl {
			if matches(p) {
				res.Insert(p.Namespace + "/" + p.Name)
			}
		}
	}
	return sets.SortedList(res)
}

func (c *Controller) AuthorizationPolicyHandler(old config.Config, obj config.Config, ev model.Event) {
	getSelector := func(c config.Config) map[string]string {
		if c.Spec == nil {
			return nil
		}
		pol := c.Spec.(*v1beta1.AuthorizationPolicy)
		return pol.Selector.GetMatchLabels()
	}
	// Normal flow for AuthorizationPolicy will trigger XDS push, so we don't need to push those. But we do need
	// to update any relevant workloads and push them.
	sel := getSelector(obj)
	oldSel := getSelector(old)

	switch ev {
	case model.EventUpdate:
		if maps.Equal(sel, oldSel) {
			// Update event, but selector didn't change. No workloads to push.
			return
		}
	default:
		if sel == nil {
			// We only care about selector policies
			return
		}
	}

	pods := map[string]*v1.Pod{}
	for _, p := range c.getPodsInPolicy(obj.Namespace, sel) {
		pods[p.Status.PodIP] = p
	}
	if oldSel != nil {
		for _, p := range c.getPodsInPolicy(obj.Namespace, oldSel) {
			pods[p.Status.PodIP] = p
		}
	}

	updates := map[model.ConfigKey]struct{}{}
	for _, pod := range pods {
		newWl := c.extractWorkload(pod)
		if newWl != nil {
			// Update the pod, since it now has new VIP info
			c.ambientIndex.mu.Lock()
			c.ambientIndex.byPod[newWl.ResourceName()] = newWl
			c.ambientIndex.mu.Unlock()
			updates[model.ConfigKey{Kind: kind.Address, Name: newWl.ResourceName()}] = struct{}{}
		}
	}

	if len(updates) > 0 {
		c.opts.XDSUpdater.ConfigUpdate(&model.PushRequest{
			ConfigsUpdated: updates,
			Reason:         []model.TriggerReason{model.AmbientUpdate},
		})
	}
}

func (c *Controller) getPodsInPolicy(ns string, sel map[string]string) []*v1.Pod {
	if ns == c.meshWatcher.Mesh().GetRootNamespace() {
		ns = metav1.NamespaceAll
	}
	return c.podsClient.List(ns, klabels.ValidatedSetSelector(sel))
}

func convertAuthorizationPolicy(rootns string, obj config.Config) *security.Authorization {
	pol := obj.Spec.(*v1beta1.AuthorizationPolicy)

	scope := security.Scope_WORKLOAD_SELECTOR
	if pol.Selector == nil {
		scope = security.Scope_NAMESPACE
		// TODO: TDA
		if rootns == obj.Namespace {
			scope = security.Scope_GLOBAL // TODO: global workload?
		}
	}
	action := security.Action_ALLOW
	switch pol.Action {
	case v1beta1.AuthorizationPolicy_ALLOW:
	case v1beta1.AuthorizationPolicy_DENY:
		action = security.Action_DENY
	default:
		return nil
	}
	opol := &security.Authorization{
		Name:      obj.Name,
		Namespace: obj.Namespace,
		Scope:     scope,
		Action:    action,
		Groups:    nil,
	}

	for _, rule := range pol.Rules {
		rules := handleRule(action, rule)
		if rules != nil {
			rg := &security.Group{
				Rules: rules,
			}
			opol.Groups = append(opol.Groups, rg)
		}
	}

	return opol
}

func anyNonEmpty[T any](arr ...[]T) bool {
	for _, a := range arr {
		if len(a) > 0 {
			return true
		}
	}
	return false
}

func handleRule(action security.Action, rule *v1beta1.Rule) []*security.Rules {
	toMatches := []*security.Match{}
	for _, to := range rule.To {
		op := to.Operation
		if action == security.Action_ALLOW && anyNonEmpty(op.Hosts, op.NotHosts, op.Methods, op.NotMethods, op.Paths, op.NotPaths) {
			// L7 policies never match for ALLOW
			// For DENY they will always match, so it is more restrictive
			return nil
		}
		match := &security.Match{
			DestinationPorts:    stringToPort(op.Ports),
			NotDestinationPorts: stringToPort(op.NotPorts),
		}
		// if !emptyRuleMatch(match) {
		toMatches = append(toMatches, match)
		//}
	}
	fromMatches := []*security.Match{}
	for _, from := range rule.From {
		op := from.Source
		if action == security.Action_ALLOW && anyNonEmpty(op.RemoteIpBlocks, op.NotRemoteIpBlocks, op.RequestPrincipals, op.NotRequestPrincipals) {
			// L7 policies never match for ALLOW
			// For DENY they will always match, so it is more restrictive
			return nil
		}
		match := &security.Match{
			SourceIps:     stringToIP(op.IpBlocks),
			NotSourceIps:  stringToIP(op.NotIpBlocks),
			Namespaces:    stringToMatch(op.Namespaces),
			NotNamespaces: stringToMatch(op.NotNamespaces),
			Principals:    stringToMatch(op.Principals),
			NotPrincipals: stringToMatch(op.NotPrincipals),
		}
		// if !emptyRuleMatch(match) {
		fromMatches = append(fromMatches, match)
		//}
	}

	rules := []*security.Rules{}
	if len(toMatches) > 0 {
		rules = append(rules, &security.Rules{Matches: toMatches})
	}
	if len(fromMatches) > 0 {
		rules = append(rules, &security.Rules{Matches: fromMatches})
	}
	for _, when := range rule.When {
		l7 := l4WhenAttributes.Contains(when.Key)
		if action == security.Action_ALLOW && !l7 {
			// L7 policies never match for ALLOW
			// For DENY they will always match, so it is more restrictive
			return nil
		}
		positiveMatch := &security.Match{
			Namespaces:       whenMatch("source.namespace", when, false, stringToMatch),
			Principals:       whenMatch("source.principal", when, false, stringToMatch),
			SourceIps:        whenMatch("source.ip", when, false, stringToIP),
			DestinationPorts: whenMatch("destination.port", when, false, stringToPort),
			DestinationIps:   whenMatch("destination.ip", when, false, stringToIP),

			NotNamespaces:       whenMatch("source.namespace", when, true, stringToMatch),
			NotPrincipals:       whenMatch("source.principal", when, true, stringToMatch),
			NotSourceIps:        whenMatch("source.ip", when, true, stringToIP),
			NotDestinationPorts: whenMatch("destination.port", when, true, stringToPort),
			NotDestinationIps:   whenMatch("destination.ip", when, true, stringToIP),
		}
		rules = append(rules, &security.Rules{Matches: []*security.Match{positiveMatch}})
	}
	return rules
}

var l4WhenAttributes = sets.New(
	"source.ip",
	"source.namespace",
	"source.principal",
	"destination.ip",
	"destination.port",
)

func whenMatch[T any](s string, when *v1beta1.Condition, invert bool, f func(v []string) []T) []T {
	if when.Key != s {
		return nil
	}
	if invert {
		return f(when.NotValues)
	}
	return f(when.Values)
}

func stringToMatch(rules []string) []*security.StringMatch {
	res := make([]*security.StringMatch, 0, len(rules))
	for _, v := range rules {
		var sm *security.StringMatch
		switch {
		case v == "*":
			sm = &security.StringMatch{MatchType: &security.StringMatch_Presence{}}
		case strings.HasPrefix(v, "*"):
			sm = &security.StringMatch{MatchType: &security.StringMatch_Suffix{
				Suffix: strings.TrimPrefix(v, "*"),
			}}
		case strings.HasSuffix(v, "*"):
			sm = &security.StringMatch{MatchType: &security.StringMatch_Prefix{
				Prefix: strings.TrimSuffix(v, "*"),
			}}
		default:
			sm = &security.StringMatch{MatchType: &security.StringMatch_Exact{
				Exact: v,
			}}
		}
		res = append(res, sm)
	}
	return res
}

func stringToPort(rules []string) []uint32 {
	res := make([]uint32, 0, len(rules))
	for _, m := range rules {
		p, err := strconv.ParseUint(m, 10, 32)
		if err != nil || p > 65535 {
			continue
		}
		res = append(res, uint32(p))
	}
	return res
}

func stringToIP(rules []string) []*security.Address {
	res := make([]*security.Address, 0, len(rules))
	for _, m := range rules {
		if len(m) == 0 {
			continue
		}

		var (
			ipAddr        netip.Addr
			maxCidrPrefix uint32
		)

		if strings.Contains(m, "/") {
			ipp, err := netip.ParsePrefix(m)
			if err != nil {
				continue
			}
			ipAddr = ipp.Addr()
			maxCidrPrefix = uint32(ipp.Bits())
		} else {
			ipa, err := netip.ParseAddr(m)
			if err != nil {
				continue
			}

			ipAddr = ipa
			maxCidrPrefix = uint32(ipAddr.BitLen())
		}

		res = append(res, &security.Address{
			Address: ipAddr.AsSlice(),
			Length:  maxCidrPrefix,
		})
	}
	return res
}

func (c *Controller) extractWorkload(p *v1.Pod) *model.WorkloadInfo {
	if p == nil || !IsPodRunning(p) || p.Spec.HostNetwork {
		return nil
	}
	var waypoint *workloadapi.GatewayAddress
	if p.Labels[constants.ManagedGatewayLabel] == constants.ManagedGatewayMeshControllerLabel {
		// Waypoints do not have waypoints
		waypoint = nil
	} else {
		// First check for a waypoint for our SA explicit
		// TODO: this is not robust against temporary waypoint downtime. We also need the users intent (Gateway).
		found := false
		if waypoint, found = c.ambientIndex.waypoints[model.WaypointScope{Namespace: p.Namespace, ServiceAccount: p.Spec.ServiceAccountName}]; !found {
			// if there are none, check namespace wide waypoints
			waypoint = c.ambientIndex.waypoints[model.WaypointScope{Namespace: p.Namespace}]
		}
	}

	policies := c.selectorAuthorizationPolicies(p.Namespace, p.Labels)
	wl := c.constructWorkload(p, waypoint, policies)
	if wl == nil {
		return nil
	}
	return &model.WorkloadInfo{
		Workload: wl,
		Labels:   p.Labels,
	}
}

// updateEndpointsOnWaypointChange ensures that endpoints are synced for Envoy clients. Envoy clients
// maintain information about waypoints for each destination in metadata. If the waypoint changes, we need
// to sync this metadata again (add/remove waypoint IP).
// This is only needed for waypoints, as a normal workload update will already trigger and EDS push.
func (c *Controller) updateEndpointsOnWaypointChange(wl *model.WorkloadInfo) sets.Set[model.ConfigKey] {
	updates := sets.New[model.ConfigKey]()
	// For each VIP, trigger and EDS update
	for vip := range wl.VirtualIps {
		for _, svc := range c.ambientIndex.serviceVipIndex.Lookup(vip) {
			updates.Insert(model.ConfigKey{
				Kind:      kind.ServiceEntry,
				Name:      string(kube.ServiceHostname(svc.Name, svc.Namespace, c.opts.DomainSuffix)),
				Namespace: svc.Namespace,
			})
		}
	}
	return updates
}

func (c *Controller) setupIndex() *AmbientIndex {
	idx := AmbientIndex{
		byService: map[string][]*model.WorkloadInfo{},
		byPod:     map[string]*model.WorkloadInfo{},
		waypoints: map[model.WaypointScope]*workloadapi.GatewayAddress{},
		services:  map[string]*workloadapi.Service{},
	}

	podHandler := cache.ResourceEventHandlerFuncs{
		AddFunc: func(obj any) {
			updates := idx.handlePod(nil, obj, false, c)
			if len(updates) > 0 {
				c.opts.XDSUpdater.ConfigUpdate(&model.PushRequest{
					ConfigsUpdated: updates,
					Reason:         []model.TriggerReason{model.AmbientUpdate},
				})
			}
		},
		UpdateFunc: func(oldObj, newObj any) {
			updates := idx.handlePod(oldObj, newObj, false, c)
			if len(updates) > 0 {
				c.opts.XDSUpdater.ConfigUpdate(&model.PushRequest{
					ConfigsUpdated: updates,
					Reason:         []model.TriggerReason{model.AmbientUpdate},
				})
			}
		},
		DeleteFunc: func(obj any) {
			updates := idx.handlePod(nil, obj, true, c)
			if len(updates) > 0 {
				c.opts.XDSUpdater.ConfigUpdate(&model.PushRequest{
					ConfigsUpdated: updates,
					Reason:         []model.TriggerReason{model.AmbientUpdate},
				})
			}
		},
	}
	c.podsClient.AddEventHandler(podHandler)

	serviceHandler := cache.ResourceEventHandlerFuncs{
		AddFunc: func(obj any) {
			idx.mu.Lock()
			defer idx.mu.Unlock()
			updates := idx.handleService(obj, false, c)
			if len(updates) > 0 {
				c.opts.XDSUpdater.ConfigUpdate(&model.PushRequest{
					ConfigsUpdated: updates,
					Reason:         []model.TriggerReason{model.AmbientUpdate},
				})
			}
		},
		UpdateFunc: func(oldObj, newObj any) {
			idx.mu.Lock()
			defer idx.mu.Unlock()
			updates := idx.handleService(oldObj, true, c)
			updates2 := idx.handleService(newObj, false, c)
			if updates == nil {
				updates = updates2
			} else {
				for k, v := range updates2 {
					updates[k] = v
				}
			}

			if len(updates) > 0 {
				c.opts.XDSUpdater.ConfigUpdate(&model.PushRequest{
					ConfigsUpdated: updates,
					Reason:         []model.TriggerReason{model.AmbientUpdate},
				})
			}
		},
		DeleteFunc: func(obj any) {
			idx.mu.Lock()
			defer idx.mu.Unlock()
			updates := idx.handleService(obj, true, c)
			if len(updates) > 0 {
				c.opts.XDSUpdater.ConfigUpdate(&model.PushRequest{
					ConfigsUpdated: updates,
					Reason:         []model.TriggerReason{model.AmbientUpdate},
				})
			}
		},
	}
	c.services.AddEventHandler(serviceHandler)
	idx.serviceVipIndex = kclient.CreateIndex[string, *v1.Service](c.services, getVIPs)
	return &idx
}

func (a *AmbientIndex) handlePod(oldObj, newObj any, isDelete bool, c *Controller) sets.Set[model.ConfigKey] {
	p := controllers.Extract[*v1.Pod](newObj)
	old := controllers.Extract[*v1.Pod](oldObj)
	if old != nil {
		// compare only labels and pod phase, which are what we care about
		if maps.Equal(old.Labels, p.Labels) &&
			maps.Equal(old.Annotations, p.Annotations) &&
			old.Status.Phase == p.Status.Phase &&
			IsPodReady(old) == IsPodReady(p) {
			return nil
		}
	}

	a.mu.Lock()
	defer a.mu.Unlock()
	updates := sets.New[model.ConfigKey]()

	var wl *model.WorkloadInfo
	if !isDelete {
		wl = c.extractWorkload(p)
	}
	oldWl := a.byPod[c.Network(p.Status.PodIP, p.Labels).String()+"/"+p.Status.PodIP]
	if wl == nil {
		// This is an explicit delete event, or there is no longer a Workload to create (pod NotReady, etc)
		delete(a.byPod, c.Network(p.Status.PodIP, p.Labels).String()+"/"+p.Status.PodIP)
		if oldWl != nil {
			// delete(a.byPod, oldWl.ResourceName())
			// If we already knew about this workload, we need to make sure we drop all VIP references as well
			for vip := range oldWl.VirtualIps {
				a.dropWorkloadFromService(oldWl.Network+"/"+vip, oldWl.ResourceName())
			}
			log.Debugf("%v: workload removed, pushing", p.Status.PodIP)
			// TODO: namespace for network?
			updates.Insert(model.ConfigKey{Kind: kind.Address, Name: oldWl.ResourceName()})
			return updates
		}
		// It was a 'delete' for a resource we didn't know yet, no need to send an event
		return updates
	}
	if oldWl != nil && proto.Equal(wl.Workload, oldWl.Workload) {
		log.Debugf("%v: no change, skipping", wl.ResourceName())
		return updates
	}
	a.byPod[wl.ResourceName()] = wl
	if oldWl != nil {
		// For updates, we will drop the VIPs and then add the new ones back. This could be optimized
		for vip := range oldWl.VirtualIps {
			a.dropWorkloadFromService(wl.Network+"/"+vip, wl.ResourceName())
		}
	}
	// Update the VIP indexes as well, as needed
	for vip := range wl.VirtualIps {
		a.insertWorkloadToService(wl.Network+"/"+vip, wl)
	}

	log.Debugf("%v: workload updated, pushing", wl.ResourceName())
	updates.Insert(model.ConfigKey{Kind: kind.Address, Name: wl.ResourceName()})
	return updates
}

func (a *AmbientIndex) handlePods(pods []*v1.Pod, c *Controller) {
	updates := sets.New[model.ConfigKey]()
	for _, p := range pods {
		updates = updates.Merge(a.handlePod(nil, p, false, c))
	}
	if len(updates) > 0 {
		c.opts.XDSUpdater.ConfigUpdate(&model.PushRequest{
			ConfigsUpdated: updates,
			Reason:         []model.TriggerReason{model.AmbientUpdate},
		})
	}
}

func (a *AmbientIndex) handleService(obj any, isDelete bool, c *Controller) sets.Set[model.ConfigKey] {
	svc := controllers.Extract[*v1.Service](obj)
	updates := sets.New[model.ConfigKey]()
	if svc.Spec.ClusterIP == "None" {
		// TODO handle headless Service
		return updates
	}
	svcIP := netip.MustParseAddr(svc.Spec.ClusterIP)

	if svc.Labels[constants.ManagedGatewayLabel] == constants.ManagedGatewayMeshControllerLabel {
		scope := model.WaypointScope{Namespace: svc.Namespace, ServiceAccount: svc.Annotations[constants.WaypointServiceAccount]}

		// TODO get IP+Port from the Gateway CRD
		// https://github.com/istio/istio/issues/44230

		addr := &workloadapi.GatewayAddress{
			Destination: &workloadapi.GatewayAddress_Address{
				Address: &workloadapi.NetworkAddress{
					Network: c.Network(svcIP.String(), make(labels.Instance, 0)).String(),
					Address: svcIP.AsSlice(),
				},
			},
			Port: uint32(svc.Spec.Ports[0].Port),
		}

		if isDelete {
			if reflect.DeepEqual(a.waypoints[scope], addr) {
				delete(a.waypoints, scope)
				updates.Merge(a.updateWaypoint(scope, addr, true, c))
			}
		} else {
			if !reflect.DeepEqual(a.waypoints[scope], addr) {
				a.waypoints[scope] = addr
				updates.Merge(a.updateWaypoint(scope, addr, false, c))
			}
		}
	}

	vips := getVIPs(svc)
	networkVips := make([]networkVip, len(vips))
	for _, vip := range vips {
		networkVips = append(networkVips, networkVip{
			vip:     vip,
			network: c.Network(vip, make(labels.Instance, 0)).String(),
		})
	}
	pods := c.getPodsInService(svc)
	var wls []*model.WorkloadInfo
	for _, p := range pods {
		// Can be nil if it's not ready, hostNetwork, etc
		wl := c.extractWorkload(p)
		if wl != nil {
			// Update the pod, since it now has new VIP info
			a.byPod[c.Network(p.Status.PodIP, make(labels.Instance, 0)).String()+"/"+p.Status.PodIP] = wl
			wls = append(wls, wl)
		}

	}

	// We send an update for each *workload* IP address previously in the service; they may have changed
	for _, vip := range networkVips {
		for _, wl := range a.byService[vip.String()] {
			updates.Insert(model.ConfigKey{Kind: kind.Address, Name: wl.ResourceName()})
		}
	}
	// Update indexes
	if isDelete {
		for _, vip := range networkVips {
			delete(a.byService, vip.String())
			delete(a.services, vip.String())
		}
	} else {
		ports := make([]*workloadapi.Port, 0, len(svc.Spec.Ports))
		for _, p := range svc.Spec.Ports {
			ports = append(ports, &workloadapi.Port{
				ServicePort: uint32(p.Port),
				TargetPort:  uint32(p.TargetPort.IntVal),
			})
		}
		for _, vip := range networkVips {
			svcNetwork := c.Network(svcIP.String(), make(labels.Instance, 0)).String()
			a.byService[vip.String()] = wls
			ws := &workloadapi.Service{
				Name:      svc.Name,
				Namespace: svc.Namespace,
				Hostname: string(model.ResolveShortnameToFQDN(svc.Name, config.Meta{
					Namespace: svc.Namespace,
					Domain:    "cluster.local",
				})),
				Addresses: []*workloadapi.NetworkAddress{
					{
						Address: svcIP.AsSlice(),
						Network: svcNetwork,
					},
				},
				Ports: ports,
			}
			a.services[vip.String()] = ws
			updates.Insert(model.ConfigKey{Kind: kind.Address, Name: svcNetwork + "/" + svcIP.String()})
		}
	}
	// Fetch updates again, in case it changed from adding new workloads
	for _, vip := range networkVips {
		for _, wl := range a.byService[vip.String()] {
			updates.Insert(model.ConfigKey{Kind: kind.Address, Name: wl.ResourceName()})
		}
	}
	return updates
}

func convertGatewayAddress(gtw *workloadapi.GatewayAddress) string {
	if gtw == nil {
		return ""
	}
	addrValue := ""
	switch addr := gtw.Destination.(type) {
	case *workloadapi.GatewayAddress_Address:
		addrValue = addr.Address.Network + "/" + string(addr.Address.Address)
	case *workloadapi.GatewayAddress_Hostname:
		addrValue = addr.Hostname.Hostname + "." + addr.Hostname.Namespace
	}

	return fmt.Sprintf("%s:%v", addrValue, gtw.Port)
}

func (c *Controller) getPodsInService(svc *v1.Service) []*v1.Pod {
	if svc.Spec.Selector == nil {
		// services with nil selectors match nothing, not everything.
		return nil
	}
	return c.podsClient.List(svc.Namespace, klabels.ValidatedSetSelector(svc.Spec.Selector))
}

// AddressInformation returns all AddressInfo's in the cluster.
// This may be scoped to specific subsets by specifying a non-empty addresses field
func (c *Controller) AddressInformation(addresses sets.Set[types.NamespacedName]) ([]*model.AddressInfo, []string) {
	if len(addresses) == 0 {
		// Full update
		return c.ambientIndex.All(), nil
	}
	var wls []*model.AddressInfo
	var removed []string
	for p := range addresses {
		wname := p.Name
		// GenerateDeltas has the formatted wname from the xds request, but not sure if other callers
		// have the format enforced
		if found := strings.Count(p.Name, "/"); found == 0 {
			cNetwork := c.Network(p.Name, make(labels.Instance, 0)).String()
			wname = cNetwork + "/" + p.Name
		}
		wl := c.ambientIndex.Lookup(wname)
		if len(wl) == 0 {
			removed = append(removed, p.Name)
		} else {
			wls = append(wls, wl...)
		}
	}
	return wls, removed
}

func (c *Controller) constructWorkload(pod *v1.Pod, waypoint *workloadapi.GatewayAddress, policies []string) *workloadapi.Workload {
	vips := map[string]*workloadapi.PortList{}
	allServices := c.services.List(pod.Namespace, klabels.Everything())
	if services := getPodServices(allServices, pod); len(services) > 0 {
		for _, svc := range services {
			for _, vip := range getVIPs(svc) {
				if vips[vip] == nil {
					vips[vip] = &workloadapi.PortList{}
				}
				for _, port := range svc.Spec.Ports {
					if port.Protocol != v1.ProtocolTCP {
						continue
					}
					targetPort, err := FindPort(pod, &port)
					if err != nil {
						log.Debug(err)
						continue
					}
					vips[vip].Ports = append(vips[vip].Ports, &workloadapi.Port{
						ServicePort: uint32(port.Port),
						TargetPort:  uint32(targetPort),
					})
				}
			}
		}
	}

	wl := &workloadapi.Workload{
		Name:                  pod.Name,
		Address:               parseIP(pod.Status.PodIP),
		Network:               c.Network(pod.Status.PodIP, pod.Labels).String(),
		Namespace:             pod.Namespace,
		ServiceAccount:        pod.Spec.ServiceAccountName,
		Node:                  pod.Spec.NodeName,
		VirtualIps:            vips,
		AuthorizationPolicies: policies,
		Status:                workloadapi.WorkloadStatus_HEALTHY,
		ClusterId:             c.Cluster().String(),
	}
	if !IsPodReady(pod) {
		wl.Status = workloadapi.WorkloadStatus_UNHEALTHY
	}
	if td := spiffe.GetTrustDomain(); td != "cluster.local" {
		wl.TrustDomain = td
	}

	wl.WorkloadName, wl.WorkloadType = workloadNameAndType(pod)
	wl.CanonicalName, wl.CanonicalRevision = kubelabels.CanonicalService(pod.Labels, wl.WorkloadName)
	// If we have a remote proxy, configure it
	if waypoint != nil {
		wl.Waypoint = waypoint
	}

	if pod.Annotations[constants.AmbientRedirection] == constants.AmbientRedirectionEnabled {
		// Configured for override
		wl.TunnelProtocol = workloadapi.TunnelProtocol_HBONE
	}
	// Otherwise supports tunnel directly
	if model.SupportsTunnel(pod.Labels, model.TunnelHTTP) {
		wl.TunnelProtocol = workloadapi.TunnelProtocol_HBONE
		wl.NativeTunnel = true
	}
	return wl
}

func parseIP(ip string) []byte {
	addr, err := netip.ParseAddr(ip)
	if err != nil {
		return nil
	}
	return addr.AsSlice()
}

type networkVip struct {
	network string
	vip     string
}

func (n *networkVip) String() string {
	return n.network + "/" + n.vip
}

func getVIPs(svc *v1.Service) []string {
	res := []string{}
	if svc.Spec.ClusterIP != "" && svc.Spec.ClusterIP != "None" {
		res = append(res, svc.Spec.ClusterIP)
	}
	for _, ing := range svc.Status.LoadBalancer.Ingress {
		res = append(res, ing.IP)
	}
	return res
}

func (c *Controller) AdditionalPodSubscriptions(
	proxy *model.Proxy,
	allAddresses sets.Set[types.NamespacedName],
	currentSubs sets.Set[types.NamespacedName],
) sets.Set[types.NamespacedName] {
	shouldSubscribe := sets.New[types.NamespacedName]()

	// First, we want to handle VIP subscriptions. Example:
	// Client subscribes to VIP1. Pod1, part of VIP1, is sent.
	// The client wouldn't be explicitly subscribed to Pod1, so it would normally ignore it.
	// Since it is a part of VIP1 which we are subscribe to, add it to the subscriptions
	for s := range allAddresses {
		cNetwork := c.Network(s.Name, make(labels.Instance, 0)).String()
		for _, wl := range c.ambientIndex.Lookup(cNetwork + "/" + s.Name) {
			// We may have gotten an update for Pod, but are subscribe to a Service.
			// We need to force a subscription on the Pod as well
			switch addr := wl.Address.Type.(type) {
			case *workloadapi.Address_Workload:
				for vip := range addr.Workload.VirtualIps {
					t := types.NamespacedName{Name: vip}
					if currentSubs.Contains(t) {
						shouldSubscribe.Insert(types.NamespacedName{Name: wl.ResourceName()})
						break
					}
				}
			}
		}
	}

	// Next, as an optimization, we will send all node-local endpoints
	if nodeName := proxy.Metadata.NodeName; nodeName != "" {
		for _, wl := range c.ambientIndex.All() {
			switch addr := wl.Address.Type.(type) {
			case *workloadapi.Address_Workload:
				if addr.Workload.Node == nodeName {
					n := types.NamespacedName{Name: wl.ResourceName()}
					if currentSubs.Contains(n) {
						continue
					}
					shouldSubscribe.Insert(n)
				}
			}
		}
	}

	return shouldSubscribe
}

func workloadNameAndType(pod *v1.Pod) (string, workloadapi.WorkloadType) {
	if len(pod.GenerateName) == 0 {
		return pod.Name, workloadapi.WorkloadType_POD
	}

	// if the pod name was generated (or is scheduled for generation), we can begin an investigation into the controlling reference for the pod.
	var controllerRef metav1.OwnerReference
	controllerFound := false
	for _, ref := range pod.GetOwnerReferences() {
		if ref.Controller != nil && *ref.Controller {
			controllerRef = ref
			controllerFound = true
			break
		}
	}

	if !controllerFound {
		return pod.Name, workloadapi.WorkloadType_POD
	}

	// heuristic for deployment detection
	if controllerRef.Kind == "ReplicaSet" && strings.HasSuffix(controllerRef.Name, pod.Labels["pod-template-hash"]) {
		name := strings.TrimSuffix(controllerRef.Name, "-"+pod.Labels["pod-template-hash"])
		return name, workloadapi.WorkloadType_DEPLOYMENT
	}

	if controllerRef.Kind == "Job" {
		// figure out how to go from Job -> CronJob
		return controllerRef.Name, workloadapi.WorkloadType_JOB
	}

	if controllerRef.Kind == "CronJob" {
		// figure out how to go from Job -> CronJob
		return controllerRef.Name, workloadapi.WorkloadType_CRONJOB
	}

	return pod.Name, workloadapi.WorkloadType_POD
}<|MERGE_RESOLUTION|>--- conflicted
+++ resolved
@@ -214,47 +214,31 @@
 	a := c.ambientIndex
 	a.mu.RLock()
 	defer a.mu.RUnlock()
-<<<<<<< HEAD
-	res := sets.New[netip.Addr]()
 	if addr, f := a.waypoints[scope]; f {
 		switch address := addr.Destination.(type) {
 		case *workloadapi.GatewayAddress_Address:
 			if ip, ok := netip.AddrFromSlice(address.Address.GetAddress()); ok {
-				return res.Insert(ip)
+				return []netip.Addr{ip}
 			}
 		case *workloadapi.GatewayAddress_Hostname:
 			// TODO
 		}
-=======
-	res := make([]netip.Addr, 0, len(a.waypoints[scope]))
-	for ip := range a.waypoints[scope] {
-		res = append(res, netip.MustParseAddr(ip))
-	}
-	if len(res) > 0 {
-		// Explicit has precedence
-		return res
->>>>>>> 73c4ea18
-	}
+	}
+
 	// Now look for namespace-wide
-	res = make([]netip.Addr, 0, len(a.waypoints[scope]))
 	scope.ServiceAccount = ""
-<<<<<<< HEAD
 	if addr, f := a.waypoints[scope]; f {
 		switch address := addr.Destination.(type) {
 		case *workloadapi.GatewayAddress_Address:
 			if ip, ok := netip.AddrFromSlice(address.Address.GetAddress()); ok {
-				return res.Insert(ip)
+				return []netip.Addr{ip}
 			}
 		case *workloadapi.GatewayAddress_Hostname:
 			// TODO
 		}
-=======
-	for ip := range a.waypoints[scope] {
-		res = append(res, netip.MustParseAddr(ip))
->>>>>>> 73c4ea18
-	}
-
-	return res
+	}
+
+	return []netip.Addr{}
 }
 
 func (a *AmbientIndex) matchesScope(scope model.WaypointScope, w *model.WorkloadInfo) bool {
