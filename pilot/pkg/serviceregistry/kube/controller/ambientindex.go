--- conflicted
+++ resolved
@@ -464,13 +464,8 @@
 		rules = append(rules, &security.Rules{Matches: fromMatches})
 	}
 	for _, when := range rule.When {
-<<<<<<< HEAD
-		l7 := l4WhenAttributes.Contains(when.Key)
-		if action == security.Action_ALLOW && !l7 {
-=======
 		l4 := l4WhenAttributes.Contains(when.Key)
-		if action == workloadapi.Action_ALLOW && !l4 {
->>>>>>> d1ec7e02
+		if action == security.Action_ALLOW && !l4 {
 			// L7 policies never match for ALLOW
 			// For DENY they will always match, so it is more restrictive
 			return nil
