--- conflicted
+++ resolved
@@ -169,7 +169,6 @@
 	}
 	// Add instance related to first Service Entry and validate they are added correctly.
 	store.addInstances(cKey, instances)
-<<<<<<< HEAD
 	gotInstances1 := store.getByKey(instancesKey{
 		hostname:  "example.com",
 		namespace: "dns",
@@ -181,30 +180,27 @@
 	gotInstances := []*model.ServiceInstance{}
 	gotInstances = append(gotInstances, gotInstances1...)
 	gotInstances = append(gotInstances, gotInstances2...)
-=======
-
-	store.addInstances(
-		configKey{namespace: otherNs.Namespace, name: otherNs.Name},
-		[]*model.ServiceInstance{
-			makeInstance(otherNs, "1.1.1.1", 444, otherNs.Spec.(*networking.ServiceEntry).Ports[0], nil, PlainText),
-			makeInstance(otherNs, "1.1.1.1", 445, otherNs.Spec.(*networking.ServiceEntry).Ports[1], nil, PlainText),
-		},
-	)
-
->>>>>>> b8cfc54e
+
 	expected := []*model.ServiceInstance{
 		makeInstance(dnsRoundRobinLBSE1, []string{"1.1.1.1"}, 444, dnsRoundRobinLBSE1.Spec.(*networking.ServiceEntry).Ports[0], nil, PlainText),
 		makeInstance(dnsRoundRobinLBSE1, []string{"1.1.1.1"}, 445, dnsRoundRobinLBSE1.Spec.(*networking.ServiceEntry).Ports[1], nil, PlainText),
 		makeInstance(dnsRoundRobinLBSE3, []string{"3.3.3.3", "2001:1::3"}, 444, dnsRoundRobinLBSE3.Spec.(*networking.ServiceEntry).Ports[0], nil, PlainText),
 	}
-	assert.Equal(t, store.getByKey(instancesKey{
-		hostname:  "example.com",
-		namespace: "dns",
-	}), expected)
-
+
+	if !reflect.DeepEqual(gotInstances, expected) {
+		t.Errorf("got unexpected instances : %v", gotInstances)
+	}
+
+	store.addInstances(
+		configKey{namespace: otherNs.Namespace, name: otherNs.Name},
+		[]*model.ServiceInstance{
+			makeInstance(otherNs, []string{"1.1.1.1"}, 444, otherNs.Spec.(*networking.ServiceEntry).Ports[0], nil, PlainText),
+			makeInstance(otherNs, []string{"1.1.1.1"}, 445, otherNs.Spec.(*networking.ServiceEntry).Ports[1], nil, PlainText),
+		},
+	)
 	otherNsExpected := []*model.ServiceInstance{
-		makeInstance(otherNs, "1.1.1.1", 444, otherNs.Spec.(*networking.ServiceEntry).Ports[0], nil, PlainText),
-		makeInstance(otherNs, "1.1.1.1", 445, otherNs.Spec.(*networking.ServiceEntry).Ports[1], nil, PlainText),
+		makeInstance(otherNs, []string{"1.1.1.1"}, 444, otherNs.Spec.(*networking.ServiceEntry).Ports[0], nil, PlainText),
+		makeInstance(otherNs, []string{"1.1.1.1"}, 445, otherNs.Spec.(*networking.ServiceEntry).Ports[1], nil, PlainText),
 	}
 	assert.Equal(t, store.getByKey(instancesKey{
 		hostname:  "example.com",
@@ -221,15 +217,14 @@
 	}
 	store.addInstances(cKey, instances)
 
+	if !reflect.DeepEqual(gotInstances, expected) {
+		t.Errorf("got unexpected instances : %v", gotInstances)
+	}
+
 	assert.Equal(t, store.getByKey(instancesKey{
 		hostname:  "example.com",
-		namespace: "dns",
-<<<<<<< HEAD
-	})
-	gotInstances = append(gotInstances, gotInstances2...)
-	if !reflect.DeepEqual(gotInstances, expected) {
-		t.Errorf("got unexpected instances : %v", gotInstances)
-	}
+		namespace: otherNs.Namespace,
+	}), otherNsExpected)
 }
 
 func TestUpdateInstances(t *testing.T) {
@@ -262,11 +257,4 @@
 	if !reflect.DeepEqual(gotSeInstances, expectedSeInstances) {
 		t.Errorf("got unexpected se instances : %v", gotSeInstances)
 	}
-=======
-	}), expected)
-	assert.Equal(t, store.getByKey(instancesKey{
-		hostname:  "example.com",
-		namespace: otherNs.Namespace,
-	}), otherNsExpected)
->>>>>>> b8cfc54e
 }