// Copyright 2017 Istio Authors
//
// Licensed under the Apache License, Version 2.0 (the "License");
// you may not use this file except in compliance with the License.
// You may obtain a copy of the License at
//
//     http://www.apache.org/licenses/LICENSE-2.0
//
// Unless required by applicable law or agreed to in writing, software
// distributed under the License is distributed on an "AS IS" BASIS,
// WITHOUT WARRANTIES OR CONDITIONS OF ANY KIND, either express or implied.
// See the License for the specific language governing permissions and
// limitations under the License.

package v1alpha3

import (
	"github.com/envoyproxy/go-control-plane/envoy/api/v2"
	"github.com/envoyproxy/go-control-plane/envoy/api/v2/core"

	"github.com/envoyproxy/go-control-plane/envoy/api/v2/auth"
	v2_cluster "github.com/envoyproxy/go-control-plane/envoy/api/v2/cluster"
	"github.com/gogo/protobuf/types"

	networking "istio.io/api/networking/v1alpha3"
	"istio.io/istio/pilot/pkg/model"
	"istio.io/istio/pkg/log"
)

const (
	// DefaultLbType set to round robin
	DefaultLbType = networking.LoadBalancerSettings_ROUND_ROBIN
	// ManagementClusterHostname indicates the hostname used for building inbound clusters for management ports
	ManagementClusterHostname = "mgmtCluster"
)

// TODO: Need to do inheritance of DestRules based on domain suffix match

// BuildClusters returns the list of clusters for the given proxy. This is the CDS output
// For outbound: Cluster for each service/subset hostname or cidr with SNI set to service hostname
// Cluster type based on resolution
// For inbound (sidecar only): Cluster for each inbound endpoint port and for each service port
func BuildClusters(env model.Environment, proxy model.Proxy) []*v2.Cluster {
	clusters := make([]*v2.Cluster, 0)

	services, err := env.Services()
	if err != nil {
		log.Errorf("Failed for retrieve services: %v", err)
		return nil
	}

	clusters = append(clusters, buildOutboundClusters(env, services)...)
	if proxy.Type == model.Sidecar {
		instances, err := env.GetProxyServiceInstances(proxy)
		if err != nil {
			log.Errorf("failed to get service proxy service instances: %v", err)
			return nil
		}

		managementPorts := env.ManagementPorts(proxy.IPAddress)
		clusters = append(clusters, buildInboundClusters(env, instances, managementPorts)...)

		// TODO: Bug? why only for sidecars?
		// append cluster for JwksUri (for Jwt authentication) if necessary.
		clusters = append(clusters, buildJwksURIClustersForProxyInstances(
			env.Mesh, env.IstioConfigStore, instances)...)
	}

	return clusters // TODO: normalize/dedup/order
}

func buildOutboundClusters(env model.Environment, services []*model.Service) []*v2.Cluster {
	clusters := make([]*v2.Cluster, 0)
	for _, service := range services {
		config := env.DestinationRule(service.Hostname, "")
		for _, port := range service.Ports {
			hosts := buildClusterHosts(env, service, port)

			// create default cluster
			clusterName := model.BuildSubsetKey(model.TrafficDirectionOutbound, "", service.Hostname, port)
<<<<<<< HEAD
			defaultCluster := newCluster(env, clusterName, convertResolution(service.Resolution), hosts)
=======
			defaultCluster := buildDefaultCluster(env, clusterName, convertResolution(service.Resolution), hosts)
>>>>>>> 5b3056d5
			setUpstreamProtocol(defaultCluster, port)
			clusters = append(clusters, defaultCluster)

			if config != nil {
				destinationRule := config.Spec.(*networking.DestinationRule)
				applyTrafficPolicy(defaultCluster, destinationRule.TrafficPolicy)

				for _, subset := range destinationRule.Subsets {
					subsetClusterName := model.BuildSubsetKey(model.TrafficDirectionOutbound, subset.Name, service.Hostname, port)
<<<<<<< HEAD
					subsetCluster := newCluster(env, subsetClusterName, convertResolution(service.Resolution), hosts)
=======
					subsetCluster := buildDefaultCluster(env, subsetClusterName, convertResolution(service.Resolution), hosts)
>>>>>>> 5b3056d5
					setUpstreamProtocol(subsetCluster, port)
					applyTrafficPolicy(subsetCluster, destinationRule.TrafficPolicy)
					applyTrafficPolicy(subsetCluster, subset.TrafficPolicy)
					clusters = append(clusters, subsetCluster)
				}
			}
		}
	}

	return clusters
}

func buildClusterHosts(env model.Environment, service *model.Service, port *model.Port) []*core.Address {
	if service.Resolution != model.DNSLB {
		return nil
	}

	// FIXME port name not required if only one port
	instances, err := env.Instances(service.Hostname, []string{port.Name}, nil)
	if err != nil {
		log.Errorf("failed to retrieve instances for %s: %v", service.Hostname, err)
		return nil
	}

	hosts := make([]*core.Address, 0)
	for _, instance := range instances {
		host := buildAddress(instance.Endpoint.Address, uint32(instance.Endpoint.Port))
		hosts = append(hosts, &host)
	}

	return hosts
}

func buildInboundClusters(env model.Environment, instances []*model.ServiceInstance, managementPorts []*model.Port) []*v2.Cluster {
	clusters := make([]*v2.Cluster, 0)
	for _, instance := range instances {
		// This cluster name is mainly for stats.
		clusterName := model.BuildSubsetKey(model.TrafficDirectionInbound, "", instance.Service.Hostname, instance.Endpoint.ServicePort)
		address := buildAddress("127.0.0.1", uint32(instance.Endpoint.Port))
<<<<<<< HEAD
		localCluster := newCluster(env, clusterName, v2.Cluster_STATIC, []*core.Address{&address})
=======
		localCluster := buildDefaultCluster(env, clusterName, v2.Cluster_STATIC, []*core.Address{&address})
>>>>>>> 5b3056d5
		setUpstreamProtocol(localCluster, instance.Endpoint.ServicePort)
		clusters = append(clusters, localCluster)
	}

	// Add a passthrough cluster for traffic to management ports (health check ports)
	for _, port := range managementPorts {
		clusterName := model.BuildSubsetKey(model.TrafficDirectionInbound, "", ManagementClusterHostname, port)
		address := buildAddress("127.0.0.1", uint32(port.Port))
<<<<<<< HEAD
		mgmtCluster := newCluster(env, clusterName, v2.Cluster_STATIC, []*core.Address{&address})
=======
		mgmtCluster := buildDefaultCluster(env, clusterName, v2.Cluster_STATIC, []*core.Address{&address})
>>>>>>> 5b3056d5
		setUpstreamProtocol(mgmtCluster, port)
		clusters = append(clusters, mgmtCluster)
	}
	return clusters
}

func convertResolution(resolution model.Resolution) v2.Cluster_DiscoveryType {
	switch resolution {
	case model.ClientSideLB:
		return v2.Cluster_EDS
	case model.DNSLB:
		return v2.Cluster_STRICT_DNS
	case model.Passthrough:
		return v2.Cluster_ORIGINAL_DST
	default:
		return v2.Cluster_EDS
	}
}

func applyTrafficPolicy(cluster *v2.Cluster, policy *networking.TrafficPolicy) {
	if policy == nil {
		return
	}
	applyConnectionPool(cluster, policy.ConnectionPool)
	applyOutlierDetection(cluster, policy.OutlierDetection)
	applyLoadBalancer(cluster, policy.LoadBalancer)
	applyUpstreamTLSSettings(cluster, policy.Tls)
}

// FIXME: there isn't a way to distinguish between unset values and zero values
func applyConnectionPool(cluster *v2.Cluster, settings *networking.ConnectionPoolSettings) {
	if settings == nil {
		return
	}

	threshold := &v2_cluster.CircuitBreakers_Thresholds{}

	if settings.Http != nil {
		if settings.Http.Http2MaxRequests > 0 {
			// Envoy only applies MaxRequests in HTTP/2 clusters
			threshold.MaxRequests = &types.UInt32Value{Value: uint32(settings.Http.Http2MaxRequests)}
		}
		if settings.Http.Http1MaxPendingRequests > 0 {
			// Envoy only applies MaxPendingRequests in HTTP/1.1 clusters
			threshold.MaxPendingRequests = &types.UInt32Value{Value: uint32(settings.Http.Http1MaxPendingRequests)}
		}

		if settings.Http.MaxRequestsPerConnection > 0 {
			cluster.MaxRequestsPerConnection = &types.UInt32Value{Value: uint32(settings.Http.MaxRequestsPerConnection)}
		}

		// FIXME: zero is a valid value if explicitly set, otherwise we want to use the default value of 3
		if settings.Http.MaxRetries > 0 {
			threshold.MaxRetries = &types.UInt32Value{Value: uint32(settings.Http.MaxRetries)}
		}
	}

	if settings.Tcp != nil {
		if settings.Tcp.ConnectTimeout != nil {
			cluster.ConnectTimeout = convertGogoDurationToDuration(settings.Tcp.ConnectTimeout)
		}

		if settings.Tcp.MaxConnections > 0 {
			threshold.MaxConnections = &types.UInt32Value{Value: uint32(settings.Tcp.MaxConnections)}
		}
	}

	cluster.CircuitBreakers = &v2_cluster.CircuitBreakers{
		Thresholds: []*v2_cluster.CircuitBreakers_Thresholds{threshold},
	}
}

// FIXME: there isn't a way to distinguish between unset values and zero values
func applyOutlierDetection(cluster *v2.Cluster, outlier *networking.OutlierDetection) {
	if outlier == nil || outlier.Http == nil {
		return
	}

	out := &v2_cluster.OutlierDetection{}
	if outlier.Http.BaseEjectionTime != nil {
		out.BaseEjectionTime = outlier.Http.BaseEjectionTime
	}
	if outlier.Http.ConsecutiveErrors > 0 {
		out.Consecutive_5Xx = &types.UInt32Value{Value: uint32(outlier.Http.ConsecutiveErrors)}
	}
	if outlier.Http.Interval != nil {
		out.Interval = outlier.Http.Interval
	}
	if outlier.Http.MaxEjectionPercent > 0 {
		out.MaxEjectionPercent = &types.UInt32Value{Value: uint32(outlier.Http.MaxEjectionPercent)}
	}
	cluster.OutlierDetection = out
}

func applyLoadBalancer(cluster *v2.Cluster, lb *networking.LoadBalancerSettings) {
	if lb == nil {
		return
	}
	// TODO: RING_HASH and MAGLEV
	switch lb.GetSimple() {
	case networking.LoadBalancerSettings_LEAST_CONN:
		cluster.LbPolicy = v2.Cluster_LEAST_REQUEST
	case networking.LoadBalancerSettings_RANDOM:
		cluster.LbPolicy = v2.Cluster_RANDOM
	case networking.LoadBalancerSettings_ROUND_ROBIN:
		cluster.LbPolicy = v2.Cluster_ROUND_ROBIN
	case networking.LoadBalancerSettings_PASSTHROUGH:
		cluster.LbPolicy = v2.Cluster_ORIGINAL_DST_LB
		cluster.Type = v2.Cluster_ORIGINAL_DST
	}

	// DO not do if else here. since lb.GetSimple returns a enum value (not pointer).
}

func applyUpstreamTLSSettings(cluster *v2.Cluster, tls *networking.TLSSettings) {
	if tls == nil {
		return
	}

	switch tls.Mode {
	case networking.TLSSettings_DISABLE:
		// TODO: Need to make sure that authN does not override this setting
	case networking.TLSSettings_SIMPLE:
		cluster.TlsContext = &auth.UpstreamTlsContext{
			CommonTlsContext: &auth.CommonTlsContext{
				ValidationContext: &auth.CertificateValidationContext{
					TrustedCa: &core.DataSource{
						Specifier: &core.DataSource_Filename{
							Filename: tls.CaCertificates,
						},
					},
					VerifySubjectAltName: tls.SubjectAltNames,
				},
			},
			Sni: tls.Sni,
		}
	case networking.TLSSettings_MUTUAL:
		cluster.TlsContext = &auth.UpstreamTlsContext{
			CommonTlsContext: &auth.CommonTlsContext{
				TlsCertificates: []*auth.TlsCertificate{
					{
						CertificateChain: &core.DataSource{
							Specifier: &core.DataSource_Filename{
								Filename: tls.ClientCertificate,
							},
						},
						PrivateKey: &core.DataSource{
							Specifier: &core.DataSource_Filename{
								Filename: tls.PrivateKey,
							},
						},
					},
				},
				ValidationContext: &auth.CertificateValidationContext{
					TrustedCa: &core.DataSource{
						Specifier: &core.DataSource_Filename{
							Filename: tls.CaCertificates,
						},
					},
					VerifySubjectAltName: tls.SubjectAltNames,
				},
			},
			Sni: tls.Sni,
		}
	}
}

func setUpstreamProtocol(cluster *v2.Cluster, port *model.Port) {
	if port.Protocol.IsHTTP() {
		if port.Protocol == model.ProtocolHTTP2 || port.Protocol == model.ProtocolGRPC {
			cluster.Http2ProtocolOptions = &core.Http2ProtocolOptions{}
		}
	}
}

<<<<<<< HEAD
func newCluster(env model.Environment, name string, discoveryType v2.Cluster_DiscoveryType,
=======
func buildDefaultCluster(env model.Environment, name string, discoveryType v2.Cluster_DiscoveryType,
>>>>>>> 5b3056d5
	hosts []*core.Address) *v2.Cluster {
	cluster := &v2.Cluster{
		Name:  name,
		Type:  discoveryType,
		Hosts: hosts,
	}
<<<<<<< HEAD
	defaultTrafficPolicy := newDefaultTrafficPolicy(env, discoveryType)
=======
	defaultTrafficPolicy := buildDefaultTrafficPolicy(env, discoveryType)
>>>>>>> 5b3056d5
	applyTrafficPolicy(cluster, defaultTrafficPolicy)
	return cluster
}

<<<<<<< HEAD
func newDefaultTrafficPolicy(env model.Environment, discoveryType v2.Cluster_DiscoveryType) *networking.TrafficPolicy {
=======
func buildDefaultTrafficPolicy(env model.Environment, discoveryType v2.Cluster_DiscoveryType) *networking.TrafficPolicy {
>>>>>>> 5b3056d5
	lbPolicy := DefaultLbType
	if discoveryType == v2.Cluster_ORIGINAL_DST {
		lbPolicy = networking.LoadBalancerSettings_PASSTHROUGH
	}

	return &networking.TrafficPolicy{
		LoadBalancer: &networking.LoadBalancerSettings{
			LbPolicy: &networking.LoadBalancerSettings_Simple{
				Simple: lbPolicy,
			},
		},
		ConnectionPool: &networking.ConnectionPoolSettings{
			Tcp: &networking.ConnectionPoolSettings_TCPSettings{
				ConnectTimeout: &types.Duration{
					Seconds: env.Mesh.ConnectTimeout.Seconds,
					Nanos:   env.Mesh.ConnectTimeout.Nanos,
				},
			},
		},
	}
}<|MERGE_RESOLUTION|>--- conflicted
+++ resolved
@@ -78,11 +78,7 @@
 
 			// create default cluster
 			clusterName := model.BuildSubsetKey(model.TrafficDirectionOutbound, "", service.Hostname, port)
-<<<<<<< HEAD
-			defaultCluster := newCluster(env, clusterName, convertResolution(service.Resolution), hosts)
-=======
 			defaultCluster := buildDefaultCluster(env, clusterName, convertResolution(service.Resolution), hosts)
->>>>>>> 5b3056d5
 			setUpstreamProtocol(defaultCluster, port)
 			clusters = append(clusters, defaultCluster)
 
@@ -92,11 +88,7 @@
 
 				for _, subset := range destinationRule.Subsets {
 					subsetClusterName := model.BuildSubsetKey(model.TrafficDirectionOutbound, subset.Name, service.Hostname, port)
-<<<<<<< HEAD
-					subsetCluster := newCluster(env, subsetClusterName, convertResolution(service.Resolution), hosts)
-=======
 					subsetCluster := buildDefaultCluster(env, subsetClusterName, convertResolution(service.Resolution), hosts)
->>>>>>> 5b3056d5
 					setUpstreamProtocol(subsetCluster, port)
 					applyTrafficPolicy(subsetCluster, destinationRule.TrafficPolicy)
 					applyTrafficPolicy(subsetCluster, subset.TrafficPolicy)
@@ -136,11 +128,7 @@
 		// This cluster name is mainly for stats.
 		clusterName := model.BuildSubsetKey(model.TrafficDirectionInbound, "", instance.Service.Hostname, instance.Endpoint.ServicePort)
 		address := buildAddress("127.0.0.1", uint32(instance.Endpoint.Port))
-<<<<<<< HEAD
-		localCluster := newCluster(env, clusterName, v2.Cluster_STATIC, []*core.Address{&address})
-=======
 		localCluster := buildDefaultCluster(env, clusterName, v2.Cluster_STATIC, []*core.Address{&address})
->>>>>>> 5b3056d5
 		setUpstreamProtocol(localCluster, instance.Endpoint.ServicePort)
 		clusters = append(clusters, localCluster)
 	}
@@ -149,11 +137,7 @@
 	for _, port := range managementPorts {
 		clusterName := model.BuildSubsetKey(model.TrafficDirectionInbound, "", ManagementClusterHostname, port)
 		address := buildAddress("127.0.0.1", uint32(port.Port))
-<<<<<<< HEAD
-		mgmtCluster := newCluster(env, clusterName, v2.Cluster_STATIC, []*core.Address{&address})
-=======
 		mgmtCluster := buildDefaultCluster(env, clusterName, v2.Cluster_STATIC, []*core.Address{&address})
->>>>>>> 5b3056d5
 		setUpstreamProtocol(mgmtCluster, port)
 		clusters = append(clusters, mgmtCluster)
 	}
@@ -329,31 +313,19 @@
 	}
 }
 
-<<<<<<< HEAD
-func newCluster(env model.Environment, name string, discoveryType v2.Cluster_DiscoveryType,
-=======
 func buildDefaultCluster(env model.Environment, name string, discoveryType v2.Cluster_DiscoveryType,
->>>>>>> 5b3056d5
 	hosts []*core.Address) *v2.Cluster {
 	cluster := &v2.Cluster{
 		Name:  name,
 		Type:  discoveryType,
 		Hosts: hosts,
 	}
-<<<<<<< HEAD
-	defaultTrafficPolicy := newDefaultTrafficPolicy(env, discoveryType)
-=======
 	defaultTrafficPolicy := buildDefaultTrafficPolicy(env, discoveryType)
->>>>>>> 5b3056d5
 	applyTrafficPolicy(cluster, defaultTrafficPolicy)
 	return cluster
 }
 
-<<<<<<< HEAD
-func newDefaultTrafficPolicy(env model.Environment, discoveryType v2.Cluster_DiscoveryType) *networking.TrafficPolicy {
-=======
 func buildDefaultTrafficPolicy(env model.Environment, discoveryType v2.Cluster_DiscoveryType) *networking.TrafficPolicy {
->>>>>>> 5b3056d5
 	lbPolicy := DefaultLbType
 	if discoveryType == v2.Cluster_ORIGINAL_DST {
 		lbPolicy = networking.LoadBalancerSettings_PASSTHROUGH
