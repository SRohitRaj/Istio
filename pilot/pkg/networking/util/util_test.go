// Copyright 2018 Istio Authors
//
// Licensed under the Apache License, Version 2.0 (the "License");
// you may not use this file except in compliance with the License.
// You may obtain a copy of the License at
//
//     http://www.apache.org/licenses/LICENSE-2.0
//
// Unless required by applicable law or agreed to in writing, software
// distributed under the License is distributed on an "AS IS" BASIS,
// WITHOUT WARRANTIES OR CONDITIONS OF ANY KIND, either express or implied.
// See the License for the specific language governing permissions and
// limitations under the License.

package util

import (
	"reflect"
	"testing"
	"time"

	v2 "github.com/envoyproxy/go-control-plane/envoy/api/v2"
	envoyauth "github.com/envoyproxy/go-control-plane/envoy/api/v2/auth"
	core "github.com/envoyproxy/go-control-plane/envoy/api/v2/core"
	endpoint "github.com/envoyproxy/go-control-plane/envoy/api/v2/endpoint"
	listener "github.com/envoyproxy/go-control-plane/envoy/api/v2/listener"
	http_conn "github.com/envoyproxy/go-control-plane/envoy/config/filter/network/http_connection_manager/v2"
	xdsutil "github.com/envoyproxy/go-control-plane/pkg/wellknown"

	"github.com/davecgh/go-spew/spew"
	"github.com/golang/protobuf/proto"
	"github.com/golang/protobuf/ptypes"
	"github.com/golang/protobuf/ptypes/any"
	structpb "github.com/golang/protobuf/ptypes/struct"
	"github.com/golang/protobuf/ptypes/wrappers"
	"gopkg.in/d4l3k/messagediff.v1"

	networking "istio.io/api/networking/v1alpha3"

	"istio.io/istio/pilot/pkg/features"
	"istio.io/istio/pilot/pkg/model"
<<<<<<< HEAD
	"istio.io/istio/pilot/pkg/serviceregistry"
=======
	authn_model "istio.io/istio/pilot/pkg/security/model"
>>>>>>> 97523d15
	proto2 "istio.io/istio/pkg/proto"
)

func TestConvertAddressToCidr(t *testing.T) {
	tests := []struct {
		name string
		addr string
		want *core.CidrRange
	}{
		{
			"return nil when the address is empty",
			"",
			nil,
		},
		{
			"success case with no PrefixLen",
			"1.2.3.4",
			&core.CidrRange{
				AddressPrefix: "1.2.3.4",
				PrefixLen: &wrappers.UInt32Value{
					Value: 32,
				},
			},
		},
		{
			"success case with PrefixLen",
			"1.2.3.4/16",
			&core.CidrRange{
				AddressPrefix: "1.2.3.4",
				PrefixLen: &wrappers.UInt32Value{
					Value: 16,
				},
			},
		},
		{
			"ipv6",
			"2001:db8::",
			&core.CidrRange{
				AddressPrefix: "2001:db8::",
				PrefixLen: &wrappers.UInt32Value{
					Value: 128,
				},
			},
		},
		{
			"ipv6 with prefix",
			"2001:db8::/64",
			&core.CidrRange{
				AddressPrefix: "2001:db8::",
				PrefixLen: &wrappers.UInt32Value{
					Value: 64,
				},
			},
		},
	}
	for _, tt := range tests {
		t.Run(tt.name, func(t *testing.T) {
			if got := ConvertAddressToCidr(tt.addr); !reflect.DeepEqual(got, tt.want) {
				t.Errorf("ConvertAddressToCidr() = %v, want %v", got, tt.want)
			}
		})
	}
}

func TestGetEndpointAddress(t *testing.T) {
	neUnix := &model.IstioEndpoint{
		Family:  model.AddressFamilyUnix,
		Address: "/var/run/test/test.sock",
	}
	aUnix := GetEndpointAddress(neUnix)
	if aUnix.GetPipe() == nil {
		t.Fatalf("GetAddress() => want Pipe, got %s", aUnix.String())
	}
	if aUnix.GetPipe().GetPath() != neUnix.Address {
		t.Fatalf("GetAddress() => want path %s, got %s", neUnix.Address, aUnix.GetPipe().GetPath())
	}

	neIP := &model.IstioEndpoint{
		Family:       model.AddressFamilyTCP,
		Address:      "192.168.10.45",
		EndpointPort: 4558,
	}
	aIP := GetEndpointAddress(neIP)
	sock := aIP.GetSocketAddress()
	if sock == nil {
		t.Fatalf("GetAddress() => want SocketAddress, got %s", aIP.String())
	}
	if sock.GetAddress() != neIP.Address {
		t.Fatalf("GetAddress() => want %s, got %s", neIP.Address, sock.GetAddress())
	}
	if sock.GetPortValue() != neIP.EndpointPort {
		t.Fatalf("GetAddress() => want port %d, got port %d", neIP.EndpointPort, sock.GetPortValue())
	}
}

func TestConvertLocality(t *testing.T) {
	tests := []struct {
		name     string
		locality string
		want     *core.Locality
		reverse  string
	}{
		{
			name:     "nil locality",
			locality: "",
			want:     &core.Locality{},
		},
		{
			name:     "locality with only region",
			locality: "region",
			want: &core.Locality{
				Region: "region",
			},
		},
		{
			name:     "locality with region and zone",
			locality: "region/zone",
			want: &core.Locality{
				Region: "region",
				Zone:   "zone",
			},
		},
		{
			name:     "locality with region zone and subzone",
			locality: "region/zone/subzone",
			want: &core.Locality{
				Region:  "region",
				Zone:    "zone",
				SubZone: "subzone",
			},
		},
		{
			name:     "locality with region zone subzone and rack",
			locality: "region/zone/subzone/rack",
			want: &core.Locality{
				Region:  "region",
				Zone:    "zone",
				SubZone: "subzone",
			},
			reverse: "region/zone/subzone",
		},
	}

	for _, tt := range tests {
		t.Run(tt.name, func(t *testing.T) {
			got := ConvertLocality(tt.locality)
			if !reflect.DeepEqual(got, tt.want) {
				t.Errorf("Expected locality %#v, but got %#v", tt.want, got)
			}
			// Verify we can reverse the conversion back to the original input
			reverse := LocalityToString(got)
			if tt.reverse != "" {
				// Special case, reverse lookup is different than original input
				if tt.reverse != reverse {
					t.Errorf("Expected locality string %s, got %v", tt.reverse, reverse)
				}
			} else if tt.locality != reverse {
				t.Errorf("Expected locality string %s, got %v", tt.locality, reverse)
			}
		})
	}
}

func TestLocalityMatch(t *testing.T) {
	tests := []struct {
		name     string
		locality *core.Locality
		rule     string
		match    bool
	}{
		{
			name: "wildcard matching",
			locality: &core.Locality{
				Region:  "region1",
				Zone:    "zone1",
				SubZone: "subzone1",
			},
			rule:  "*",
			match: true,
		},
		{
			name: "wildcard matching",
			locality: &core.Locality{
				Region:  "region1",
				Zone:    "zone1",
				SubZone: "subzone1",
			},
			rule:  "region1/*",
			match: true,
		},
		{
			name: "wildcard matching",
			locality: &core.Locality{
				Region:  "region1",
				Zone:    "zone1",
				SubZone: "subzone1",
			},
			rule:  "region1/zone1/*",
			match: true,
		},
		{
			name: "wildcard not matching",
			locality: &core.Locality{
				Region:  "region1",
				Zone:    "zone1",
				SubZone: "subzone1",
			},
			rule:  "region1/zone2/*",
			match: false,
		},
		{
			name: "region matching",
			locality: &core.Locality{
				Region:  "region1",
				Zone:    "zone1",
				SubZone: "subzone1",
			},
			rule:  "region1",
			match: true,
		},
		{
			name: "region and zone matching",
			locality: &core.Locality{
				Region:  "region1",
				Zone:    "zone1",
				SubZone: "subzone1",
			},
			rule:  "region1/zone1",
			match: true,
		},
		{
			name: "zubzone wildcard matching",
			locality: &core.Locality{
				Region: "region1",
				Zone:   "zone1",
			},
			rule:  "region1/zone1",
			match: true,
		},
		{
			name: "subzone mismatching",
			locality: &core.Locality{
				Region: "region1",
				Zone:   "zone1",
			},
			rule:  "region1/zone1/subzone2",
			match: false,
		},
	}

	for _, tt := range tests {
		t.Run(tt.name, func(t *testing.T) {
			match := LocalityMatch(tt.locality, tt.rule)
			if match != tt.match {
				t.Errorf("Expected matching result %v, but got %v", tt.match, match)
			}
		})
	}
}

func TestIsLocalityEmpty(t *testing.T) {
	tests := []struct {
		name     string
		locality *core.Locality
		want     bool
	}{
		{
			"non empty locality",
			&core.Locality{
				Region: "region",
			},
			false,
		},
		{
			"empty locality",
			&core.Locality{
				Region: "",
			},
			true,
		},
		{
			"nil locality",
			nil,
			true,
		},
	}

	for _, tt := range tests {
		t.Run(tt.name, func(t *testing.T) {
			got := IsLocalityEmpty(tt.locality)
			if !reflect.DeepEqual(got, tt.want) {
				t.Errorf("Expected locality empty result %#v, but got %#v", tt.want, got)
			}
		})
	}
}

func TestBuildConfigInfoMetadata(t *testing.T) {
	cases := []struct {
		name string
		in   model.ConfigMeta
		want *core.Metadata
	}{
		{
			"destination-rule",
			model.ConfigMeta{
				Group:     "networking.istio.io",
				Version:   "v1alpha3",
				Name:      "svcA",
				Namespace: "default",
				Domain:    "svc.cluster.local",
				Type:      "destination-rule",
			},
			&core.Metadata{
				FilterMetadata: map[string]*structpb.Struct{
					IstioMetadataKey: {
						Fields: map[string]*structpb.Value{
							"config": {
								Kind: &structpb.Value_StringValue{
									StringValue: "/apis/networking.istio.io/v1alpha3/namespaces/default/destination-rule/svcA",
								},
							},
						},
					},
				},
			},
		},
	}

	for _, v := range cases {
		t.Run(v.name, func(tt *testing.T) {
			got := BuildConfigInfoMetadata(v.in)
			if diff, equal := messagediff.PrettyDiff(got, v.want); !equal {
				tt.Errorf("BuildConfigInfoMetadata(%v) produced incorrect result:\ngot: %v\nwant: %v\nDiff: %s", v.in, got, v.want, diff)
			}
		})
	}
}

func TestCloneCluster(t *testing.T) {
	cluster := buildFakeCluster()
	clone := CloneCluster(cluster)
	cluster.LoadAssignment.Endpoints[0].LoadBalancingWeight.Value = 10
	cluster.LoadAssignment.Endpoints[0].Priority = 8
	cluster.LoadAssignment.Endpoints[0].LbEndpoints = nil

	if clone.LoadAssignment.Endpoints[0].LoadBalancingWeight.GetValue() == 10 {
		t.Errorf("LoadBalancingWeight mutated")
	}
	if clone.LoadAssignment.Endpoints[0].Priority == 8 {
		t.Errorf("Priority mutated")
	}
	if clone.LoadAssignment.Endpoints[0].LbEndpoints == nil {
		t.Errorf("LbEndpoints mutated")
	}
}

func buildFakeCluster() *v2.Cluster {
	return &v2.Cluster{
		Name: "outbound|8080||test.example.org",
		LoadAssignment: &v2.ClusterLoadAssignment{
			ClusterName: "outbound|8080||test.example.org",
			Endpoints: []*endpoint.LocalityLbEndpoints{
				{
					Locality: &core.Locality{
						Region:  "region1",
						Zone:    "zone1",
						SubZone: "subzone1",
					},
					LbEndpoints: []*endpoint.LbEndpoint{},
					LoadBalancingWeight: &wrappers.UInt32Value{
						Value: 1,
					},
					Priority: 0,
				},
				{
					Locality: &core.Locality{
						Region:  "region1",
						Zone:    "zone1",
						SubZone: "subzone2",
					},
					LbEndpoints: []*endpoint.LbEndpoint{},
					LoadBalancingWeight: &wrappers.UInt32Value{
						Value: 1,
					},
					Priority: 0,
				},
			},
		},
	}
}

func TestIsHTTPFilterChain(t *testing.T) {
	httpFilterChain := &listener.FilterChain{
		Filters: []*listener.Filter{
			{
				Name: xdsutil.HTTPConnectionManager,
			},
		},
	}

	tcpFilterChain := &listener.FilterChain{
		Filters: []*listener.Filter{
			{
				Name: xdsutil.TCPProxy,
			},
		},
	}

	if !IsHTTPFilterChain(httpFilterChain) {
		t.Errorf("http Filter chain not detected properly")
	}

	if IsHTTPFilterChain(tcpFilterChain) {
		t.Errorf("tcp filter chain detected as http filter chain")
	}
}

var (
	listener80 = &v2.Listener{Address: BuildAddress("0.0.0.0", 80)}
	listener81 = &v2.Listener{Address: BuildAddress("0.0.0.0", 81)}
	listenerip = &v2.Listener{Address: BuildAddress("1.1.1.1", 80)}
)

func BenchmarkGetByAddress(b *testing.B) {
	for n := 0; n < b.N; n++ {
		GetByAddress([]*v2.Listener{
			listener80,
			listener81,
			listenerip,
		}, *listenerip.Address)
	}
}

func TestGetByAddress(t *testing.T) {
	tests := []struct {
		name      string
		listeners []*v2.Listener
		address   *core.Address
		expected  *v2.Listener
	}{
		{
			"no listeners",
			[]*v2.Listener{},
			BuildAddress("0.0.0.0", 80),
			nil,
		},
		{
			"single listener",
			[]*v2.Listener{
				listener80,
			},
			BuildAddress("0.0.0.0", 80),
			listener80,
		},
		{
			"multiple listeners",
			[]*v2.Listener{
				listener81,
				listenerip,
				listener80,
			},
			BuildAddress("0.0.0.0", 80),
			listener80,
		},
	}

	for _, tt := range tests {
		t.Run(tt.name, func(t *testing.T) {
			got := GetByAddress(tt.listeners, *tt.address)
			if got != tt.expected {
				t.Errorf("Got %v, expected %v", got, tt.expected)
			}
		})
	}
}

func TestMergeAnyWithStruct(t *testing.T) {
	inHCM := &http_conn.HttpConnectionManager{
		CodecType:  http_conn.HttpConnectionManager_HTTP1,
		StatPrefix: "123",
		HttpFilters: []*http_conn.HttpFilter{
			{
				Name: "filter1",
				ConfigType: &http_conn.HttpFilter_TypedConfig{
					TypedConfig: &any.Any{},
				},
			},
		},
		ServerName:        "scooby",
		XffNumTrustedHops: 2,
	}
	inAny := MessageToAny(inHCM)

	// listener.go sets this to 0
	newTimeout := ptypes.DurationProto(5 * time.Minute)
	userHCM := &http_conn.HttpConnectionManager{
		AddUserAgent:      proto2.BoolTrue,
		IdleTimeout:       newTimeout,
		StreamIdleTimeout: newTimeout,
		UseRemoteAddress:  proto2.BoolTrue,
		XffNumTrustedHops: 5,
		ServerName:        "foobar",
		HttpFilters: []*http_conn.HttpFilter{
			{
				Name: "some filter",
			},
		},
	}

	expectedHCM := proto.Clone(inHCM).(*http_conn.HttpConnectionManager)
	expectedHCM.AddUserAgent = userHCM.AddUserAgent
	expectedHCM.IdleTimeout = userHCM.IdleTimeout
	expectedHCM.StreamIdleTimeout = userHCM.StreamIdleTimeout
	expectedHCM.UseRemoteAddress = userHCM.UseRemoteAddress
	expectedHCM.XffNumTrustedHops = userHCM.XffNumTrustedHops
	expectedHCM.HttpFilters = append(expectedHCM.HttpFilters, userHCM.HttpFilters...)
	expectedHCM.ServerName = userHCM.ServerName

	pbStruct := MessageToStruct(userHCM)

	outAny, err := MergeAnyWithStruct(inAny, pbStruct)
	if err != nil {
		t.Errorf("Failed to merge: %v", err)
	}

	outHCM := http_conn.HttpConnectionManager{}
	if err = ptypes.UnmarshalAny(outAny, &outHCM); err != nil {
		t.Errorf("Failed to unmarshall outAny to outHCM: %v", err)
	}

	if !reflect.DeepEqual(expectedHCM, &outHCM) {
		t.Errorf("Merged HCM does not match the expected output")
	}
}

func TestIsAllowAnyOutbound(t *testing.T) {
	tests := []struct {
		name   string
		node   *model.Proxy
		result bool
	}{
		{
			name:   "NilSidecarScope",
			node:   &model.Proxy{},
			result: false,
		},
		{
			name: "NilOutboundTrafficPolicy",
			node: &model.Proxy{
				SidecarScope: &model.SidecarScope{},
			},
			result: false,
		},
		{
			name: "OutboundTrafficPolicyRegistryOnly",
			node: &model.Proxy{
				SidecarScope: &model.SidecarScope{
					OutboundTrafficPolicy: &networking.OutboundTrafficPolicy{
						Mode: networking.OutboundTrafficPolicy_REGISTRY_ONLY,
					},
				},
			},
			result: false,
		},
		{
			name: "OutboundTrafficPolicyAllowAny",
			node: &model.Proxy{
				SidecarScope: &model.SidecarScope{
					OutboundTrafficPolicy: &networking.OutboundTrafficPolicy{
						Mode: networking.OutboundTrafficPolicy_ALLOW_ANY,
					},
				},
			},
			result: true,
		},
	}
	for i := range tests {
		t.Run(tests[i].name, func(t *testing.T) {
			out := IsAllowAnyOutbound(tests[i].node)
			if out != tests[i].result {
				t.Errorf("Expected %t but got %t for test case: %v\n", tests[i].result, out, tests[i].node)
			}
		})
	}
}

<<<<<<< HEAD
func TestBuildStatPrefix(t *testing.T) {
	tests := []struct {
		name        string
		statPattern string
		host        string
		subsetName  string
		port        *model.Port
		attributes  model.ServiceAttributes
		want        string
	}{
		{
			"Service only pattern",
			"%SERVICE%",
			"reviews.default.svc.cluster.local",
			"",
			&model.Port{Name: "grpc-svc", Port: 7443, Protocol: "GRPC"},
			model.ServiceAttributes{
				ServiceRegistry: string(serviceregistry.Kubernetes),
				Name:            "reviews",
				Namespace:       "default",
			},
			"reviews.default",
		},
		{
			"Service only pattern from different namespace",
			"%SERVICE%",
			"reviews.namespace1.svc.cluster.local",
			"",
			&model.Port{Name: "grpc-svc", Port: 7443, Protocol: "GRPC"},
			model.ServiceAttributes{
				ServiceRegistry: string(serviceregistry.Kubernetes),
				Name:            "reviews",
				Namespace:       "namespace1",
			},
			"reviews.namespace1",
		},
		{
			"Service with port pattern from different namespace",
			"%SERVICE%.%SERVICE_PORT%",
			"reviews.namespace1.svc.cluster.local",
			"",
			&model.Port{Name: "grpc-svc", Port: 7443, Protocol: "GRPC"},
			model.ServiceAttributes{
				ServiceRegistry: string(serviceregistry.Kubernetes),
				Name:            "reviews",
				Namespace:       "namespace1",
			},
			"reviews.namespace1.7443",
		},
		{
			"Service from non k8s registry",
			"%SERVICE%.%SERVICE_PORT%",
			"reviews.hostname.consul",
			"",
			&model.Port{Name: "grpc-svc", Port: 7443, Protocol: "GRPC"},
			model.ServiceAttributes{
				ServiceRegistry: string(serviceregistry.Consul),
				Name:            "foo",
				Namespace:       "bar",
			},
			"reviews.hostname.consul.7443",
		},
		{
			"Service FQDN only pattern",
			"%SERVICE_FQDN%",
			"reviews.default.svc.cluster.local",
			"",
			&model.Port{Name: "grpc-svc", Port: 7443, Protocol: "GRPC"},
			model.ServiceAttributes{
				ServiceRegistry: string(serviceregistry.Kubernetes),
				Name:            "reviews",
				Namespace:       "default",
			},
			"reviews.default.svc.cluster.local",
		},
		{
			"Service With Port pattern",
			"%SERVICE%_%SERVICE_PORT%",
			"reviews.default.svc.cluster.local",
			"",
			&model.Port{Name: "grpc-svc", Port: 7443, Protocol: "GRPC"},
			model.ServiceAttributes{
				ServiceRegistry: string(serviceregistry.Kubernetes),
				Name:            "reviews",
				Namespace:       "default",
			},
			"reviews.default_7443",
		},
		{
			"Service With Port Name pattern",
			"%SERVICE%_%SERVICE_PORT_NAME%",
			"reviews.default.svc.cluster.local",
			"",
			&model.Port{Name: "grpc-svc", Port: 7443, Protocol: "GRPC"},
			model.ServiceAttributes{
				ServiceRegistry: string(serviceregistry.Kubernetes),
				Name:            "reviews",
				Namespace:       "default",
			},
			"reviews.default_grpc-svc",
		},
		{
			"Service With Port and Port Name pattern",
			"%SERVICE%_%SERVICE_PORT_NAME%_%SERVICE_PORT%",
			"reviews.default.svc.cluster.local",
			"",
			&model.Port{Name: "grpc-svc", Port: 7443, Protocol: "GRPC"},
			model.ServiceAttributes{
				ServiceRegistry: string(serviceregistry.Kubernetes),
				Name:            "reviews",
				Namespace:       "default",
			},
			"reviews.default_grpc-svc_7443",
		},
		{
			"Service FQDN With Port pattern",
			"%SERVICE_FQDN%_%SERVICE_PORT%",
			"reviews.default.svc.cluster.local",
			"",
			&model.Port{Name: "grpc-svc", Port: 7443, Protocol: "GRPC"},
			model.ServiceAttributes{
				ServiceRegistry: string(serviceregistry.Kubernetes),
				Name:            "reviews",
				Namespace:       "default",
			},
			"reviews.default.svc.cluster.local_7443",
		},
		{
			"Service FQDN With Port Name pattern",
			"%SERVICE_FQDN%_%SERVICE_PORT_NAME%",
			"reviews.default.svc.cluster.local",
			"",
			&model.Port{Name: "grpc-svc", Port: 7443, Protocol: "GRPC"},
			model.ServiceAttributes{
				ServiceRegistry: string(serviceregistry.Kubernetes),
				Name:            "reviews",
				Namespace:       "default",
			},
			"reviews.default.svc.cluster.local_grpc-svc",
		},
		{
			"Service FQDN With Port and Port Name pattern",
			"%SERVICE_FQDN%_%SERVICE_PORT_NAME%_%SERVICE_PORT%",
			"reviews.default.svc.cluster.local",
			"",
			&model.Port{Name: "grpc-svc", Port: 7443, Protocol: "GRPC"},
			model.ServiceAttributes{
				ServiceRegistry: string(serviceregistry.Kubernetes),
				Name:            "reviews",
				Namespace:       "default",
			},
			"reviews.default.svc.cluster.local_grpc-svc_7443",
		},
		{
			"Service FQDN With Empty Subset, Port and Port Name pattern",
			"%SERVICE_FQDN%%SUBSET_NAME%_%SERVICE_PORT_NAME%_%SERVICE_PORT%",
			"reviews.default.svc.cluster.local",
			"",
			&model.Port{Name: "grpc-svc", Port: 7443, Protocol: "GRPC"},
			model.ServiceAttributes{
				ServiceRegistry: string(serviceregistry.Kubernetes),
				Name:            "reviews",
				Namespace:       "default",
			},
			"reviews.default.svc.cluster.local_grpc-svc_7443",
		},
		{
			"Service FQDN With Subset, Port and Port Name pattern",
			"%SERVICE_FQDN%.%SUBSET_NAME%.%SERVICE_PORT_NAME%_%SERVICE_PORT%",
			"reviews.default.svc.cluster.local",
			"v1",
			&model.Port{Name: "grpc-svc", Port: 7443, Protocol: "GRPC"},
			model.ServiceAttributes{
				ServiceRegistry: string(serviceregistry.Kubernetes),
				Name:            "reviews",
				Namespace:       "default",
			},
			"reviews.default.svc.cluster.local.v1.grpc-svc_7443",
		},
		{
			"Service FQDN With Unknown Pattern",
			"%SERVICE_FQDN%.%DUMMY%",
			"reviews.default.svc.cluster.local",
			"v1",
			&model.Port{Name: "grpc-svc", Port: 7443, Protocol: "GRPC"},
			model.ServiceAttributes{
				ServiceRegistry: string(serviceregistry.Kubernetes),
				Name:            "reviews",
				Namespace:       "default",
			},
			"reviews.default.svc.cluster.local.%DUMMY%",
		},
	}

	for _, tt := range tests {
		t.Run(tt.name, func(t *testing.T) {
			got := BuildStatPrefix(tt.statPattern, tt.host, tt.subsetName, tt.port, tt.attributes)
			if got != tt.want {
				t.Errorf("Expected alt statname %s, but got %s", tt.want, got)
			}
		})
	}
=======
func TestApplyToCommonTLSContext(t *testing.T) {
	testCases := []struct {
		name       string
		sdsUdsPath string
		node       *model.Proxy
		result     *envoyauth.CommonTlsContext
	}{
		{
			name:       "MTLSStrict using SDS",
			sdsUdsPath: "/tmp/sdsuds.sock",
			node: &model.Proxy{
				Metadata: &model.NodeMetadata{
					SdsEnabled: true,
				},
			},
			result: &envoyauth.CommonTlsContext{
				TlsCertificateSdsSecretConfigs: []*envoyauth.SdsSecretConfig{
					{
						Name: "default",
						SdsConfig: &core.ConfigSource{
							InitialFetchTimeout: features.InitialFetchTimeout,
							ConfigSourceSpecifier: &core.ConfigSource_ApiConfigSource{
								ApiConfigSource: &core.ApiConfigSource{
									ApiType: core.ApiConfigSource_GRPC,
									GrpcServices: []*core.GrpcService{
										{
											TargetSpecifier: &core.GrpcService_EnvoyGrpc_{
												EnvoyGrpc: &core.GrpcService_EnvoyGrpc{ClusterName: authn_model.SDSClusterName},
											},
										},
									},
								},
							},
						},
					},
				},
				ValidationContextType: &envoyauth.CommonTlsContext_CombinedValidationContext{
					CombinedValidationContext: &envoyauth.CommonTlsContext_CombinedCertificateValidationContext{
						DefaultValidationContext: &envoyauth.CertificateValidationContext{VerifySubjectAltName: []string{} /*subjectAltNames*/},
						ValidationContextSdsSecretConfig: &envoyauth.SdsSecretConfig{
							Name: "ROOTCA",
							SdsConfig: &core.ConfigSource{
								InitialFetchTimeout: features.InitialFetchTimeout,
								ConfigSourceSpecifier: &core.ConfigSource_ApiConfigSource{
									ApiConfigSource: &core.ApiConfigSource{
										ApiType: core.ApiConfigSource_GRPC,
										GrpcServices: []*core.GrpcService{
											{
												TargetSpecifier: &core.GrpcService_EnvoyGrpc_{
													EnvoyGrpc: &core.GrpcService_EnvoyGrpc{ClusterName: authn_model.SDSClusterName},
												},
											},
										},
									},
								},
							},
						},
					},
				},
			},
		},
		{
			name:       "ISTIO_MUTUAL SDS without node meta",
			sdsUdsPath: "/tmp/sdsuds.sock",
			node: &model.Proxy{
				Metadata: &model.NodeMetadata{},
			},
			result: &envoyauth.CommonTlsContext{
				TlsCertificates: []*envoyauth.TlsCertificate{
					{
						CertificateChain: &core.DataSource{
							Specifier: &core.DataSource_Filename{
								Filename: "/etc/certs/cert-chain.pem",
							},
						},
						PrivateKey: &core.DataSource{
							Specifier: &core.DataSource_Filename{
								Filename: "/etc/certs/key.pem",
							},
						},
					},
				},
				ValidationContextType: &envoyauth.CommonTlsContext_ValidationContext{
					ValidationContext: &envoyauth.CertificateValidationContext{
						TrustedCa: &core.DataSource{
							Specifier: &core.DataSource_Filename{
								Filename: "/etc/certs/root-cert.pem",
							},
						},
					},
				},
			},
		},
		{
			name:       "ISTIO_MUTUAL with custom cert paths from proxy node metadata",
			sdsUdsPath: "/tmp/sdsuds.sock",
			node: &model.Proxy{
				Metadata: &model.NodeMetadata{
					TLSServerCertChain: "/custom/path/to/cert-chain.pem",
					TLSServerKey:       "/custom-key.pem",
					TLSServerRootCert:  "/custom/path/to/root.pem",
				},
			},
			result: &envoyauth.CommonTlsContext{
				TlsCertificates: []*envoyauth.TlsCertificate{
					{
						CertificateChain: &core.DataSource{
							Specifier: &core.DataSource_Filename{
								Filename: "/custom/path/to/cert-chain.pem",
							},
						},
						PrivateKey: &core.DataSource{
							Specifier: &core.DataSource_Filename{
								Filename: "/custom-key.pem",
							},
						},
					},
				},
				ValidationContextType: &envoyauth.CommonTlsContext_ValidationContext{
					ValidationContext: &envoyauth.CertificateValidationContext{
						TrustedCa: &core.DataSource{
							Specifier: &core.DataSource_Filename{
								Filename: "/custom/path/to/root.pem",
							},
						},
					},
				},
			},
		},
	}

	for _, test := range testCases {
		t.Run(test.name, func(t *testing.T) {
			tlsContext := &envoyauth.CommonTlsContext{}
			ApplyToCommonTLSContext(tlsContext, test.node.Metadata, test.sdsUdsPath, []string{})

			if !reflect.DeepEqual(tlsContext, test.result) {
				t.Errorf("got() = %v, want %v", spew.Sdump(tlsContext), spew.Sdump(test.result))
			}
		})
	}

>>>>>>> 97523d15
}<|MERGE_RESOLUTION|>--- conflicted
+++ resolved
@@ -39,11 +39,8 @@
 
 	"istio.io/istio/pilot/pkg/features"
 	"istio.io/istio/pilot/pkg/model"
-<<<<<<< HEAD
+	authn_model "istio.io/istio/pilot/pkg/security/model"
 	"istio.io/istio/pilot/pkg/serviceregistry"
-=======
-	authn_model "istio.io/istio/pilot/pkg/security/model"
->>>>>>> 97523d15
 	proto2 "istio.io/istio/pkg/proto"
 )
 
@@ -631,7 +628,6 @@
 	}
 }
 
-<<<<<<< HEAD
 func TestBuildStatPrefix(t *testing.T) {
 	tests := []struct {
 		name        string
@@ -834,7 +830,8 @@
 			}
 		})
 	}
-=======
+}
+
 func TestApplyToCommonTLSContext(t *testing.T) {
 	testCases := []struct {
 		name       string
@@ -977,5 +974,4 @@
 		})
 	}
 
->>>>>>> 97523d15
 }