// Copyright 2017 Istio Authors
//
// Licensed under the Apache License, Version 2.0 (the "License");
// you may not use this file except in compliance with the License.
// You may obtain a copy of the License at
//
//     http://www.apache.org/licenses/LICENSE-2.0
//
// Unless required by applicable law or agreed to in writing, software
// distributed under the License is distributed on an "AS IS" BASIS,
// WITHOUT WARRANTIES OR CONDITIONS OF ANY KIND, either express or implied.
// See the License for the specific language governing permissions and
// limitations under the License.

package util

import (
	"fmt"
<<<<<<< HEAD
	"net"
=======
	"math"
>>>>>>> d995c19a
	"sort"
	"strconv"
	"strings"
	"time"

	xdsapi "github.com/envoyproxy/go-control-plane/envoy/api/v2"
	"github.com/envoyproxy/go-control-plane/envoy/api/v2/core"
	"github.com/envoyproxy/go-control-plane/envoy/api/v2/endpoint"
	"github.com/envoyproxy/go-control-plane/envoy/api/v2/route"
	"github.com/envoyproxy/go-control-plane/pkg/util"
	"github.com/gogo/protobuf/proto"
	"github.com/gogo/protobuf/types"

	meshconfig "istio.io/api/mesh/v1alpha1"
	"istio.io/istio/pilot/pkg/model"
	"istio.io/istio/pkg/log"
)

const (
	// BlackHoleCluster to catch traffic from routes with unresolved clusters. Traffic arriving here goes nowhere.
	BlackHoleCluster = "BlackHoleCluster"
	// PassthroughCluster to forward traffic to the original destination requested. This cluster is used when
	// traffic does not match any listener in envoy.
	PassthroughCluster = "PassthroughCluster"
	// SniClusterFilter is the name of the sni_cluster envoy filter
	SniClusterFilter = "envoy.filters.network.sni_cluster"

	// The range of LoadBalancingWeight is [1, 128]
	maxLoadBalancingWeight = 128
)

// ALPNH2Only advertises that Proxy is going to use HTTP/2 when talking to the cluster.
var ALPNH2Only = []string{"h2"}

// ALPNInMeshH2 advertises that Proxy is going to use HTTP/2 when talking to the in-mesh cluster.
// The custom "istio" value indicates in-mesh traffic and it's going to be used for routing decisions.
// Once Envoy supports client-side ALPN negotiation, this should be {"istio", "h2", "http/1.1"}.
var ALPNInMeshH2 = []string{"istio", "h2"}

// ALPNInMesh advertises that Proxy is going to talk to the in-mesh cluster.
// The custom "istio" value indicates in-mesh traffic and it's going to be used for routing decisions.
var ALPNInMesh = []string{"istio"}

// ALPNHttp advertises that Proxy is going to talking either http2 or http 1.1.
var ALPNHttp = []string{"h2", "http/1.1"}

// ConvertAddressToCidr converts from string to CIDR proto
func ConvertAddressToCidr(addr string) *core.CidrRange {
	if len(addr) == 0 {
		return nil
	}

	cidr := &core.CidrRange{
		AddressPrefix: addr,
		PrefixLen: &types.UInt32Value{
			Value: 32,
		},
	}

	if strings.Contains(addr, "/") {
		parts := strings.Split(addr, "/")
		cidr.AddressPrefix = parts[0]
		prefix, _ := strconv.Atoi(parts[1])
		cidr.PrefixLen.Value = uint32(prefix)
	}
	return cidr
}

// BuildAddress returns a SocketAddress with the given ip and port.
func BuildAddress(ip string, port uint32) core.Address {
	return core.Address{
		Address: &core.Address_SocketAddress{
			SocketAddress: &core.SocketAddress{
				Address: ip,
				PortSpecifier: &core.SocketAddress_PortValue{
					PortValue: port,
				},
			},
		},
	}
}

// GetNetworkEndpointAddress returns an Envoy v2 API `Address` that represents this NetworkEndpoint
func GetNetworkEndpointAddress(n *model.NetworkEndpoint) core.Address {
	switch n.Family {
	case model.AddressFamilyTCP:
		return BuildAddress(n.Address, uint32(n.Port))
	case model.AddressFamilyUnix:
		return core.Address{Address: &core.Address_Pipe{Pipe: &core.Pipe{Path: n.Address}}}
	default:
		panic(fmt.Sprintf("unhandled Family %v", n.Family))
	}
}

// lbWeightNormalize set LbEndpoints within a locality with a valid LoadBalancingWeight.
func lbWeightNormalize(endpoints []endpoint.LbEndpoint) []endpoint.LbEndpoint {
	var totalLbEndpointsNum uint32

	for _, ep := range endpoints {
		totalLbEndpointsNum += ep.GetLoadBalancingWeight().GetValue()
	}
	if totalLbEndpointsNum == 0 {
		return endpoints
	}

	out := make([]endpoint.LbEndpoint, len(endpoints))
	for i, ep := range endpoints {
		weight := float64(ep.GetLoadBalancingWeight().GetValue()*maxLoadBalancingWeight) / float64(totalLbEndpointsNum)
		ep.LoadBalancingWeight = &types.UInt32Value{
			Value: uint32(math.Ceil(weight)),
		}
		out[i] = ep
	}

	return out
}

// LocalityLbWeightNormalize set LocalityLbEndpoints within a cluster with a valid LoadBalancingWeight.
func LocalityLbWeightNormalize(endpoints []endpoint.LocalityLbEndpoints) []endpoint.LocalityLbEndpoints {
	var totalLbEndpointsNum uint32
	for i, localityLbEndpoint := range endpoints {
		totalLbEndpointsNum += localityLbEndpoint.GetLoadBalancingWeight().GetValue()
		endpoints[i].LbEndpoints = lbWeightNormalize(localityLbEndpoint.LbEndpoints)
	}
	if totalLbEndpointsNum == 0 {
		return endpoints
	}

	out := make([]endpoint.LocalityLbEndpoints, len(endpoints))
	for i, localityLbEndpoint := range endpoints {
		weight := float64(localityLbEndpoint.GetLoadBalancingWeight().GetValue()*maxLoadBalancingWeight) / float64(totalLbEndpointsNum)
		localityLbEndpoint.LoadBalancingWeight = &types.UInt32Value{
			Value: uint32(math.Ceil(weight)),
		}
		out[i] = localityLbEndpoint
	}

	return out
}

// GetByAddress returns a listener by its address
// TODO(mostrowski): consider passing map around to save iteration.
func GetByAddress(listeners []*xdsapi.Listener, addr string) *xdsapi.Listener {
	for _, listener := range listeners {
		if listener != nil && listener.Address.String() == addr {
			return listener
		}
	}
	return nil
}

// MessageToStruct converts from proto message to proto Struct
func MessageToStruct(msg proto.Message) *types.Struct {
	s, err := util.MessageToStruct(msg)
	if err != nil {
		log.Error(err.Error())
		return &types.Struct{}
	}
	return s
}

// GogoDurationToDuration converts from gogo proto duration to time.duration
func GogoDurationToDuration(d *types.Duration) time.Duration {
	if d == nil {
		return 0
	}
	dur, err := types.DurationFromProto(d)
	if err != nil {
		// TODO(mostrowski): add error handling instead.
		log.Warnf("error converting duration %#v, using 0: %v", d, err)
		return 0
	}
	return dur
}

// SortVirtualHosts sorts a slice of virtual hosts by name.
//
// Envoy computes a hash of RDS to see if things have changed - hash is affected by order of elements in the filter. Therefore
// we sort virtual hosts by name before handing them back so the ordering is stable across HTTP Route Configs.
func SortVirtualHosts(hosts []route.VirtualHost) {
	sort.SliceStable(hosts, func(i, j int) bool {
		return hosts[i].Name < hosts[j].Name
	})
}

// isProxyVersion checks whether the given Proxy version matches the supplied prefix.
func isProxyVersion(node *model.Proxy, prefix string) bool {
	ver, found := node.GetProxyVersion()
	return found && strings.HasPrefix(ver, prefix)
}

// Is1xProxy checks whether the given Proxy version is 1.x.
func Is1xProxy(node *model.Proxy) bool {
	return isProxyVersion(node, "1.")
}

// Is11Proxy checks whether the given Proxy version is 1.1.
func Is11Proxy(node *model.Proxy) bool {
	return isProxyVersion(node, "1.1")
}

// ResolveHostsInNetworksConfig will go through the Gateways addresses for all
// networks in the config and if it's not an IP address it will try to lookup
// that hostname and replace it with the IP address in the config
func ResolveHostsInNetworksConfig(config *meshconfig.MeshNetworks) {
	if config == nil {
		return
	}
	for _, n := range config.Networks {
		for _, gw := range n.Gateways {
			gwIP := net.ParseIP(gw.GetAddress())
			if gwIP == nil {
				addrs, err := net.LookupHost(gw.GetAddress())
				if err == nil && len(addrs) > 0 {
					gw.Gw = &meshconfig.Network_IstioNetworkGateway_Address{
						Address: addrs[0],
					}
				}
			}
		}
	}
}<|MERGE_RESOLUTION|>--- conflicted
+++ resolved
@@ -16,11 +16,8 @@
 
 import (
 	"fmt"
-<<<<<<< HEAD
+	"math"
 	"net"
-=======
-	"math"
->>>>>>> d995c19a
 	"sort"
 	"strconv"
 	"strings"
