--- conflicted
+++ resolved
@@ -143,15 +143,10 @@
 }
 
 // OnOutboundCluster implements the Plugin interface method.
-<<<<<<< HEAD
-func (Plugin) OnOutboundCluster(env *model.Environment, push *model.PushContext, service *model.Service,
-	servicePort *model.Port, cluster *xdsapi.Cluster) {
-=======
 func (Plugin) OnOutboundCluster(in *plugin.InputParams, cluster *xdsapi.Cluster) {
 }
 
 // OnInboundFilterChains is called whenever a plugin needs to setup the filter chains, including relevant filter chain configuration.
 func (Plugin) OnInboundFilterChains(in *plugin.InputParams) []plugin.FilterChain {
 	return nil
->>>>>>> 82797c0c
 }