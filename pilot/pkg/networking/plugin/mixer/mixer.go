--- conflicted
+++ resolved
@@ -174,11 +174,6 @@
 }
 
 // OnOutboundCluster implements the Plugin interface method.
-<<<<<<< HEAD
-func (mixerplugin) OnOutboundCluster(env *model.Environment, push *model.PushContext,
-	service *model.Service, servicePort *model.Port, cluster *xdsapi.Cluster) {
-	// do nothing
-=======
 func (mixerplugin) OnOutboundCluster(in *plugin.InputParams, cluster *xdsapi.Cluster) {
 	if !in.Env.Mesh.SidecarToTelemetrySessionAffinity {
 		// if session affinity is not enabled, do nothing
@@ -207,7 +202,6 @@
 		}
 		cluster.EdsClusterConfig = nil
 	}
->>>>>>> 82797c0c
 }
 
 // OnInboundCluster implements the Plugin interface method.
@@ -275,24 +269,6 @@
 }
 
 func buildTransport(mesh *meshconfig.MeshConfig, node *model.Proxy) *mccpb.TransportConfig {
-<<<<<<< HEAD
-	networkFailPolicy := mccpb.FAIL_CLOSE
-	if mesh.PolicyCheckFailOpen {
-		networkFailPolicy = mccpb.FAIL_OPEN
-	}
-	res := &mccpb.TransportConfig{
-		CheckCluster:      buildUpstreamName(mesh.MixerCheckServer),
-		ReportCluster:     buildUpstreamName(mesh.MixerReportServer),
-		NetworkFailPolicy: &mccpb.NetworkFailPolicy{Policy: networkFailPolicy},
-		// internal telemetry forwarding
-		AttributesForMixerProxy: &mpb.Attributes{Attributes: attributes{"source.uid": attrUID(node)}},
-	}
-
-	// These settings are not backward compatible with 0.8.
-	// Proxy version is only available from 1.0 onwards.
-	if _, found := node.GetProxyVersion(); !found {
-		res.AttributesForMixerProxy = nil
-=======
 	// default to mesh
 	policy := mccpb.FAIL_CLOSE
 	if mesh.PolicyCheckFailOpen {
@@ -345,7 +321,6 @@
 		CheckCluster:      buildUpstreamName(mesh.MixerCheckServer),
 		ReportCluster:     buildUpstreamName(mesh.MixerReportServer),
 		NetworkFailPolicy: networkFailPolicy,
->>>>>>> 82797c0c
 	}
 
 	return res
