// Copyright 2018 Istio Authors
//
// Licensed under the Apache License, Version 2.0 (the "License");
// you may not use this file except in compliance with the License.
// You may obtain a copy of the License at
//
//     http://www.apache.org/licenses/LICENSE-2.0
//
// Unless required by applicable law or agreed to in writing, software
// distributed under the License is distributed on an "AS IS" BASIS,
// WITHOUT WARRANTIES OR CONDITIONS OF ANY KIND, either express or implied.
// See the License for the specific language governing permissions and
// limitations under the License.

package v1alpha3

import (
	"fmt"
	"time"

	"github.com/envoyproxy/go-control-plane/envoy/api/v2/core"
	"github.com/envoyproxy/go-control-plane/envoy/api/v2/listener"
	accesslogconfig "github.com/envoyproxy/go-control-plane/envoy/config/accesslog/v2"
	accesslog "github.com/envoyproxy/go-control-plane/envoy/config/filter/accesslog/v2"
	mongo_proxy "github.com/envoyproxy/go-control-plane/envoy/config/filter/network/mongo_proxy/v2"
	mysql_proxy "github.com/envoyproxy/go-control-plane/envoy/config/filter/network/mysql_proxy/v1alpha1"
	redis_proxy "github.com/envoyproxy/go-control-plane/envoy/config/filter/network/redis_proxy/v2"
	tcp_proxy "github.com/envoyproxy/go-control-plane/envoy/config/filter/network/tcp_proxy/v2"
	xdsutil "github.com/envoyproxy/go-control-plane/pkg/util"

	networking "istio.io/api/networking/v1alpha3"

	"istio.io/istio/pilot/pkg/features"
	"istio.io/istio/pilot/pkg/model"
	istio_route "istio.io/istio/pilot/pkg/networking/core/v1alpha3/route"
	"istio.io/istio/pilot/pkg/networking/util"
	"istio.io/istio/pkg/config/host"
	"istio.io/istio/pkg/config/protocol"
)

const tcpEnvoyAccesslogName string = "tcp_envoy_accesslog"

// redisOpTimeout is the default operation timeout for the Redis proxy filter.
var redisOpTimeout = 5 * time.Second

// buildInboundNetworkFilters generates a TCP proxy network filter on the inbound path
func buildInboundNetworkFilters(env *model.Environment, node *model.Proxy, instance *model.ServiceInstance) []*listener.Filter {
	clusterName := model.BuildSubsetKey(model.TrafficDirectionInbound, instance.Endpoint.ServicePort.Name,
		instance.Service.Hostname, instance.Endpoint.ServicePort.Port)
	tcpProxy := &tcp_proxy.TcpProxy{
		StatPrefix:       clusterName,
		ClusterSpecifier: &tcp_proxy.TcpProxy_Cluster{Cluster: clusterName},
	}
	tcpFilter := setAccessLogAndBuildTCPFilter(env, node, tcpProxy)
	return buildNetworkFiltersStack(node, instance.Endpoint.ServicePort, tcpFilter, clusterName, clusterName)
}

// setAccessLog sets the AccessLog configuration in the given TcpProxy instance.
func setAccessLog(env *model.Environment, node *model.Proxy, config *tcp_proxy.TcpProxy) *tcp_proxy.TcpProxy {
	if env.Mesh.AccessLogFile != "" {
		fl := &accesslogconfig.FileAccessLog{
			Path: env.Mesh.AccessLogFile,
		}

		acc := &accesslog.AccessLog{
			Name: xdsutil.FileAccessLog,
		}
		buildAccessLog(fl, env)

		if util.IsXDSMarshalingToAnyEnabled(node) {
			acc.ConfigType = &accesslog.AccessLog_TypedConfig{TypedConfig: util.MessageToAny(fl)}
		} else {
			acc.ConfigType = &accesslog.AccessLog_Config{Config: util.MessageToStruct(fl)}
		}

		config.AccessLog = append(config.AccessLog, acc)
	}

<<<<<<< HEAD
	if env.Mesh.EnableEnvoyAccessLogService {
=======
	// envoy als is not enabled for tcp
	if false {
>>>>>>> 973bd41f
		fl := &accesslogconfig.TcpGrpcAccessLogConfig{
			CommonConfig: &accesslogconfig.CommonGrpcAccessLogConfig{
				LogName: tcpEnvoyAccesslogName,
				GrpcService: &core.GrpcService{
					TargetSpecifier: &core.GrpcService_EnvoyGrpc_{
						EnvoyGrpc: &core.GrpcService_EnvoyGrpc{
							ClusterName: EnvoyAccessLogCluster,
						},
					},
				},
			},
		}

		acc := &accesslog.AccessLog{
			Name: xdsutil.HTTPGRPCAccessLog,
		}

		if util.IsXDSMarshalingToAnyEnabled(node) {
			acc.ConfigType = &accesslog.AccessLog_TypedConfig{TypedConfig: util.MessageToAny(fl)}
		} else {
			acc.ConfigType = &accesslog.AccessLog_Config{Config: util.MessageToStruct(fl)}
		}

		config.AccessLog = append(config.AccessLog, acc)
	}
	return config
}

// setAccessLogAndBuildTCPFilter sets the AccessLog configuration in the given
// TcpProxy instance and builds a TCP filter out of it.
func setAccessLogAndBuildTCPFilter(env *model.Environment, node *model.Proxy, config *tcp_proxy.TcpProxy) *listener.Filter {
	setAccessLog(env, node, config)

	tcpFilter := &listener.Filter{
		Name: xdsutil.TCPProxy,
	}
	if util.IsXDSMarshalingToAnyEnabled(node) {
		tcpFilter.ConfigType = &listener.Filter_TypedConfig{TypedConfig: util.MessageToAny(config)}
	} else {
		tcpFilter.ConfigType = &listener.Filter_Config{Config: util.MessageToStruct(config)}
	}
	return tcpFilter
}

// buildOutboundNetworkFiltersWithSingleDestination takes a single cluster name
// and builds a stack of network filters.
func buildOutboundNetworkFiltersWithSingleDestination(env *model.Environment, node *model.Proxy,
	clusterName string, port *model.Port) []*listener.Filter {

	tcpProxy := &tcp_proxy.TcpProxy{
		StatPrefix:       clusterName,
		ClusterSpecifier: &tcp_proxy.TcpProxy_Cluster{Cluster: clusterName},
		// TODO: Need to set other fields such as Idle timeouts
	}

	idleTimeout, err := time.ParseDuration(node.Metadata[model.NodeMetadataIdleTimeout])
	if idleTimeout > 0 && err == nil {
		tcpProxy.IdleTimeout = &idleTimeout
	}

	tcpFilter := setAccessLogAndBuildTCPFilter(env, node, tcpProxy)
	return buildNetworkFiltersStack(node, port, tcpFilter, clusterName, clusterName)
}

// buildOutboundNetworkFiltersWithWeightedClusters takes a set of weighted
// destination routes and builds a stack of network filters.
func buildOutboundNetworkFiltersWithWeightedClusters(env *model.Environment, node *model.Proxy, routes []*networking.RouteDestination,
	push *model.PushContext, port *model.Port, configMeta model.ConfigMeta) []*listener.Filter {

	statPrefix := fmt.Sprintf("%s.%s", configMeta.Name, configMeta.Namespace)
	clusterSpecifier := &tcp_proxy.TcpProxy_WeightedClusters{
		WeightedClusters: &tcp_proxy.TcpProxy_WeightedCluster{},
	}

	proxyConfig := &tcp_proxy.TcpProxy{
		StatPrefix:       statPrefix,
		ClusterSpecifier: clusterSpecifier,
		// TODO: Need to set other fields such as Idle timeouts
	}

	idleTimeout, err := time.ParseDuration(node.Metadata[model.NodeMetadataIdleTimeout])
	if idleTimeout > 0 && err == nil {
		proxyConfig.IdleTimeout = &idleTimeout
	}

	for _, route := range routes {
		service := node.SidecarScope.ServiceForHostname(host.Name(route.Destination.Host), push.ServiceByHostnameAndNamespace)
		if route.Weight > 0 {
			clusterName := istio_route.GetDestinationCluster(route.Destination, service, port.Port)
			clusterSpecifier.WeightedClusters.Clusters = append(clusterSpecifier.WeightedClusters.Clusters, &tcp_proxy.TcpProxy_WeightedCluster_ClusterWeight{
				Name:   clusterName,
				Weight: uint32(route.Weight),
			})
		}
	}

	// TODO: Need to handle multiple cluster names for Redis
	clusterName := clusterSpecifier.WeightedClusters.Clusters[0].Name
	tcpFilter := setAccessLogAndBuildTCPFilter(env, node, proxyConfig)
	return buildNetworkFiltersStack(node, port, tcpFilter, statPrefix, clusterName)
}

// buildNetworkFiltersStack builds a slice of network filters based on
// the protocol in use and the given TCP filter instance.
func buildNetworkFiltersStack(node *model.Proxy, port *model.Port, tcpFilter *listener.Filter, statPrefix string, clusterName string) []*listener.Filter {
	filterstack := make([]*listener.Filter, 0)
	switch port.Protocol {
	case protocol.Mongo:
		filterstack = append(filterstack, buildMongoFilter(statPrefix, util.IsXDSMarshalingToAnyEnabled(node)), tcpFilter)
	case protocol.Redis:
		if features.EnableRedisFilter.Get() {
			// redis filter has route config, it is a terminating filter, no need append tcp filter.
			filterstack = append(filterstack, buildRedisFilter(statPrefix, clusterName, util.IsXDSMarshalingToAnyEnabled(node)))
		} else {
			filterstack = append(filterstack, tcpFilter)
		}
	case protocol.MySQL:
		if features.EnableMysqlFilter.Get() {
			filterstack = append(filterstack, buildMySQLFilter(statPrefix, util.IsXDSMarshalingToAnyEnabled(node)))
		}
		filterstack = append(filterstack, tcpFilter)
	default:
		filterstack = append(filterstack, tcpFilter)
	}

	return filterstack
}

// buildOutboundNetworkFilters generates a TCP proxy network filter for outbound
// connections. In addition, it generates protocol specific filters (e.g., Mongo
// filter).
func buildOutboundNetworkFilters(env *model.Environment, node *model.Proxy,
	routes []*networking.RouteDestination, push *model.PushContext,
	port *model.Port, configMeta model.ConfigMeta) []*listener.Filter {

	if len(routes) == 1 {
		service := node.SidecarScope.ServiceForHostname(host.Name(routes[0].Destination.Host), push.ServiceByHostnameAndNamespace)
		clusterName := istio_route.GetDestinationCluster(routes[0].Destination, service, port.Port)
		return buildOutboundNetworkFiltersWithSingleDestination(env, node, clusterName, port)
	}
	return buildOutboundNetworkFiltersWithWeightedClusters(env, node, routes, push, port, configMeta)
}

// buildMongoFilter builds an outbound Envoy MongoProxy filter.
func buildMongoFilter(statPrefix string, isXDSMarshalingToAnyEnabled bool) *listener.Filter {
	// TODO: add a watcher for /var/lib/istio/mongo/certs
	// if certs are found use, TLS or mTLS clusters for talking to MongoDB.
	// User is responsible for mounting those certs in the pod.
	mongoProxy := &mongo_proxy.MongoProxy{
		StatPrefix: statPrefix, // mongo stats are prefixed with mongo.<statPrefix> by Envoy
		// TODO enable faults in mongo
	}

	out := &listener.Filter{
		Name: xdsutil.MongoProxy,
	}
	if isXDSMarshalingToAnyEnabled {
		out.ConfigType = &listener.Filter_TypedConfig{TypedConfig: util.MessageToAny(mongoProxy)}
	} else {
		out.ConfigType = &listener.Filter_Config{Config: util.MessageToStruct(mongoProxy)}
	}

	return out
}

// buildOutboundAutoPassthroughFilterStack builds a filter stack with sni_cluster and tcp_proxy
// used by auto_passthrough gateway servers
func buildOutboundAutoPassthroughFilterStack(env *model.Environment, node *model.Proxy, port *model.Port) []*listener.Filter {
	// First build tcp_proxy with access logs
	// then add sni_cluster to the front
	tcpProxy := buildOutboundNetworkFiltersWithSingleDestination(env, node, util.BlackHoleCluster, port)
	filterstack := make([]*listener.Filter, 0)
	filterstack = append(filterstack, &listener.Filter{
		Name: util.SniClusterFilter,
	})
	filterstack = append(filterstack, tcpProxy...)

	return filterstack
}

// buildRedisFilter builds an outbound Envoy RedisProxy filter.
// Currently, if multiple clusters are defined, one of them will be picked for
// configuring the Redis proxy.
func buildRedisFilter(statPrefix, clusterName string, isXDSMarshalingToAnyEnabled bool) *listener.Filter {
	redisProxy := &redis_proxy.RedisProxy{
		LatencyInMicros: true,       // redis latency stats are captured in micro seconds which is typically the case.
		StatPrefix:      statPrefix, // redis stats are prefixed with redis.<statPrefix> by Envoy
		Settings: &redis_proxy.RedisProxy_ConnPoolSettings{
			OpTimeout: &redisOpTimeout, // TODO: Make this user configurable
		},
		PrefixRoutes: &redis_proxy.RedisProxy_PrefixRoutes{
			CatchAllCluster: clusterName,
		},
	}

	out := &listener.Filter{
		Name: xdsutil.RedisProxy,
	}
	if isXDSMarshalingToAnyEnabled {
		out.ConfigType = &listener.Filter_TypedConfig{TypedConfig: util.MessageToAny(redisProxy)}
	} else {
		out.ConfigType = &listener.Filter_Config{Config: util.MessageToStruct(redisProxy)}
	}

	return out
}

// buildMySQLFilter builds an outbound Envoy MySQLProxy filter.
func buildMySQLFilter(statPrefix string, isXDSMarshalingToAnyEnabled bool) *listener.Filter {
	mySQLProxy := &mysql_proxy.MySQLProxy{
		StatPrefix: statPrefix, // MySQL stats are prefixed with mysql.<statPrefix> by Envoy.
	}

	out := &listener.Filter{
		Name: xdsutil.MySQLProxy,
	}

	if isXDSMarshalingToAnyEnabled {
		out.ConfigType = &listener.Filter_TypedConfig{TypedConfig: util.MessageToAny(mySQLProxy)}
	} else {
		out.ConfigType = &listener.Filter_Config{Config: util.MessageToStruct(mySQLProxy)}
	}

	return out
}<|MERGE_RESOLUTION|>--- conflicted
+++ resolved
@@ -76,12 +76,8 @@
 		config.AccessLog = append(config.AccessLog, acc)
 	}
 
-<<<<<<< HEAD
-	if env.Mesh.EnableEnvoyAccessLogService {
-=======
 	// envoy als is not enabled for tcp
 	if false {
->>>>>>> 973bd41f
 		fl := &accesslogconfig.TcpGrpcAccessLogConfig{
 			CommonConfig: &accesslogconfig.CommonGrpcAccessLogConfig{
 				LogName: tcpEnvoyAccesslogName,
