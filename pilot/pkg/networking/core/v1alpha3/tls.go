// Copyright 2017 Istio Authors
//
// Licensed under the Apache License, Version 2.0 (the "License");
// you may not use this file except in compliance with the License.
// You may obtain a copy of the License at
//
//     http://www.apache.org/licenses/LICENSE-2.0
//
// Unless required by applicable law or agreed to in writing, software
// distributed under the License is distributed on an "AS IS" BASIS,
// WITHOUT WARRANTIES OR CONDITIONS OF ANY KIND, either express or implied.
// See the License for the specific language governing permissions and
// limitations under the License.

package v1alpha3

import (
	"strings"

	"istio.io/api/networking/v1alpha3"
	"istio.io/istio/pilot/pkg/model"
<<<<<<< HEAD
	istio_route "istio.io/istio/pilot/pkg/networking/core/v1alpha3/route"
=======
	"istio.io/istio/pilot/pkg/networking/util"
>>>>>>> 82797c0c
)

// Match by source labels, the listener port where traffic comes in, the gateway on which the rule is being
// bound, etc. All these can be checked statically, since we are generating the configuration for a proxy
// with predefined labels, on a specific port.
func matchTLS(match *v1alpha3.TLSMatchAttributes, proxyLabels model.LabelsCollection, gateways map[string]bool, port int) bool {
	if match == nil {
		return true
	}

	gatewayMatch := len(match.Gateways) == 0
	for _, gateway := range match.Gateways {
		gatewayMatch = gatewayMatch || gateways[gateway]
	}

	labelMatch := proxyLabels.IsSupersetOf(model.Labels(match.SourceLabels))

	portMatch := match.Port == 0 || match.Port == uint32(port)

	return gatewayMatch && labelMatch && portMatch
}

// Match by source labels, the listener port where traffic comes in, the gateway on which the rule is being
// bound, etc. All these can be checked statically, since we are generating the configuration for a proxy
// with predefined labels, on a specific port.
func matchTCP(match *v1alpha3.L4MatchAttributes, proxyLabels model.LabelsCollection, gateways map[string]bool, port int) bool {
	if match == nil {
		return true
	}

	gatewayMatch := len(match.Gateways) == 0
	for _, gateway := range match.Gateways {
		gatewayMatch = gatewayMatch || gateways[gateway]
	}

	labelMatch := proxyLabels.IsSupersetOf(model.Labels(match.SourceLabels))

	portMatch := match.Port == 0 || match.Port == uint32(port)

	return gatewayMatch && labelMatch && portMatch
}

// Select the config pertaining to the service being processed.
func getConfigsForHost(host model.Hostname, configs []model.Config) []model.Config {
	svcConfigs := make([]model.Config, 0)
	for index := range configs {
		virtualService := configs[index].Spec.(*v1alpha3.VirtualService)
		for _, vsHost := range virtualService.Hosts {
			if model.Hostname(vsHost).Matches(host) {
				svcConfigs = append(svcConfigs, configs[index])
				break
			}
		}
	}
	return svcConfigs
}

// hashRuntimeTLSMatchPredicates hashes runtime predicates of a TLS match
func hashRuntimeTLSMatchPredicates(match *v1alpha3.TLSMatchAttributes) string {
	return strings.Join(match.SniHosts, ",") + "|" + strings.Join(match.DestinationSubnets, ",")
}

<<<<<<< HEAD
func buildSidecarOutboundTLSFilterChainOpts(env *model.Environment, node *model.Proxy, push *model.PushContext, destinationIPAddress string,
=======
func buildSidecarOutboundTLSFilterChainOpts(env *model.Environment, node *model.Proxy, push *model.PushContext, destinationCIDR string,
>>>>>>> 82797c0c
	service *model.Service, listenPort *model.Port, proxyLabels model.LabelsCollection,
	gateways map[string]bool, configs []model.Config) []*filterChainOpts {

	if !listenPort.Protocol.IsTLS() {
		return nil
	}

	// TLS matches are composed of runtime and static predicates.
	// Static predicates can be evaluated during the generation of the config. Examples: gateway, source labels, etc.
	// Runtime predicates cannot be evaluated during config generation. Instead the proxy must be configured to
	// evaluate them. Examples: SNI hosts, source/destination subnets, etc.
	//
	// A list of matches may contain duplicate runtime matches, but different static matches. For example:
	//
	// {sni_hosts: A, sourceLabels: X} => destination M
	// {sni_hosts: A, sourceLabels: *} => destination N
	//
	// For a proxy with labels X, we can evaluate the static predicates to get:
	// {sni_hosts: A} => destination M
	// {sni_hosts: A} => destination N
	//
	// The matches have the same runtime predicates. Since the second match can never be reached, we only
	// want to generate config for the first match.
	//
	// To achieve this in this function we keep track of which runtime matches we have already generated config for
	// and only add config if the we have not already generated config for that set of runtime predicates.
	matchHasBeenHandled := make(map[string]bool) // Runtime predicate set -> have we generated config for this set?

	// Is there a virtual service with a TLS block that matches us?
	hasTLSMatch := false

	out := make([]*filterChainOpts, 0)
	for _, config := range configs {
		virtualService := config.Spec.(*v1alpha3.VirtualService)
		for _, tls := range virtualService.Tls {
<<<<<<< HEAD
			// since we don't support weighted destinations yet there can only be exactly 1 destination
			dest := tls.Route[0].Destination
			// Note: We don't check if the service exists in the push context because we are effectively
			// generating a cluster name. The user could have added their custom clusters in the bootstrap
			// context.
			clusterName := istio_route.GetDestinationCluster(dest, push.ServiceByHostname[model.Hostname(dest.Host)], listenPort.Port)
=======
>>>>>>> 82797c0c
			for _, match := range tls.Match {
				if matchTLS(match, proxyLabels, gateways, listenPort.Port) {
					// Use the service's CIDRs.
					// But if a virtual service overrides it with its own destination subnet match
					// give preference to the user provided one
					// destinationCIDR will be empty for services with VIPs
					destinationCIDRs := []string{destinationCIDR}
					// Only set CIDR match if the listener is bound to an IP.
					// If its bound to a unix domain socket, then ignore the CIDR matches
					// Unix domain socket bound ports have Port value set to 0
					if len(match.DestinationSubnets) > 0 && listenPort.Port > 0 {
						destinationCIDRs = match.DestinationSubnets
					}
					matchHash := hashRuntimeTLSMatchPredicates(match)
					if !matchHasBeenHandled[matchHash] {
						out = append(out, &filterChainOpts{
							metadata:         util.BuildConfigInfoMetadata(config.ConfigMeta),
							sniHosts:         match.SniHosts,
							destinationCIDRs: destinationCIDRs,
<<<<<<< HEAD
							networkFilters: buildOutboundNetworkFilters(
								env, node, clusterName, destinationIPAddress, listenPort),
=======
							networkFilters:   buildOutboundNetworkFilters(env, node, tls.Route, push, listenPort, config.ConfigMeta),
>>>>>>> 82797c0c
						})
						hasTLSMatch = true
					}
					matchHasBeenHandled[matchHash] = true
				}
			}
		}
	}

	// HTTPS or TLS ports without associated virtual service
	if !hasTLSMatch {
		var clusterName string
		var sniHosts []string
		// The service could be nil if we are being called in the context of a sidecar config with
		// user specified port in the egress listener. Since we dont know the destination service
		// and this piece of code is establishing the final fallback path, we set the
		// tcp proxy cluster to a blackhole cluster
		if service != nil {
			clusterName = model.BuildSubsetKey(model.TrafficDirectionOutbound, "", service.Hostname, listenPort.Port)
			// Use the hostname as the SNI value if and only if we dont have a destination VIP or if the destination is a CIDR.
			// In both cases, the listener will be bound to 0.0.0.0. So SNI match is the only way to distinguish different
			// target services. If we have a VIP, then we know the destination. There is no need to do a SNI match. It saves us from
			// having to generate expensive permutations of the host name just like RDS does..
			// NOTE that we cannot have two services with the same VIP as our listener build logic will treat it as a collision and
			// ignore one of the services.
			svcListenAddress := service.GetServiceAddressForProxy(node)
			if strings.Contains(svcListenAddress, "/") {
				// Address is a CIDR, already captured by destinationCIDR parameter.
				svcListenAddress = ""
			}

			if len(destinationCIDR) > 0 || len(svcListenAddress) == 0 || svcListenAddress == WildcardAddress {
				sniHosts = []string{string(service.Hostname)}
			}
		} else {
			clusterName = util.BlackHoleCluster
		}

		out = append(out, &filterChainOpts{
<<<<<<< HEAD
			destinationCIDRs: []string{destinationIPAddress},
			networkFilters:   buildOutboundNetworkFilters(env, node, clusterName, destinationIPAddress, listenPort),
=======
			sniHosts:         sniHosts,
			destinationCIDRs: []string{destinationCIDR},
			networkFilters:   buildOutboundNetworkFiltersWithSingleDestination(env, node, clusterName, listenPort),
>>>>>>> 82797c0c
		})
	}

	return out
}

<<<<<<< HEAD
func buildSidecarOutboundTCPFilterChainOpts(env *model.Environment, node *model.Proxy, push *model.PushContext, destinationIPAddress string,
=======
func buildSidecarOutboundTCPFilterChainOpts(env *model.Environment, node *model.Proxy, push *model.PushContext, destinationCIDR string,
>>>>>>> 82797c0c
	service *model.Service, listenPort *model.Port, proxyLabels model.LabelsCollection,
	gateways map[string]bool, configs []model.Config) []*filterChainOpts {

	if listenPort.Protocol.IsTLS() {
		return nil
	}

	out := make([]*filterChainOpts, 0)

	// very basic TCP
	// break as soon as we add one network filter with no destination addresses to match
	// This is the terminating condition in the filter chain match list
	defaultRouteAdded := false
TcpLoop:
	for _, config := range configs {
		virtualService := config.Spec.(*v1alpha3.VirtualService)
		for _, tcp := range virtualService.Tcp {
<<<<<<< HEAD
			// since we don't support weighted destinations yet there can only be exactly 1 destination
			dest := tcp.Route[0].Destination
			clusterName := istio_route.GetDestinationCluster(dest, push.ServiceByHostname[model.Hostname(dest.Host)], listenPort.Port)
			destinationCIDRs := []string{destinationIPAddress}

=======
			destinationCIDRs := []string{destinationCIDR}
>>>>>>> 82797c0c
			if len(tcp.Match) == 0 {
				// implicit match
				out = append(out, &filterChainOpts{
					metadata:         util.BuildConfigInfoMetadata(config.ConfigMeta),
					destinationCIDRs: destinationCIDRs,
<<<<<<< HEAD
					networkFilters:   buildOutboundNetworkFilters(env, node, clusterName, destinationIPAddress, listenPort),
=======
					networkFilters:   buildOutboundNetworkFilters(env, node, tcp.Route, push, listenPort, config.ConfigMeta),
>>>>>>> 82797c0c
				})
				defaultRouteAdded = true
				break TcpLoop
			}

			// Use the service's virtual address first.
			// But if a virtual service overrides it with its own destination subnet match
			// give preference to the user provided one
			virtualServiceDestinationSubnets := make([]string, 0)

			for _, match := range tcp.Match {
				if matchTCP(match, proxyLabels, gateways, listenPort.Port) {
					// Scan all the match blocks
					// if we find any match block without a runtime destination subnet match
					// i.e. match any destination address, then we treat it as the terminal match/catch all match
					// and break out of the loop. We also treat it as a terminal match if the listener is bound
					// to a unix domain socket.
					// But if we find only runtime destination subnet matches in all match blocks, collect them
					// (this is similar to virtual hosts in http) and create filter chain match accordingly.
					if len(match.DestinationSubnets) == 0 || listenPort.Port == 0 {
						out = append(out, &filterChainOpts{
							metadata:         util.BuildConfigInfoMetadata(config.ConfigMeta),
							destinationCIDRs: destinationCIDRs,
<<<<<<< HEAD
							networkFilters:   buildOutboundNetworkFilters(env, node, clusterName, destinationIPAddress, listenPort),
=======
							networkFilters:   buildOutboundNetworkFilters(env, node, tcp.Route, push, listenPort, config.ConfigMeta),
>>>>>>> 82797c0c
						})
						defaultRouteAdded = true
						break TcpLoop
					} else {
						virtualServiceDestinationSubnets = append(virtualServiceDestinationSubnets, match.DestinationSubnets...)
					}
				}
			}

			if len(virtualServiceDestinationSubnets) > 0 {
				out = append(out, &filterChainOpts{
					destinationCIDRs: virtualServiceDestinationSubnets,
<<<<<<< HEAD
					networkFilters:   buildOutboundNetworkFilters(env, node, clusterName, "", listenPort),
=======
					networkFilters:   buildOutboundNetworkFilters(env, node, tcp.Route, push, listenPort, config.ConfigMeta),
>>>>>>> 82797c0c
				})
			}
		}
	}

	if !defaultRouteAdded {

		var clusterName string
		// The service could be nil if we are being called in the context of a sidecar config with
		// user specified port in the egress listener. Since we dont know the destination service
		// and this piece of code is establishing the final fallback path, we set the
		// tcp proxy cluster to a blackhole cluster
		if service != nil {
			clusterName = model.BuildSubsetKey(model.TrafficDirectionOutbound, "", service.Hostname, listenPort.Port)
		} else {
			clusterName = util.BlackHoleCluster
		}

		out = append(out, &filterChainOpts{
<<<<<<< HEAD
			destinationCIDRs: []string{destinationIPAddress},
			networkFilters:   buildOutboundNetworkFilters(env, node, clusterName, destinationIPAddress, listenPort),
=======
			destinationCIDRs: []string{destinationCIDR},
			networkFilters:   buildOutboundNetworkFiltersWithSingleDestination(env, node, clusterName, listenPort),
>>>>>>> 82797c0c
		})
	}

	return out
}

<<<<<<< HEAD
func buildSidecarOutboundTCPTLSFilterChainOpts(env *model.Environment, node *model.Proxy, push *model.PushContext,
	configs []model.Config, destinationIPAddress string, service *model.Service, listenPort *model.Port,
	proxyLabels model.LabelsCollection, gateways map[string]bool) []*filterChainOpts {

	virtualService := getVirtualServiceForHost(service.Hostname, configs)

	out := make([]*filterChainOpts, 0)
	out = append(out, buildSidecarOutboundTLSFilterChainOpts(env, node, push, destinationIPAddress, service, listenPort,
		proxyLabels, gateways, virtualService)...)
	out = append(out, buildSidecarOutboundTCPFilterChainOpts(env, node, push, destinationIPAddress, service, listenPort,
		proxyLabels, gateways, virtualService)...)
=======
// This function can be called for namespaces with the auto generated sidecar, i.e. once per service and per port.
// OR, it could be called in the context of an egress listener with specific TCP port on a sidecar config.
// In the latter case, there is no service associated with this listen port. So we have to account for this
// missing service throughout this file
func buildSidecarOutboundTCPTLSFilterChainOpts(env *model.Environment, node *model.Proxy, push *model.PushContext,
	configs []model.Config, destinationCIDR string, service *model.Service, listenPort *model.Port,
	proxyLabels model.LabelsCollection, gateways map[string]bool) []*filterChainOpts {

	out := make([]*filterChainOpts, 0)
	var svcConfigs []model.Config
	if service != nil {
		svcConfigs = getConfigsForHost(service.Hostname, configs)
	} else {
		svcConfigs = configs
	}
>>>>>>> 82797c0c

	out = append(out, buildSidecarOutboundTLSFilterChainOpts(env, node, push, destinationCIDR, service, listenPort,
		proxyLabels, gateways, svcConfigs)...)
	out = append(out, buildSidecarOutboundTCPFilterChainOpts(env, node, push, destinationCIDR, service, listenPort,
		proxyLabels, gateways, svcConfigs)...)
	return out
}<|MERGE_RESOLUTION|>--- conflicted
+++ resolved
@@ -19,11 +19,7 @@
 
 	"istio.io/api/networking/v1alpha3"
 	"istio.io/istio/pilot/pkg/model"
-<<<<<<< HEAD
-	istio_route "istio.io/istio/pilot/pkg/networking/core/v1alpha3/route"
-=======
 	"istio.io/istio/pilot/pkg/networking/util"
->>>>>>> 82797c0c
 )
 
 // Match by source labels, the listener port where traffic comes in, the gateway on which the rule is being
@@ -86,11 +82,7 @@
 	return strings.Join(match.SniHosts, ",") + "|" + strings.Join(match.DestinationSubnets, ",")
 }
 
-<<<<<<< HEAD
-func buildSidecarOutboundTLSFilterChainOpts(env *model.Environment, node *model.Proxy, push *model.PushContext, destinationIPAddress string,
-=======
 func buildSidecarOutboundTLSFilterChainOpts(env *model.Environment, node *model.Proxy, push *model.PushContext, destinationCIDR string,
->>>>>>> 82797c0c
 	service *model.Service, listenPort *model.Port, proxyLabels model.LabelsCollection,
 	gateways map[string]bool, configs []model.Config) []*filterChainOpts {
 
@@ -126,15 +118,6 @@
 	for _, config := range configs {
 		virtualService := config.Spec.(*v1alpha3.VirtualService)
 		for _, tls := range virtualService.Tls {
-<<<<<<< HEAD
-			// since we don't support weighted destinations yet there can only be exactly 1 destination
-			dest := tls.Route[0].Destination
-			// Note: We don't check if the service exists in the push context because we are effectively
-			// generating a cluster name. The user could have added their custom clusters in the bootstrap
-			// context.
-			clusterName := istio_route.GetDestinationCluster(dest, push.ServiceByHostname[model.Hostname(dest.Host)], listenPort.Port)
-=======
->>>>>>> 82797c0c
 			for _, match := range tls.Match {
 				if matchTLS(match, proxyLabels, gateways, listenPort.Port) {
 					// Use the service's CIDRs.
@@ -154,12 +137,7 @@
 							metadata:         util.BuildConfigInfoMetadata(config.ConfigMeta),
 							sniHosts:         match.SniHosts,
 							destinationCIDRs: destinationCIDRs,
-<<<<<<< HEAD
-							networkFilters: buildOutboundNetworkFilters(
-								env, node, clusterName, destinationIPAddress, listenPort),
-=======
 							networkFilters:   buildOutboundNetworkFilters(env, node, tls.Route, push, listenPort, config.ConfigMeta),
->>>>>>> 82797c0c
 						})
 						hasTLSMatch = true
 					}
@@ -199,25 +177,16 @@
 		}
 
 		out = append(out, &filterChainOpts{
-<<<<<<< HEAD
-			destinationCIDRs: []string{destinationIPAddress},
-			networkFilters:   buildOutboundNetworkFilters(env, node, clusterName, destinationIPAddress, listenPort),
-=======
 			sniHosts:         sniHosts,
 			destinationCIDRs: []string{destinationCIDR},
 			networkFilters:   buildOutboundNetworkFiltersWithSingleDestination(env, node, clusterName, listenPort),
->>>>>>> 82797c0c
 		})
 	}
 
 	return out
 }
 
-<<<<<<< HEAD
-func buildSidecarOutboundTCPFilterChainOpts(env *model.Environment, node *model.Proxy, push *model.PushContext, destinationIPAddress string,
-=======
 func buildSidecarOutboundTCPFilterChainOpts(env *model.Environment, node *model.Proxy, push *model.PushContext, destinationCIDR string,
->>>>>>> 82797c0c
 	service *model.Service, listenPort *model.Port, proxyLabels model.LabelsCollection,
 	gateways map[string]bool, configs []model.Config) []*filterChainOpts {
 
@@ -235,25 +204,13 @@
 	for _, config := range configs {
 		virtualService := config.Spec.(*v1alpha3.VirtualService)
 		for _, tcp := range virtualService.Tcp {
-<<<<<<< HEAD
-			// since we don't support weighted destinations yet there can only be exactly 1 destination
-			dest := tcp.Route[0].Destination
-			clusterName := istio_route.GetDestinationCluster(dest, push.ServiceByHostname[model.Hostname(dest.Host)], listenPort.Port)
-			destinationCIDRs := []string{destinationIPAddress}
-
-=======
 			destinationCIDRs := []string{destinationCIDR}
->>>>>>> 82797c0c
 			if len(tcp.Match) == 0 {
 				// implicit match
 				out = append(out, &filterChainOpts{
 					metadata:         util.BuildConfigInfoMetadata(config.ConfigMeta),
 					destinationCIDRs: destinationCIDRs,
-<<<<<<< HEAD
-					networkFilters:   buildOutboundNetworkFilters(env, node, clusterName, destinationIPAddress, listenPort),
-=======
 					networkFilters:   buildOutboundNetworkFilters(env, node, tcp.Route, push, listenPort, config.ConfigMeta),
->>>>>>> 82797c0c
 				})
 				defaultRouteAdded = true
 				break TcpLoop
@@ -277,11 +234,7 @@
 						out = append(out, &filterChainOpts{
 							metadata:         util.BuildConfigInfoMetadata(config.ConfigMeta),
 							destinationCIDRs: destinationCIDRs,
-<<<<<<< HEAD
-							networkFilters:   buildOutboundNetworkFilters(env, node, clusterName, destinationIPAddress, listenPort),
-=======
 							networkFilters:   buildOutboundNetworkFilters(env, node, tcp.Route, push, listenPort, config.ConfigMeta),
->>>>>>> 82797c0c
 						})
 						defaultRouteAdded = true
 						break TcpLoop
@@ -294,11 +247,7 @@
 			if len(virtualServiceDestinationSubnets) > 0 {
 				out = append(out, &filterChainOpts{
 					destinationCIDRs: virtualServiceDestinationSubnets,
-<<<<<<< HEAD
-					networkFilters:   buildOutboundNetworkFilters(env, node, clusterName, "", listenPort),
-=======
 					networkFilters:   buildOutboundNetworkFilters(env, node, tcp.Route, push, listenPort, config.ConfigMeta),
->>>>>>> 82797c0c
 				})
 			}
 		}
@@ -318,32 +267,14 @@
 		}
 
 		out = append(out, &filterChainOpts{
-<<<<<<< HEAD
-			destinationCIDRs: []string{destinationIPAddress},
-			networkFilters:   buildOutboundNetworkFilters(env, node, clusterName, destinationIPAddress, listenPort),
-=======
 			destinationCIDRs: []string{destinationCIDR},
 			networkFilters:   buildOutboundNetworkFiltersWithSingleDestination(env, node, clusterName, listenPort),
->>>>>>> 82797c0c
 		})
 	}
 
 	return out
 }
 
-<<<<<<< HEAD
-func buildSidecarOutboundTCPTLSFilterChainOpts(env *model.Environment, node *model.Proxy, push *model.PushContext,
-	configs []model.Config, destinationIPAddress string, service *model.Service, listenPort *model.Port,
-	proxyLabels model.LabelsCollection, gateways map[string]bool) []*filterChainOpts {
-
-	virtualService := getVirtualServiceForHost(service.Hostname, configs)
-
-	out := make([]*filterChainOpts, 0)
-	out = append(out, buildSidecarOutboundTLSFilterChainOpts(env, node, push, destinationIPAddress, service, listenPort,
-		proxyLabels, gateways, virtualService)...)
-	out = append(out, buildSidecarOutboundTCPFilterChainOpts(env, node, push, destinationIPAddress, service, listenPort,
-		proxyLabels, gateways, virtualService)...)
-=======
 // This function can be called for namespaces with the auto generated sidecar, i.e. once per service and per port.
 // OR, it could be called in the context of an egress listener with specific TCP port on a sidecar config.
 // In the latter case, there is no service associated with this listen port. So we have to account for this
@@ -359,7 +290,6 @@
 	} else {
 		svcConfigs = configs
 	}
->>>>>>> 82797c0c
 
 	out = append(out, buildSidecarOutboundTLSFilterChainOpts(env, node, push, destinationCIDR, service, listenPort,
 		proxyLabels, gateways, svcConfigs)...)
