--- conflicted
+++ resolved
@@ -100,14 +100,9 @@
 						destinationCIDRs = match.DestinationSubnets
 					}
 					out = append(out, &filterChainOpts{
-<<<<<<< HEAD
-						sniHosts:       match.SniHosts,
-						networkFilters: buildOutboundNetworkFilters(clusterName, addresses, listenPort),
-=======
 						sniHosts:         match.SniHosts,
 						destinationCIDRs: destinationCIDRs,
 						networkFilters:   buildOutboundNetworkFilters(clusterName, deprecatedTCPFilterMatchAddress, listenPort),
->>>>>>> 7ca1b060
 					})
 				}
 			}
