--- conflicted
+++ resolved
@@ -1117,17 +1117,10 @@
 		}
 	}
 	tcpListeners = append(tcpListeners, httpListeners...)
-<<<<<<< HEAD
+	// Build pass through filter chains now that all the non-passthrough filter chains are ready.
 	for _, listener := range tcpListeners {
 		configgen.appendListenerFallthroughRouteForCompleteListener(listener, node, push)
 	}
-	httpProxy := configgen.buildHTTPProxy(node, push)
-	if httpProxy != nil {
-		tcpListeners = append(tcpListeners, httpProxy)
-	}
-
-=======
->>>>>>> f44354b2
 	removeListenerFilterTimeout(tcpListeners)
 	return tcpListeners
 }
@@ -1590,7 +1583,6 @@
 	// Lets build the new listener with the filter chains. In the end, we will
 	// merge the filter chains with any existing listener on the same port/bind point
 	l := buildListener(listenerOpts)
-	// TODO(lambdai): fallthrough filter chain is actually more complicated than a single filter chain.
 	// Note that the fall through route is built at the very end of all outbound listeners
 	l.TrafficDirection = core.TrafficDirection_OUTBOUND
 
@@ -2219,9 +2211,10 @@
 	return listener
 }
 
-//
+// Create pass through filters for the listener assuming all the other filter chains are ready.
+// The match member of pass through filter chain depends on the existing non-passthrough filter chain.
+// TODO: Calculate the filter chian match to replace the wildcard and replace appendListenerFallthroughRoute.
 func (configgen *ConfigGeneratorImpl) appendListenerFallthroughRouteForCompleteListener(l *xdsapi.Listener, node *model.Proxy, push *model.PushContext) {
-	wildcardMatch := &listener.FilterChainMatch{}
 	for _, fc := range l.FilterChains {
 		if isMatchAllFilterChain(fc) {
 			// We can only have one wildcard match. If the filter chain already has one, skip it
@@ -2248,13 +2241,13 @@
 	for _, p := range configgen.Plugins {
 		err := p.OnOutboundPassthroughFilterChain(in, mutable)
 		if err != nil {
-			log.Debugf("fail to set passthrough filter chain for listener: %#v", l.Name)
+			log.Debugf("fail to set pass through filter chain for listener: %#v", l.Name)
 			return
 		}
 	}
 
 	outboundPassThroughFilterChain := &listener.FilterChain{
-		FilterChainMatch: wildcardMatch,
+		FilterChainMatch: &listener.FilterChainMatch{},
 		Name:             util.PassthroughFilterChain,
 		Filters:          mutable.FilterChains[0].TCP,
 	}
