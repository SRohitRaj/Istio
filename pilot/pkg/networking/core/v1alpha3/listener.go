// Copyright 2017 Istio Authors
//
// Licensed under the Apache License, Version 2.0 (the "License");
// you may not use this file except in compliance with the License.
// You may obtain a copy of the License at
//
//     http://www.apache.org/licenses/LICENSE-2.0
//
// Unless required by applicable law or agreed to in writing, software
// distributed under the License is distributed on an "AS IS" BASIS,
// WITHOUT WARRANTIES OR CONDITIONS OF ANY KIND, either express or implied.
// See the License for the specific language governing permissions and
// limitations under the License.

package v1alpha3

import (
	"fmt"
	"reflect"
	"sort"
	"strings"
	"time"

	xdsapi "github.com/envoyproxy/go-control-plane/envoy/api/v2"
	"github.com/envoyproxy/go-control-plane/envoy/api/v2/auth"
	"github.com/envoyproxy/go-control-plane/envoy/api/v2/core"
	"github.com/envoyproxy/go-control-plane/envoy/api/v2/listener"
	fileaccesslog "github.com/envoyproxy/go-control-plane/envoy/config/accesslog/v2"
	accesslog "github.com/envoyproxy/go-control-plane/envoy/config/filter/accesslog/v2"
	http_conn "github.com/envoyproxy/go-control-plane/envoy/config/filter/network/http_connection_manager/v2"
	tcp_proxy "github.com/envoyproxy/go-control-plane/envoy/config/filter/network/tcp_proxy/v2"
	"github.com/envoyproxy/go-control-plane/envoy/type"
	xdsutil "github.com/envoyproxy/go-control-plane/pkg/util"
	google_protobuf "github.com/gogo/protobuf/types"
	"github.com/prometheus/client_golang/prometheus"

	meshconfig "istio.io/api/mesh/v1alpha1"
	"istio.io/istio/pilot/pkg/model"
	"istio.io/istio/pilot/pkg/networking/plugin"
	"istio.io/istio/pilot/pkg/networking/util"
	"istio.io/istio/pkg/log"
	"istio.io/istio/pkg/proto"
)

const (
	envoyListenerTLSInspector = "envoy.listener.tls_inspector"

	// RDSHttpProxy is the special name for HTTP PROXY route
	RDSHttpProxy = "http_proxy"

	// VirtualListenerName is the name for traffic capture listener
	VirtualListenerName = "virtual"

	// WildcardAddress binds to all IP addresses
	WildcardAddress = "0.0.0.0"

	// LocalhostAddress for local binding
	LocalhostAddress = "127.0.0.1"

	// EnvoyTextLogFormat format for envoy text based access logs
	EnvoyTextLogFormat = "[%START_TIME%] \"%REQ(:METHOD)% %REQ(X-ENVOY-ORIGINAL-PATH?:PATH)% " +
		"%PROTOCOL%\" %RESPONSE_CODE% %RESPONSE_FLAGS% %BYTES_RECEIVED% %BYTES_SENT% " +
		"%DURATION% %RESP(X-ENVOY-UPSTREAM-SERVICE-TIME)% \"%REQ(X-FORWARDED-FOR)%\" " +
		"\"%REQ(USER-AGENT)%\" \"%REQ(X-REQUEST-ID)%\" \"%REQ(:AUTHORITY)%\" \"%UPSTREAM_HOST%\" " +
		"%UPSTREAM_CLUSTER% %UPSTREAM_LOCAL_ADDRESS% %DOWNSTREAM_LOCAL_ADDRESS% " +
		"%DOWNSTREAM_REMOTE_ADDRESS% %REQUESTED_SERVER_NAME%\n"

	// EnvoyServerName for istio's envoy
	EnvoyServerName = "istio-envoy"
)

var (
	// EnvoyJSONLogFormat map of values for envoy json based access logs
	EnvoyJSONLogFormat = &google_protobuf.Struct{
		Fields: map[string]*google_protobuf.Value{
			"start_time":                &google_protobuf.Value{Kind: &google_protobuf.Value_StringValue{StringValue: "%START_TIME%"}},
			"method":                    &google_protobuf.Value{Kind: &google_protobuf.Value_StringValue{StringValue: "%START_TIME%"}},
			"path":                      &google_protobuf.Value{Kind: &google_protobuf.Value_StringValue{StringValue: "%REQ(X-ENVOY-ORIGINAL-PATH?:PATH)%"}},
			"protocol":                  &google_protobuf.Value{Kind: &google_protobuf.Value_StringValue{StringValue: "%PROTOCOL%"}},
			"response_code":             &google_protobuf.Value{Kind: &google_protobuf.Value_StringValue{StringValue: "%RESPONSE_CODE%"}},
			"response_flags":            &google_protobuf.Value{Kind: &google_protobuf.Value_StringValue{StringValue: "%RESPONSE_FLAGS%"}},
			"bytes_received":            &google_protobuf.Value{Kind: &google_protobuf.Value_StringValue{StringValue: "%BYTES_RECEIVED%"}},
			"bytes_sent":                &google_protobuf.Value{Kind: &google_protobuf.Value_StringValue{StringValue: "%BYTES_SENT%"}},
			"duration":                  &google_protobuf.Value{Kind: &google_protobuf.Value_StringValue{StringValue: "%DURATION%"}},
			"upstream_service_time":     &google_protobuf.Value{Kind: &google_protobuf.Value_StringValue{StringValue: "%RESP(X-ENVOY-UPSTREAM-SERVICE-TIME)%"}},
			"x_forwarded_for":           &google_protobuf.Value{Kind: &google_protobuf.Value_StringValue{StringValue: "%REQ(X-FORWARDED-FOR)%"}},
			"user_agent":                &google_protobuf.Value{Kind: &google_protobuf.Value_StringValue{StringValue: "%REQ(USER-AGENT)%"}},
			"request_id":                &google_protobuf.Value{Kind: &google_protobuf.Value_StringValue{StringValue: "%REQ(X-REQUEST-ID)%"}},
			"authority":                 &google_protobuf.Value{Kind: &google_protobuf.Value_StringValue{StringValue: "%REQ(:AUTHORITY)%"}},
			"upstream_host":             &google_protobuf.Value{Kind: &google_protobuf.Value_StringValue{StringValue: "%UPSTREAM_HOST%"}},
			"upstream_cluster":          &google_protobuf.Value{Kind: &google_protobuf.Value_StringValue{StringValue: "%UPSTREAM_CLUSTER%"}},
			"upstream_local_address":    &google_protobuf.Value{Kind: &google_protobuf.Value_StringValue{StringValue: "%UPSTREAM_LOCAL_ADDRESS%"}},
			"downstream_local_address":  &google_protobuf.Value{Kind: &google_protobuf.Value_StringValue{StringValue: "%DOWNSTREAM_LOCAL_ADDRESS%"}},
			"downstream_remote_address": &google_protobuf.Value{Kind: &google_protobuf.Value_StringValue{StringValue: "%DOWNSTREAM_REMOTE_ADDRESS%"}},
			"requested_server_name":     &google_protobuf.Value{Kind: &google_protobuf.Value_StringValue{StringValue: "%REQUESTED_SERVER_NAME%"}},
		},
	}
)

var (
	// TODO: gauge should be reset on refresh, not the best way to represent errors but better
	// than nothing.
	// TODO: add dimensions - namespace of rule, service, rule name
	invalidOutboundListeners = prometheus.NewGauge(prometheus.GaugeOpts{
		Name: "pilot_invalid_out_listeners",
		Help: "Number of invalid outbound listeners.",
	})
)

func init() {
	prometheus.MustRegister(invalidOutboundListeners)
}

// ListenersALPNProtocols denotes the the list of ALPN protocols that the listener
// should expose
var ListenersALPNProtocols = []string{"h2", "http/1.1"}

// BuildListeners produces a list of listeners and referenced clusters for all proxies
func (configgen *ConfigGeneratorImpl) BuildListeners(env *model.Environment, node *model.Proxy, push *model.PushContext) ([]*xdsapi.Listener, error) {
	switch node.Type {
	case model.Sidecar:
		return configgen.buildSidecarListeners(env, node, push)
	case model.Router, model.Ingress:
		return configgen.buildGatewayListeners(env, node, push)
	}
	return nil, nil
}

// buildSidecarListeners produces a list of listeners for sidecar proxies
func (configgen *ConfigGeneratorImpl) buildSidecarListeners(env *model.Environment, node *model.Proxy,
	push *model.PushContext) ([]*xdsapi.Listener, error) {

	mesh := env.Mesh
	managementPorts := env.ManagementPorts(node.IPAddress)

	proxyInstances, err := env.GetProxyServiceInstances(node)
	if err != nil {
		return nil, err
	}

<<<<<<< HEAD
	services := node.GetOutboundServices(push)
=======
	services := push.Services(node)
>>>>>>> 78c38576

	listeners := make([]*xdsapi.Listener, 0)

	if mesh.ProxyListenPort > 0 {
		inbound := configgen.buildSidecarInboundListeners(env, node, push, proxyInstances)
		outbound := configgen.buildSidecarOutboundListeners(env, node, push, proxyInstances, services)

		listeners = append(listeners, inbound...)
		listeners = append(listeners, outbound...)

		mgmtListeners := buildSidecarInboundMgmtListeners(node, env, managementPorts, node.IPAddress)
		// If management listener port and service port are same, bad things happen
		// when running in kubernetes, as the probes stop responding. So, append
		// non overlapping listeners only.
		for i := range mgmtListeners {
			m := mgmtListeners[i]
			l := util.GetByAddress(listeners, m.Address.String())
			if l != nil {
				log.Warnf("Omitting listener for management address %s (%s) due to collision with service listener %s (%s)",
					m.Name, m.Address.String(), l.Name, l.Address.String())
				continue
			}
			listeners = append(listeners, m)
		}

		// We need a passthrough filter to fill in the filter stack for orig_dst listener
		passthroughTCPProxy := &tcp_proxy.TcpProxy{
			StatPrefix:       util.PassthroughCluster,
			ClusterSpecifier: &tcp_proxy.TcpProxy_Cluster{Cluster: util.PassthroughCluster},
		}

		var transparent *google_protobuf.BoolValue
		if mode := node.Metadata["INTERCEPTION_MODE"]; mode == "TPROXY" {
			transparent = proto.BoolTrue
		}

		// add an extra listener that binds to the port that is the recipient of the iptables redirect
		listeners = append(listeners, &xdsapi.Listener{
			Name:           VirtualListenerName,
			Address:        util.BuildAddress(WildcardAddress, uint32(mesh.ProxyListenPort)),
			Transparent:    transparent,
			UseOriginalDst: proto.BoolTrue,
			FilterChains: []listener.FilterChain{
				{
					Filters: []listener.Filter{
						{
							Name: xdsutil.TCPProxy,
							ConfigType: &listener.Filter_Config{
								Config: util.MessageToStruct(passthroughTCPProxy),
							},
						},
					},
				},
			},
		})
	}

	// enable HTTP PROXY port if necessary; this will add an RDS route for this port
	if mesh.ProxyHttpPort > 0 {
		useRemoteAddress := false
		traceOperation := http_conn.EGRESS
		listenAddress := LocalhostAddress

		if node.Type == model.Router {
			useRemoteAddress = true
			traceOperation = http_conn.INGRESS
			listenAddress = WildcardAddress
		}

		opts := buildListenerOpts{
			env:            env,
			proxy:          node,
			proxyInstances: proxyInstances,
			ip:             listenAddress,
			port:           int(mesh.ProxyHttpPort),
			filterChainOpts: []*filterChainOpts{{
				httpOpts: &httpListenerOpts{
					rds:              RDSHttpProxy,
					useRemoteAddress: useRemoteAddress,
					direction:        traceOperation,
					connectionManager: &http_conn.HttpConnectionManager{
						HttpProtocolOptions: &core.Http1ProtocolOptions{
							AllowAbsoluteUrl: proto.BoolTrue,
						},
					},
				},
			}},
			bindToPort: true,
		}
		l := buildListener(opts)
		if err := marshalFilters(node, l, opts, []plugin.FilterChain{{}}); err != nil {
			log.Warna("buildSidecarListeners ", err.Error())
		} else {
			listeners = append(listeners, l)
		}
		// TODO: need inbound listeners in HTTP_PROXY case, with dedicated ingress listener.
	}

	return listeners, nil
}

// buildSidecarInboundListeners creates listeners for the server-side (inbound)
// configuration for co-located service proxyInstances.
func (configgen *ConfigGeneratorImpl) buildSidecarInboundListeners(env *model.Environment, node *model.Proxy, push *model.PushContext,
	proxyInstances []*model.ServiceInstance) []*xdsapi.Listener {

	var listeners []*xdsapi.Listener
	listenerMap := make(map[string]*model.ServiceInstance)
	// inbound connections/requests are redirected to the endpoint address but appear to be sent
	// to the service address.
	for _, instance := range proxyInstances {
		endpoint := instance.Endpoint
		protocol := endpoint.ServicePort.Protocol

		// Local service instances can be accessed through one of three
		// addresses: localhost, endpoint IP, and service
		// VIP. Localhost bypasses the proxy and doesn't need any TCP
		// route config. Endpoint IP is handled below and Service IP is handled
		// by outbound routes.
		// Traffic sent to our service VIP is redirected by remote
		// services' kubeproxy to our specific endpoint IP.
		listenerOpts := buildListenerOpts{
			env:            env,
			proxy:          node,
			proxyInstances: proxyInstances,
			ip:             endpoint.Address,
			port:           endpoint.Port,
		}

		listenerMapKey := fmt.Sprintf("%s:%d", endpoint.Address, endpoint.Port)
		if old, exists := listenerMap[listenerMapKey]; exists {
			push.Add(model.ProxyStatusConflictInboundListener, node.ID, node,
				fmt.Sprintf("Rejected %s, used %s for %s", instance.Service.Hostname, old.Service.Hostname, listenerMapKey))
			// Skip building listener for the same ip port
			continue
		}
		allChains := []plugin.FilterChain{}
		var httpOpts *httpListenerOpts
		var tcpNetworkFilters []listener.Filter
		listenerType := plugin.ModelProtocolToListenerProtocol(protocol)
		switch listenerType {
		case plugin.ListenerProtocolHTTP:
			httpOpts = &httpListenerOpts{
				routeConfig:      configgen.buildSidecarInboundHTTPRouteConfig(env, node, push, instance),
				rds:              "", // no RDS for inbound traffic
				useRemoteAddress: false,
				direction:        http_conn.INGRESS,
				connectionManager: &http_conn.HttpConnectionManager{
					// Append and forward client cert to backend.
					ForwardClientCertDetails: http_conn.APPEND_FORWARD,
					ServerName:               EnvoyServerName,
				},
			}
			// See https://github.com/grpc/grpc-web/tree/master/net/grpc/gateway/examples/helloworld#configure-the-proxy
			if endpoint.ServicePort.Protocol.IsHTTP2() {
				httpOpts.connectionManager.Http2ProtocolOptions = &core.Http2ProtocolOptions{}
				if endpoint.ServicePort.Protocol == model.ProtocolGRPCWeb {
					httpOpts.addGRPCWebFilter = true
				}
			}

		case plugin.ListenerProtocolTCP:
			tcpNetworkFilters = buildInboundNetworkFilters(env, node, instance)

		default:
			log.Warnf("Unsupported inbound protocol %v for port %#v", protocol, endpoint.ServicePort)
			continue
		}
		for _, p := range configgen.Plugins {
			params := &plugin.InputParams{
				ListenerProtocol: listenerType,
				Env:              env,
				Node:             node,
				ProxyInstances:   proxyInstances,
				ServiceInstance:  instance,
				Port:             endpoint.ServicePort,
			}
			chains := p.OnInboundFilterChains(params)
			if len(chains) == 0 {
				continue
			}
			if len(allChains) != 0 {
				log.Warnf("Found two plugin setups inbound filter chains for listeners, FilterChainMatch may not work as intended!")
			}
			allChains = append(allChains, chains...)
		}
		// Construct the default filter chain.
		if len(allChains) == 0 {
			log.Infof("Use default filter chain for %v", endpoint)
			// add one empty entry to the list so we generate a default listener below
			allChains = []plugin.FilterChain{{}}
		}
		for _, chain := range allChains {
			listenerOpts.filterChainOpts = append(listenerOpts.filterChainOpts, &filterChainOpts{
				httpOpts:        httpOpts,
				networkFilters:  tcpNetworkFilters,
				tlsContext:      chain.TLSContext,
				match:           chain.FilterChainMatch,
				listenerFilters: chain.RequiredListenerFilters,
			})
		}

		// call plugins
		l := buildListener(listenerOpts)
		mutable := &plugin.MutableObjects{
			Listener:     l,
			FilterChains: make([]plugin.FilterChain, len(l.FilterChains)),
		}
		for _, p := range configgen.Plugins {
			params := &plugin.InputParams{
				ListenerProtocol: listenerType,
				Env:              env,
				Node:             node,
				ProxyInstances:   proxyInstances,
				ServiceInstance:  instance,
				Port:             endpoint.ServicePort,
				Push:             push,
			}
			if err := p.OnInboundListener(params, mutable); err != nil {
				log.Warn(err.Error())
			}
		}
		// Filters are serialized one time into an opaque struct once we have the complete list.
		if err := marshalFilters(node, mutable.Listener, listenerOpts, mutable.FilterChains); err != nil {
			log.Warna("buildSidecarInboundListeners ", err.Error())
		} else {
			listeners = append(listeners, mutable.Listener)
			listenerMap[listenerMapKey] = instance
		}
	}
	return listeners
}

type listenerEntry struct {
	// TODO: Clean this up
	services    []*model.Service
	servicePort *model.Port
	listener    *xdsapi.Listener
}

func protocolName(p model.Protocol) string {
	switch plugin.ModelProtocolToListenerProtocol(p) {
	case plugin.ListenerProtocolHTTP:
		return "HTTP"
	case plugin.ListenerProtocolTCP:
		return "TCP"
	default:
		return "UNKNOWN"
	}
}

type outboundListenerConflict struct {
	metric          *model.PushMetric
	node            *model.Proxy
	listenerName    string
	currentProtocol model.Protocol
	currentServices []*model.Service
	newHostname     model.Hostname
	newProtocol     model.Protocol
}

func (c outboundListenerConflict) addMetric(push *model.PushContext) {
	currentHostnames := make([]string, len(c.currentServices))
	for i, s := range c.currentServices {
		currentHostnames[i] = string(s.Hostname)
	}
	concatHostnames := strings.Join(currentHostnames, ",")
	push.Add(c.metric,
		c.listenerName,
		c.node,
		fmt.Sprintf("Listener=%s Accepted%s=%s Rejected%s=%s %sServices=%d",
			c.listenerName,
			protocolName(c.currentProtocol),
			concatHostnames,
			protocolName(c.newProtocol),
			c.newHostname,
			protocolName(c.currentProtocol),
			len(c.currentServices)))
}

// buildSidecarOutboundListeners generates http and tcp listeners for outbound connections from the service instance
// TODO(github.com/istio/pilot/issues/237)
//
// Sharing tcp_proxy and http_connection_manager filters on the same port for
// different destination services doesn't work with Envoy (yet). When the
// tcp_proxy filter's route matching fails for the http service the connection
// is closed without falling back to the http_connection_manager.
//
// Temporary workaround is to add a listener for each service IP that requires
// TCP routing
//
// Connections to the ports of non-load balanced services are directed to
// the connection's original destination. This avoids costly queries of instance
// IPs and ports, but requires that ports of non-load balanced service be unique.
func (configgen *ConfigGeneratorImpl) buildSidecarOutboundListeners(env *model.Environment, node *model.Proxy, push *model.PushContext,
	proxyInstances []*model.ServiceInstance, services []*model.Service) []*xdsapi.Listener {

	var proxyLabels model.LabelsCollection
	for _, w := range proxyInstances {
		proxyLabels = append(proxyLabels, w.Labels)
	}

	meshGateway := map[string]bool{model.IstioMeshGateway: true}
	configs := push.VirtualServices(node, meshGateway)

	var tcpListeners, httpListeners []*xdsapi.Listener
	// For conflict resolution
	listenerMap := make(map[string]*listenerEntry)
	for _, service := range services {
		for _, servicePort := range service.Ports {
			listenAddress := WildcardAddress
			var destinationIPAddress string
			var listenerMapKey string
			var currentListenerEntry *listenerEntry
			listenerOpts := buildListenerOpts{
				env:            env,
				proxy:          node,
				proxyInstances: proxyInstances,
				ip:             WildcardAddress,
				port:           servicePort.Port,
			}

			switch plugin.ModelProtocolToListenerProtocol(servicePort.Protocol) {
			case plugin.ListenerProtocolHTTP:
				listenerMapKey = fmt.Sprintf("%s:%d", listenAddress, servicePort.Port)
				var exists bool
				// Check if this HTTP listener conflicts with an existing wildcard TCP listener
				// i.e. one of NONE resolution type, since we collapse all HTTP listeners into
				// a single 0.0.0.0:port listener and use vhosts to distinguish individual http
				// services in that port
				if currentListenerEntry, exists = listenerMap[listenerMapKey]; exists {
					if !currentListenerEntry.servicePort.Protocol.IsHTTP() {
						outboundListenerConflict{
							metric:          model.ProxyStatusConflictOutboundListenerTCPOverHTTP,
							node:            node,
							listenerName:    listenerMapKey,
							currentServices: currentListenerEntry.services,
							currentProtocol: currentListenerEntry.servicePort.Protocol,
							newHostname:     service.Hostname,
							newProtocol:     servicePort.Protocol,
						}.addMetric(push)
					}
					// Skip building listener for the same http port
					currentListenerEntry.services = append(currentListenerEntry.services, service)
					continue
				}

				listenerOpts.filterChainOpts = []*filterChainOpts{{
					httpOpts: &httpListenerOpts{
						rds:              fmt.Sprintf("%d", servicePort.Port),
						useRemoteAddress: false,
						direction:        http_conn.EGRESS,
					},
				}}
			case plugin.ListenerProtocolTCP:
				// Determine the listener address
				// we listen on the service VIP if and only
				// if the address is an IP address. If its a CIDR, we listen on
				// 0.0.0.0, and setup a filter chain match for the CIDR range.
				// As a small optimization, CIDRs with /32 prefix will be converted
				// into listener address so that there is a dedicated listener for this
				// ip:port. This will reduce the impact of a listener reload

				svcListenAddress := service.GetServiceAddressForProxy(node)
				// We should never get an empty address.
				// This is a safety guard, in case some platform adapter isn't doing things
				// properly
				if len(svcListenAddress) > 0 {
					if !strings.Contains(svcListenAddress, "/") {
						listenAddress = svcListenAddress
					} else {
						// Address is a CIDR. Fall back to 0.0.0.0 and
						// filter chain match
						destinationIPAddress = svcListenAddress
					}
				}

				listenerMapKey = fmt.Sprintf("%s:%d", listenAddress, servicePort.Port)
				var exists bool
				// Check if this TCP listener conflicts with an existing HTTP listener on 0.0.0.0:Port
				if currentListenerEntry, exists = listenerMap[listenerMapKey]; exists {
					// Check for port collisions between TCP/TLS and HTTP.
					// If configured correctly, TCP/TLS ports may not collide.
					// We'll need to do additional work to find out if there is a collision within TCP/TLS.
					if !currentListenerEntry.servicePort.Protocol.IsTCP() {
						outboundListenerConflict{
							metric:          model.ProxyStatusConflictOutboundListenerHTTPOverTCP,
							node:            node,
							listenerName:    listenerMapKey,
							currentServices: currentListenerEntry.services,
							currentProtocol: currentListenerEntry.servicePort.Protocol,
							newHostname:     service.Hostname,
							newProtocol:     servicePort.Protocol,
						}.addMetric(push)
						continue
					}
					// WE have a collision with another TCP port.
					// This can happen only if the service is listening on 0.0.0.0:<port>
					// which is the case for headless services, or non-k8s services that do not have a VIP.
					// Unfortunately we won't know if this is a real conflict or not
					// until we process the VirtualServices, etc.
					// The conflict resolution is done later in this code
				}

				listenerOpts.filterChainOpts = buildSidecarOutboundTCPTLSFilterChainOpts(env, node, push, configs,
					destinationIPAddress, service, servicePort, proxyLabels, meshGateway)
			default:
				// UDP or other protocols: no need to log, it's too noisy
				continue
			}

			// Even if we have a non empty current listener, lets build the new listener with the filter chains
			// In the end, we will merge the filter chains

			// call plugins
			listenerOpts.ip = listenAddress
			l := buildListener(listenerOpts)
			mutable := &plugin.MutableObjects{
				Listener:     l,
				FilterChains: make([]plugin.FilterChain, len(l.FilterChains)),
			}

			for _, p := range configgen.Plugins {
				params := &plugin.InputParams{
					ListenerProtocol: plugin.ModelProtocolToListenerProtocol(servicePort.Protocol),
					Env:              env,
					Node:             node,
					ProxyInstances:   proxyInstances,
					Service:          service,
					Port:             servicePort,
					Push:             push,
				}

				if err := p.OnOutboundListener(params, mutable); err != nil {
					log.Warn(err.Error())
				}
			}

			// Filters are serialized one time into an opaque struct once we have the complete list.
			if err := marshalFilters(node, mutable.Listener, listenerOpts, mutable.FilterChains); err != nil {
				log.Warna("buildSidecarOutboundListeners: ", err.Error())
				continue
			}

			// TODO(rshriram) merge multiple identical filter chains with just a single destination CIDR based
			// filter chain matche, into a single filter chain and array of destinationcidr matches

			// We checked TCP over HTTP, and HTTP over TCP conflicts above.
			// The code below checks for TCP over TCP conflicts and merges listeners
			if currentListenerEntry != nil {
				// merge the newly built listener with the existing listener
				// if and only if the filter chains have distinct conditions
				// Extract the current filter chain matches
				// For every new filter chain match being added, check if any previous match is same
				// if so, skip adding this filter chain with a warning
				// This is very unoptimized.
				newFilterChains := make([]listener.FilterChain, 0,
					len(currentListenerEntry.listener.FilterChains)+len(mutable.Listener.FilterChains))
				newFilterChains = append(newFilterChains, currentListenerEntry.listener.FilterChains...)
				for _, incomingFilterChain := range mutable.Listener.FilterChains {
					conflictFound := false

				compareWithExisting:
					for _, existingFilterChain := range currentListenerEntry.listener.FilterChains {
						if existingFilterChain.FilterChainMatch == nil {
							// This is a catch all filter chain.
							// We can only merge with a non-catch all filter chain
							// Else mark it as conflict
							if incomingFilterChain.FilterChainMatch == nil {
								conflictFound = true
								outboundListenerConflict{
									metric:          model.ProxyStatusConflictOutboundListenerTCPOverTCP,
									node:            node,
									listenerName:    listenerMapKey,
									currentServices: currentListenerEntry.services,
									currentProtocol: currentListenerEntry.servicePort.Protocol,
									newHostname:     service.Hostname,
									newProtocol:     servicePort.Protocol,
								}.addMetric(push)
								break compareWithExisting
							} else {
								continue
							}
						}
						if incomingFilterChain.FilterChainMatch == nil {
							continue
						}

						// We have two non-catch all filter chains. Check for duplicates
						if reflect.DeepEqual(*existingFilterChain.FilterChainMatch, *incomingFilterChain.FilterChainMatch) {
							conflictFound = true
							outboundListenerConflict{
								metric:          model.ProxyStatusConflictOutboundListenerTCPOverTCP,
								node:            node,
								listenerName:    listenerMapKey,
								currentServices: currentListenerEntry.services,
								currentProtocol: currentListenerEntry.servicePort.Protocol,
								newHostname:     service.Hostname,
								newProtocol:     servicePort.Protocol,
							}.addMetric(push)
							break compareWithExisting
						}
					}

					if !conflictFound {
						// There is no conflict with any filter chain in the existing listener.
						// So append the new filter chains to the existing listener's filter chains
						newFilterChains = append(newFilterChains, incomingFilterChain)
						lEntry := listenerMap[listenerMapKey]
						lEntry.services = append(lEntry.services, service)
					}
				}
				currentListenerEntry.listener.FilterChains = newFilterChains
			} else {
				listenerMap[listenerMapKey] = &listenerEntry{
					services:    []*model.Service{service},
					servicePort: servicePort,
					listener:    mutable.Listener,
				}
			}

			if log.DebugEnabled() && len(mutable.Listener.FilterChains) > 1 || currentListenerEntry != nil {
				var numChains int
				if currentListenerEntry != nil {
					numChains = len(currentListenerEntry.listener.FilterChains)
				} else {
					numChains = len(mutable.Listener.FilterChains)
				}
				log.Debugf("buildSidecarOutboundListeners: multiple filter chain listener %s with %d chains", mutable.Listener.Name, numChains)
			}
		}
	}

	for name, l := range listenerMap {
		if err := l.listener.Validate(); err != nil {
			log.Warnf("buildSidecarOutboundListeners: error validating listener %s (type %v): %v", name, l.servicePort.Protocol, err)
			invalidOutboundListeners.Add(1)
			continue
		}
		if l.servicePort.Protocol.IsTCP() {
			tcpListeners = append(tcpListeners, l.listener)
		} else {
			httpListeners = append(httpListeners, l.listener)
		}
	}

	return append(tcpListeners, httpListeners...)
}

// buildSidecarInboundMgmtListeners creates inbound TCP only listeners for the management ports on
// server (inbound). Management port listeners are slightly different from standard Inbound listeners
// in that, they do not have mixer filters nor do they have inbound auth.
// N.B. If a given management port is same as the service instance's endpoint port
// the pod will fail to start in Kubernetes, because the mixer service tries to
// lookup the service associated with the Pod. Since the pod is yet to be started
// and hence not bound to the service), the service lookup fails causing the mixer
// to fail the health check call. This results in a vicious cycle, where kubernetes
// restarts the unhealthy pod after successive failed health checks, and the mixer
// continues to reject the health checks as there is no service associated with
// the pod.
// So, if a user wants to use kubernetes probes with Istio, she should ensure
// that the health check ports are distinct from the service ports.
func buildSidecarInboundMgmtListeners(node *model.Proxy, env *model.Environment, managementPorts model.PortList, managementIP string) []*xdsapi.Listener {
	listeners := make([]*xdsapi.Listener, 0, len(managementPorts))

	if managementIP == "" {
		managementIP = "127.0.0.1"
	}

	// assumes that inbound connections/requests are sent to the endpoint address
	for _, mPort := range managementPorts {
		switch mPort.Protocol {
		case model.ProtocolHTTP, model.ProtocolHTTP2, model.ProtocolGRPC, model.ProtocolGRPCWeb, model.ProtocolTCP,
			model.ProtocolHTTPS, model.ProtocolTLS, model.ProtocolMongo, model.ProtocolRedis:

			instance := &model.ServiceInstance{
				Endpoint: model.NetworkEndpoint{
					Address:     managementIP,
					Port:        mPort.Port,
					ServicePort: mPort,
				},
				Service: &model.Service{
					Hostname: ManagementClusterHostname,
				},
			}
			listenerOpts := buildListenerOpts{
				ip:   managementIP,
				port: mPort.Port,
				filterChainOpts: []*filterChainOpts{{
					networkFilters: buildInboundNetworkFilters(env, node, instance),
				}},
			}
			l := buildListener(listenerOpts)
			// TODO: should we call plugins for the admin port listeners too? We do everywhere else we construct listeners.
			if err := marshalFilters(node, l, listenerOpts, []plugin.FilterChain{{}}); err != nil {
				log.Warna("buildSidecarInboundMgmtListeners ", err.Error())
			} else {
				listeners = append(listeners, l)
			}
		default:
			log.Warnf("Unsupported inbound protocol %v for management port %#v",
				mPort.Protocol, mPort)
		}
	}

	return listeners
}

// httpListenerOpts are options for an HTTP listener
type httpListenerOpts struct {
	//nolint: maligned
	routeConfig      *xdsapi.RouteConfiguration
	rds              string
	useRemoteAddress bool
	direction        http_conn.HttpConnectionManager_Tracing_OperationName
	// If set, use this as a basis
	connectionManager *http_conn.HttpConnectionManager
	// stat prefix for the http connection manager
	// DO not set this field. Will be overridden by marshalFilters
	statPrefix string
	// addGRPCWebFilter specifies whether the envoy.grpc_web HTTP filter
	// should be added.
	addGRPCWebFilter bool
}

// filterChainOpts describes a filter chain: a set of filters with the same TLS context
type filterChainOpts struct {
	sniHosts         []string
	destinationCIDRs []string
	tlsContext       *auth.DownstreamTlsContext
	httpOpts         *httpListenerOpts
	match            *listener.FilterChainMatch
	listenerFilters  []listener.ListenerFilter
	networkFilters   []listener.Filter
}

// buildListenerOpts are the options required to build a Listener
type buildListenerOpts struct {
	// nolint: maligned
	env             *model.Environment
	proxy           *model.Proxy
	proxyInstances  []*model.ServiceInstance
	ip              string
	port            int
	bindToPort      bool
	filterChainOpts []*filterChainOpts
}

func buildHTTPConnectionManager(node *model.Proxy, env *model.Environment, httpOpts *httpListenerOpts,
	httpFilters []*http_conn.HttpFilter) *http_conn.HttpConnectionManager {

	filters := make([]*http_conn.HttpFilter, len(httpFilters))
	copy(filters, httpFilters)

	if httpOpts.addGRPCWebFilter {
		filters = append(filters, &http_conn.HttpFilter{Name: xdsutil.GRPCWeb})
	}

	filters = append(filters,
		&http_conn.HttpFilter{Name: xdsutil.CORS},
		&http_conn.HttpFilter{Name: xdsutil.Fault},
		&http_conn.HttpFilter{Name: xdsutil.Router},
	)

	if httpOpts.connectionManager == nil {
		httpOpts.connectionManager = &http_conn.HttpConnectionManager{}
	}

	connectionManager := httpOpts.connectionManager
	connectionManager.CodecType = http_conn.AUTO
	connectionManager.AccessLog = []*accesslog.AccessLog{}
	connectionManager.HttpFilters = filters
	connectionManager.StatPrefix = httpOpts.statPrefix
	if httpOpts.useRemoteAddress {
		connectionManager.UseRemoteAddress = proto.BoolTrue
	} else {
		connectionManager.UseRemoteAddress = proto.BoolFalse
	}

	// Allow websocket upgrades
	websocketUpgrade := &http_conn.HttpConnectionManager_UpgradeConfig{UpgradeType: "websocket"}
	connectionManager.UpgradeConfigs = []*http_conn.HttpConnectionManager_UpgradeConfig{websocketUpgrade}
	notimeout := 0 * time.Second
	// Setting IdleTimeout to 0 seems to break most tests, causing
	// envoy to disconnect.
	// connectionManager.IdleTimeout = &notimeout
	connectionManager.StreamIdleTimeout = &notimeout

	if httpOpts.rds != "" {
		rds := &http_conn.HttpConnectionManager_Rds{
			Rds: &http_conn.Rds{
				ConfigSource: core.ConfigSource{
					ConfigSourceSpecifier: &core.ConfigSource_Ads{
						Ads: &core.AggregatedConfigSource{},
					},
				},
				RouteConfigName: httpOpts.rds,
			},
		}
		connectionManager.RouteSpecifier = rds
	} else {
		connectionManager.RouteSpecifier = &http_conn.HttpConnectionManager_RouteConfig{RouteConfig: httpOpts.routeConfig}
	}

	if env.Mesh.AccessLogFile != "" {
		fl := &fileaccesslog.FileAccessLog{
			Path: env.Mesh.AccessLogFile,
		}

		if util.Is11Proxy(node) {
			switch env.Mesh.AccessLogEncoding {
			case meshconfig.MeshConfig_TEXT:
				fl.AccessLogFormat = &fileaccesslog.FileAccessLog_Format{
					Format: EnvoyTextLogFormat,
				}
			case meshconfig.MeshConfig_JSON:
				fl.AccessLogFormat = &fileaccesslog.FileAccessLog_JsonFormat{
					JsonFormat: EnvoyJSONLogFormat,
				}
			default:
				log.Warnf("unsupported access log format %v", env.Mesh.AccessLogEncoding)
			}
		}

		connectionManager.AccessLog = []*accesslog.AccessLog{
			{
				ConfigType: &accesslog.AccessLog_Config{Config: util.MessageToStruct(fl)},
				Name:       xdsutil.FileAccessLog,
			},
		}
	}

	if env.Mesh.EnableTracing {
		tc := model.GetTraceConfig()
		connectionManager.Tracing = &http_conn.HttpConnectionManager_Tracing{
			OperationName: httpOpts.direction,
			ClientSampling: &envoy_type.Percent{
				Value: tc.ClientSampling,
			},
			RandomSampling: &envoy_type.Percent{
				Value: tc.RandomSampling,
			},
			OverallSampling: &envoy_type.Percent{
				Value: tc.OverallSampling,
			},
		}
		connectionManager.GenerateRequestId = proto.BoolTrue
	}

	return connectionManager
}

// buildListener builds and initializes a Listener proto based on the provided opts. It does not set any filters.
func buildListener(opts buildListenerOpts) *xdsapi.Listener {
	filterChains := make([]listener.FilterChain, 0, len(opts.filterChainOpts))
	listenerFiltersMap := make(map[string]bool)
	var listenerFilters []listener.ListenerFilter

	// add a TLS inspector if we need to detect ServerName or ALPN
	needTLSInspector := false
	for _, chain := range opts.filterChainOpts {
		needsALPN := chain.tlsContext != nil && chain.tlsContext.CommonTlsContext != nil && len(chain.tlsContext.CommonTlsContext.AlpnProtocols) > 0
		if len(chain.sniHosts) > 0 || needsALPN {
			needTLSInspector = true
			break
		}
	}
	if needTLSInspector {
		listenerFiltersMap[envoyListenerTLSInspector] = true
		listenerFilters = append(listenerFilters, listener.ListenerFilter{Name: envoyListenerTLSInspector})
	}

	for _, chain := range opts.filterChainOpts {
		for _, filter := range chain.listenerFilters {
			if _, exist := listenerFiltersMap[filter.Name]; !exist {
				listenerFiltersMap[filter.Name] = true
				listenerFilters = append(listenerFilters, filter)
			}
		}
		match := &listener.FilterChainMatch{}
		needMatch := false
		if chain.match != nil {
			needMatch = true
			match = chain.match
		}
		if len(chain.sniHosts) > 0 {
			sort.Strings(chain.sniHosts)
			fullWildcardFound := false
			for _, h := range chain.sniHosts {
				if h == "*" {
					fullWildcardFound = true
					// If we have a host with *, it effectively means match anything, i.e.
					// no SNI based matching for this host.
					break
				}
			}
			if !fullWildcardFound {
				match.ServerNames = chain.sniHosts
			}
		}
		if len(chain.destinationCIDRs) > 0 {
			sort.Strings(chain.destinationCIDRs)
			for _, d := range chain.destinationCIDRs {
				if len(d) == 0 {
					continue
				}
				cidr := util.ConvertAddressToCidr(d)
				if cidr != nil && cidr.AddressPrefix != model.UnspecifiedIP {
					match.PrefixRanges = append(match.PrefixRanges, cidr)
				}
			}
		}

		if !needMatch && reflect.DeepEqual(*match, listener.FilterChainMatch{}) {
			match = nil
		}
		filterChains = append(filterChains, listener.FilterChain{
			FilterChainMatch: match,
			TlsContext:       chain.tlsContext,
		})
	}

	var deprecatedV1 *xdsapi.Listener_DeprecatedV1
	if !opts.bindToPort {
		deprecatedV1 = &xdsapi.Listener_DeprecatedV1{
			BindToPort: proto.BoolFalse,
		}
	}

	return &xdsapi.Listener{
		Name:            fmt.Sprintf("%s_%d", opts.ip, opts.port),
		Address:         util.BuildAddress(opts.ip, uint32(opts.port)),
		ListenerFilters: listenerFilters,
		FilterChains:    filterChains,
		DeprecatedV1:    deprecatedV1,
	}
}

// marshalFilters adds the provided TCP and HTTP filters to the provided Listener and serializes them.
//
// TODO: should we change this from []plugins.FilterChains to [][]listener.Filter, [][]*http_conn.HttpFilter?
// TODO: given how tightly tied listener.FilterChains, opts.filterChainOpts, and mutable.FilterChains are to eachother
// we should encapsulate them some way to ensure they remain consistent (mainly that in each an index refers to the same
// chain)
func marshalFilters(node *model.Proxy, l *xdsapi.Listener, opts buildListenerOpts, chains []plugin.FilterChain) error {
	if len(opts.filterChainOpts) == 0 {
		return fmt.Errorf("must have more than 0 chains in listener: %#v", l)
	}

	for i, chain := range chains {
		opt := opts.filterChainOpts[i]

		if len(chain.TCP) > 0 {
			l.FilterChains[i].Filters = append(l.FilterChains[i].Filters, chain.TCP...)
		}

		if len(opt.networkFilters) > 0 {
			l.FilterChains[i].Filters = append(l.FilterChains[i].Filters, opt.networkFilters...)
		}

		log.Debugf("attached %d network filters to listener %q filter chain %d", len(chain.TCP)+len(opt.networkFilters), l.Name, i)

		if opt.httpOpts != nil {
			opt.httpOpts.statPrefix = l.Name
			connectionManager := buildHTTPConnectionManager(node, opts.env, opt.httpOpts, chain.HTTP)
			l.FilterChains[i].Filters = append(l.FilterChains[i].Filters, listener.Filter{
				Name:       xdsutil.HTTPConnectionManager,
				ConfigType: &listener.Filter_Config{Config: util.MessageToStruct(connectionManager)},
			})
			log.Debugf("attached HTTP filter with %d http_filter options to listener %q filter chain %d", len(connectionManager.HttpFilters), l.Name, i)
		}
	}
	return nil
}<|MERGE_RESOLUTION|>--- conflicted
+++ resolved
@@ -138,11 +138,7 @@
 		return nil, err
 	}
 
-<<<<<<< HEAD
-	services := node.GetOutboundServices(push)
-=======
 	services := push.Services(node)
->>>>>>> 78c38576
 
 	listeners := make([]*xdsapi.Listener, 0)
 
