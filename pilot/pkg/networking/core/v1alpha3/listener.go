// Copyright 2017 Istio Authors
//
// Licensed under the Apache License, Version 2.0 (the "License");
// you may not use this file except in compliance with the License.
// You may obtain a copy of the License at
//
//     http://www.apache.org/licenses/LICENSE-2.0
//
// Unless required by applicable law or agreed to in writing, software
// distributed under the License is distributed on an "AS IS" BASIS,
// WITHOUT WARRANTIES OR CONDITIONS OF ANY KIND, either express or implied.
// See the License for the specific language governing permissions and
// limitations under the License.

package v1alpha3

import (
	"encoding/json"
	"fmt"
	"net"
	"reflect"
	"sort"
	"strings"
	"time"

	xdsapi "github.com/envoyproxy/go-control-plane/envoy/api/v2"
	"github.com/envoyproxy/go-control-plane/envoy/api/v2/auth"
	"github.com/envoyproxy/go-control-plane/envoy/api/v2/core"
	"github.com/envoyproxy/go-control-plane/envoy/api/v2/listener"
	accesslogconfig "github.com/envoyproxy/go-control-plane/envoy/config/accesslog/v2"
	accesslog "github.com/envoyproxy/go-control-plane/envoy/config/filter/accesslog/v2"
	http_conn "github.com/envoyproxy/go-control-plane/envoy/config/filter/network/http_connection_manager/v2"
	tcp_proxy "github.com/envoyproxy/go-control-plane/envoy/config/filter/network/tcp_proxy/v2"
	envoy_type "github.com/envoyproxy/go-control-plane/envoy/type"
	xdsutil "github.com/envoyproxy/go-control-plane/pkg/util"
	google_protobuf "github.com/gogo/protobuf/types"

	meshconfig "istio.io/api/mesh/v1alpha1"
	networking "istio.io/api/networking/v1alpha3"
	"istio.io/pkg/log"

	"istio.io/istio/pilot/pkg/features"
	"istio.io/istio/pilot/pkg/model"
	"istio.io/istio/pilot/pkg/monitoring"
	"istio.io/istio/pilot/pkg/networking/core/v1alpha3/envoyfilter"
	"istio.io/istio/pilot/pkg/networking/plugin"
	"istio.io/istio/pilot/pkg/networking/util"
	authn_model "istio.io/istio/pilot/pkg/security/model"
	"istio.io/istio/pkg/config"
	"istio.io/istio/pkg/config/constants"
	"istio.io/istio/pkg/config/protocol"
	"istio.io/istio/pkg/proto"
)

const (
	// RDSHttpProxy is the special name for HTTP PROXY route
	RDSHttpProxy = "http_proxy"

	// VirtualOutboundListenerName is the name for traffic capture listener
	VirtualOutboundListenerName = "virtualOutbound"

	// VirtualOutboundListenerName is the name for traffic capture listener
	VirtualInboundListenerName = "virtualInbound"

	// WildcardAddress binds to all IP addresses
	WildcardAddress = "0.0.0.0"

	// WildcardIPv6Address binds to all IPv6 addresses
	WildcardIPv6Address = "::"

	// LocalhostAddress for local binding
	LocalhostAddress = "127.0.0.1"

	// LocalhostIPv6Address for local binding
	LocalhostIPv6Address = "::1"

	// EnvoyTextLogFormat format for envoy text based access logs
	EnvoyTextLogFormat = "[%START_TIME%] \"%REQ(:METHOD)% %REQ(X-ENVOY-ORIGINAL-PATH?:PATH)% " +
		"%PROTOCOL%\" %RESPONSE_CODE% %RESPONSE_FLAGS% \"%DYNAMIC_METADATA(istio.mixer:status)%\" " +
		"\"%UPSTREAM_TRANSPORT_FAILURE_REASON%\" %BYTES_RECEIVED% %BYTES_SENT% " +
		"%DURATION% %RESP(X-ENVOY-UPSTREAM-SERVICE-TIME)% \"%REQ(X-FORWARDED-FOR)%\" " +
		"\"%REQ(USER-AGENT)%\" \"%REQ(X-REQUEST-ID)%\" \"%REQ(:AUTHORITY)%\" \"%UPSTREAM_HOST%\" " +
		"%UPSTREAM_CLUSTER% %UPSTREAM_LOCAL_ADDRESS% %DOWNSTREAM_LOCAL_ADDRESS% " +
		"%DOWNSTREAM_REMOTE_ADDRESS% %REQUESTED_SERVER_NAME%\n"

	// EnvoyServerName for istio's envoy
	EnvoyServerName = "istio-envoy"

	httpEnvoyAccessLogName = "http_envoy_accesslog"

	// EnvoyAccessLogCluster is the cluster name that has details for server implementing Envoy ALS.
	// This cluster is created in bootstrap.
	EnvoyAccessLogCluster = "envoy_accesslog_service"

	// ProxyInboundListenPort is the port on which all inbound traffic to the pod/vm will be captured to
	// TODO: allow configuration through mesh config
	ProxyInboundListenPort = 15006
)

var (
	// EnvoyJSONLogFormat map of values for envoy json based access logs
	EnvoyJSONLogFormat = &google_protobuf.Struct{
		Fields: map[string]*google_protobuf.Value{
			"start_time":                        {Kind: &google_protobuf.Value_StringValue{StringValue: "%START_TIME%"}},
			"method":                            {Kind: &google_protobuf.Value_StringValue{StringValue: "%REQ(:METHOD)%"}},
			"path":                              {Kind: &google_protobuf.Value_StringValue{StringValue: "%REQ(X-ENVOY-ORIGINAL-PATH?:PATH)%"}},
			"protocol":                          {Kind: &google_protobuf.Value_StringValue{StringValue: "%PROTOCOL%"}},
			"response_code":                     {Kind: &google_protobuf.Value_StringValue{StringValue: "%RESPONSE_CODE%"}},
			"response_flags":                    {Kind: &google_protobuf.Value_StringValue{StringValue: "%RESPONSE_FLAGS%"}},
			"bytes_received":                    {Kind: &google_protobuf.Value_StringValue{StringValue: "%BYTES_RECEIVED%"}},
			"bytes_sent":                        {Kind: &google_protobuf.Value_StringValue{StringValue: "%BYTES_SENT%"}},
			"duration":                          {Kind: &google_protobuf.Value_StringValue{StringValue: "%DURATION%"}},
			"upstream_service_time":             {Kind: &google_protobuf.Value_StringValue{StringValue: "%RESP(X-ENVOY-UPSTREAM-SERVICE-TIME)%"}},
			"x_forwarded_for":                   {Kind: &google_protobuf.Value_StringValue{StringValue: "%REQ(X-FORWARDED-FOR)%"}},
			"user_agent":                        {Kind: &google_protobuf.Value_StringValue{StringValue: "%REQ(USER-AGENT)%"}},
			"request_id":                        {Kind: &google_protobuf.Value_StringValue{StringValue: "%REQ(X-REQUEST-ID)%"}},
			"authority":                         {Kind: &google_protobuf.Value_StringValue{StringValue: "%REQ(:AUTHORITY)%"}},
			"upstream_host":                     {Kind: &google_protobuf.Value_StringValue{StringValue: "%UPSTREAM_HOST%"}},
			"upstream_cluster":                  {Kind: &google_protobuf.Value_StringValue{StringValue: "%UPSTREAM_CLUSTER%"}},
			"upstream_local_address":            {Kind: &google_protobuf.Value_StringValue{StringValue: "%UPSTREAM_LOCAL_ADDRESS%"}},
			"downstream_local_address":          {Kind: &google_protobuf.Value_StringValue{StringValue: "%DOWNSTREAM_LOCAL_ADDRESS%"}},
			"downstream_remote_address":         {Kind: &google_protobuf.Value_StringValue{StringValue: "%DOWNSTREAM_REMOTE_ADDRESS%"}},
			"requested_server_name":             {Kind: &google_protobuf.Value_StringValue{StringValue: "%REQUESTED_SERVER_NAME%"}},
			"istio_policy_status":               {Kind: &google_protobuf.Value_StringValue{StringValue: "%DYNAMIC_METADATA(istio.mixer:status)%"}},
			"upstream_transport_failure_reason": {Kind: &google_protobuf.Value_StringValue{StringValue: "%UPSTREAM_TRANSPORT_FAILURE_REASON%"}},
		},
	}
)

func buildAccessLog(fl *accesslogconfig.FileAccessLog, env *model.Environment) {
	switch env.Mesh.AccessLogEncoding {
	case meshconfig.MeshConfig_TEXT:
		formatString := EnvoyTextLogFormat
		if env.Mesh.AccessLogFormat != "" {
			formatString = env.Mesh.AccessLogFormat
		}
		fl.AccessLogFormat = &accesslogconfig.FileAccessLog_Format{
			Format: formatString,
		}
	case meshconfig.MeshConfig_JSON:
		var jsonLog *google_protobuf.Struct
		// TODO potential optimization to avoid recomputing the user provided format for every listener
		// mesh AccessLogFormat field could change so need a way to have a cached value that can be cleared
		// on changes
		if env.Mesh.AccessLogFormat != "" {
			jsonFields := map[string]string{}
			err := json.Unmarshal([]byte(env.Mesh.AccessLogFormat), &jsonFields)
			if err == nil {
				jsonLog = &google_protobuf.Struct{
					Fields: make(map[string]*google_protobuf.Value, len(jsonFields)),
				}
				fmt.Println(jsonFields)
				for key, value := range jsonFields {
					jsonLog.Fields[key] = &google_protobuf.Value{Kind: &google_protobuf.Value_StringValue{StringValue: value}}
				}
			} else {
				fmt.Println(env.Mesh.AccessLogFormat)
				log.Errorf("error parsing provided json log format, default log format will be used: %v", err)
			}
		}
		if jsonLog == nil {
			jsonLog = EnvoyJSONLogFormat
		}
		fl.AccessLogFormat = &accesslogconfig.FileAccessLog_JsonFormat{
			JsonFormat: jsonLog,
		}
	default:
		log.Warnf("unsupported access log format %v", env.Mesh.AccessLogEncoding)
	}
}

var (
	// TODO: gauge should be reset on refresh, not the best way to represent errors but better
	// than nothing.
	// TODO: add dimensions - namespace of rule, service, rule name
	invalidOutboundListeners = monitoring.NewGauge(
		"pilot_invalid_out_listeners",
		"Number of invalid outbound listeners.",
	)
)

func init() {
	monitoring.MustRegisterViews(invalidOutboundListeners)
}

// BuildListeners produces a list of listeners and referenced clusters for all proxies
func (configgen *ConfigGeneratorImpl) BuildListeners(env *model.Environment, node *model.Proxy,
	push *model.PushContext) []*xdsapi.Listener {
	builder := NewListenerBuilder(node)

	switch node.Type {
	case model.SidecarProxy:
		builder = configgen.buildSidecarListeners(env, node, push, builder)
	case model.Router:
		builder = configgen.buildGatewayListeners(env, node, push, builder)
	}

	builder.patchListeners(push)
	return builder.getListeners()
}

// buildSidecarListeners produces a list of listeners for sidecar proxies
func (configgen *ConfigGeneratorImpl) buildSidecarListeners(
	env *model.Environment,
	node *model.Proxy,
	push *model.PushContext,
	builder *ListenerBuilder) *ListenerBuilder {
	mesh := env.Mesh

	if mesh.ProxyListenPort > 0 {
		// Any build order change need a careful code review
		builder.buildSidecarInboundListeners(configgen, env, node, push).
			buildSidecarOutboundListeners(configgen, env, node, push).
			buildManagementListeners(configgen, env, node, push).
			buildVirtualOutboundListener(configgen, env, node, push).
			buildVirtualInboundListener(env, node)
	}

	return builder
}

// buildSidecarInboundListeners creates listeners for the server-side (inbound)
// configuration for co-located service proxyInstances.
func (configgen *ConfigGeneratorImpl) buildSidecarInboundListeners(
	env *model.Environment,
	node *model.Proxy,
	push *model.PushContext) []*xdsapi.Listener {

	var listeners []*xdsapi.Listener
	listenerMap := make(map[string]*inboundListenerEntry)

	// If the user specifies a Sidecar CRD with an inbound listener, only construct that listener
	// and not the ones from the proxyInstances
	var proxyLabels config.LabelsCollection
	for _, w := range node.ServiceInstances {
		proxyLabels = append(proxyLabels, w.Labels)
	}

	sidecarScope := node.SidecarScope
	noneMode := node.GetInterceptionMode() == model.InterceptionNone

	if !sidecarScope.HasCustomIngressListeners {
		// There is no user supplied sidecarScope for this namespace
		// Construct inbound listeners in the usual way by looking at the ports of the service instances
		// attached to the proxy
		// We should not create inbound listeners in NONE mode based on the service instances
		// Doing so will prevent the workloads from starting as they would be listening on the same port
		// Users are required to provide the sidecar config to define the inbound listeners
		if node.GetInterceptionMode() == model.InterceptionNone {
			return nil
		}

		// inbound connections/requests are redirected to the endpoint address but appear to be sent
		// to the service address.
		for _, instance := range node.ServiceInstances {
			endpoint := instance.Endpoint
			bind := endpoint.Address

			// Local service instances can be accessed through one of three
			// addresses: localhost, endpoint IP, and service
			// VIP. Localhost bypasses the proxy and doesn't need any TCP
			// route config. Endpoint IP is handled below and Service IP is handled
			// by outbound routes.
			// Traffic sent to our service VIP is redirected by remote
			// services' kubeproxy to our specific endpoint IP.
			listenerOpts := buildListenerOpts{
				env:            env,
				proxy:          node,
				proxyInstances: node.ServiceInstances,
				proxyLabels:    proxyLabels,
				bind:           bind,
				port:           endpoint.Port,
				bindToPort:     false,
			}

			pluginParams := &plugin.InputParams{
				ListenerProtocol:           plugin.ModelProtocolToListenerProtocol(endpoint.ServicePort.Protocol),
				DeprecatedListenerCategory: networking.EnvoyFilter_DeprecatedListenerMatch_SIDECAR_INBOUND,
				Env:                        env,
				Node:                       node,
				ServiceInstance:            instance,
				Port:                       endpoint.ServicePort,
				Push:                       push,
				Bind:                       bind,
			}

			if l := configgen.buildSidecarInboundListenerForPortOrUDS(node, listenerOpts, pluginParams, listenerMap); l != nil {
				listeners = append(listeners, l)
			}
		}

	} else {
		rule := sidecarScope.Config.Spec.(*networking.Sidecar)
		for _, ingressListener := range rule.Ingress {
			// determine the bindToPort setting for listeners
			bindToPort := false
			if noneMode {
				// dont care what the listener's capture mode setting is. The proxy does not use iptables
				bindToPort = true
			} else if ingressListener.CaptureMode == networking.CaptureMode_NONE {
				// proxy uses iptables redirect or tproxy. IF mode is not set
				// for older proxies, it defaults to iptables redirect.  If the
				// listener's capture mode specifies NONE, then the proxy wants
				// this listener alone to be on a physical port. If the
				// listener's capture mode is default, then its same as
				// iptables i.e. bindToPort is false.
				bindToPort = true
			}

			listenPort := &model.Port{
				Port:     int(ingressListener.Port.Number),
				Protocol: protocol.Parse(ingressListener.Port.Protocol),
				Name:     ingressListener.Port.Name,
			}

			// if app doesn't have a declared ServicePort, but a sidecar ingress is defined - we can't generate a listener
			// for that port since we don't know what policies or configs apply to it ( many are based on service matching).
			// Sidecar doesn't include all the info needed to configure a port.
			instance := configgen.findServiceInstanceForIngressListener(node.ServiceInstances, ingressListener)

			if instance == nil {
				// We didn't find a matching service instance. Skip this ingress listener
				continue
			}

			bind := ingressListener.Bind
			// if bindToPort is true, we set the bind address if empty to instance unicast IP - this is an inbound port.
			// if no global unicast IP is available, then default to wildcard IP - 0.0.0.0 or ::
			if len(bind) == 0 && bindToPort {
				bind = getSidecarInboundBindIP(node)
			} else if len(bind) == 0 {
				// auto infer the IP from the proxyInstances
				// We assume all endpoints in the proxy instances have the same IP
				// as they should all be pointing to the same network endpoint
				bind = instance.Endpoint.Address
			}

			listenerOpts := buildListenerOpts{
				env:            env,
				proxy:          node,
				proxyInstances: node.ServiceInstances,
				proxyLabels:    proxyLabels,
				bind:           bind,
				port:           listenPort.Port,
				bindToPort:     bindToPort,
			}

			// Update the values here so that the plugins use the right ports
			// uds values
			// TODO: all plugins need to be updated to account for the fact that
			// the port may be 0 but bind may have a UDS value
			// Inboundroute will be different for
			instance.Endpoint.Address = bind
			instance.Endpoint.ServicePort = listenPort
			// TODO: this should be parsed from the defaultEndpoint field in the ingressListener
			instance.Endpoint.Port = listenPort.Port

			pluginParams := &plugin.InputParams{
				ListenerProtocol:           plugin.ModelProtocolToListenerProtocol(listenPort.Protocol),
				DeprecatedListenerCategory: networking.EnvoyFilter_DeprecatedListenerMatch_SIDECAR_INBOUND,
				Env:                        env,
				Node:                       node,
				ServiceInstance:            instance,
				Port:                       listenPort,
				Push:                       push,
				Bind:                       bind,
			}

			if l := configgen.buildSidecarInboundListenerForPortOrUDS(node, listenerOpts, pluginParams, listenerMap); l != nil {
				listeners = append(listeners, l)
			}
		}
	}

	return listeners
}

func (configgen *ConfigGeneratorImpl) buildSidecarInboundHTTPListenerOptsForPortOrUDS(node *model.Proxy, pluginParams *plugin.InputParams) *httpListenerOpts {
	httpOpts := &httpListenerOpts{
		routeConfig: configgen.buildSidecarInboundHTTPRouteConfig(pluginParams.Env, pluginParams.Node,
			pluginParams.Push, pluginParams.ServiceInstance),
		rds:              "", // no RDS for inbound traffic
		useRemoteAddress: false,
		direction:        http_conn.INGRESS,
		connectionManager: &http_conn.HttpConnectionManager{
			// Append and forward client cert to backend.
			ForwardClientCertDetails: http_conn.APPEND_FORWARD,
			SetCurrentClientCertDetails: &http_conn.HttpConnectionManager_SetCurrentClientCertDetails{
				Subject: &google_protobuf.BoolValue{Value: true},
				Uri:     true,
				Dns:     true,
			},
			ServerName: EnvoyServerName,
		},
	}
	// See https://github.com/grpc/grpc-web/tree/master/net/grpc/gateway/examples/helloworld#configure-the-proxy
	if pluginParams.ServiceInstance.Endpoint.ServicePort.Protocol.IsHTTP2() {
		httpOpts.connectionManager.Http2ProtocolOptions = &core.Http2ProtocolOptions{}
		if pluginParams.ServiceInstance.Endpoint.ServicePort.Protocol == protocol.GRPCWeb {
			httpOpts.addGRPCWebFilter = true
		}
	}

	if features.HTTP10 || node.Metadata[model.NodeMetadataHTTP10] == "1" {
		httpOpts.connectionManager.HttpProtocolOptions = &core.Http1ProtocolOptions{
			AcceptHttp_10: true,
		}
	}

	return httpOpts
}

// buildSidecarInboundListenerForPortOrUDS creates a single listener on the server-side (inbound)
// for a given port or unix domain socket
func (configgen *ConfigGeneratorImpl) buildSidecarInboundListenerForPortOrUDS(node *model.Proxy, listenerOpts buildListenerOpts,
	pluginParams *plugin.InputParams, listenerMap map[string]*inboundListenerEntry) *xdsapi.Listener {

	// Local service instances can be accessed through one of four addresses:
	// unix domain socket, localhost, endpoint IP, and service
	// VIP. Localhost bypasses the proxy and doesn't need any TCP
	// route config. Endpoint IP is handled below and Service IP is handled
	// by outbound routes. Traffic sent to our service VIP is redirected by
	// remote services' kubeproxy to our specific endpoint IP.
	listenerMapKey := fmt.Sprintf("%s:%d", listenerOpts.bind, listenerOpts.port)

	if old, exists := listenerMap[listenerMapKey]; exists {
		// For sidecar specified listeners, the caller is expected to supply a dummy service instance
		// with the right port and a hostname constructed from the sidecar config's name+namespace
		pluginParams.Push.Add(model.ProxyStatusConflictInboundListener, pluginParams.Node.ID, pluginParams.Node,
			fmt.Sprintf("Conflicting inbound listener:%s. existing: %s, incoming: %s", listenerMapKey,
				old.instanceHostname, pluginParams.ServiceInstance.Service.Hostname))

		// Skip building listener for the same ip port
		return nil
	}

	var allChains []plugin.FilterChain

	for _, p := range configgen.Plugins {
		chains := p.OnInboundFilterChains(pluginParams)
		allChains = append(allChains, chains...)
	}
	// Construct the default filter chain.
	if len(allChains) != 0 {
		log.Debugf("Multiple plugins setup inbound filter chains for listener %s, FilterChainMatch may not work as intended!",
			listenerMapKey)
	} else {
		log.Debugf("Use default filter chain for %v", pluginParams.ServiceInstance.Endpoint)
		// add one empty entry to the list so we generate a default listener below
		allChains = []plugin.FilterChain{{}}
	}
	for _, chain := range allChains {
		var httpOpts *httpListenerOpts
		var tcpNetworkFilters []*listener.Filter

		switch pluginParams.ListenerProtocol {
		case plugin.ListenerProtocolHTTP:
			httpOpts = configgen.buildSidecarInboundHTTPListenerOptsForPortOrUDS(node, pluginParams)

		case plugin.ListenerProtocolTCP:
			tcpNetworkFilters = buildInboundNetworkFilters(pluginParams.Env, pluginParams.Node, pluginParams.ServiceInstance)

		default:
			log.Warnf("Unsupported inbound protocol %v for port %#v", pluginParams.ListenerProtocol,
				pluginParams.ServiceInstance.Endpoint.ServicePort)
			return nil
		}

		listenerOpts.filterChainOpts = append(listenerOpts.filterChainOpts, &filterChainOpts{
			httpOpts:        httpOpts,
			networkFilters:  tcpNetworkFilters,
			tlsContext:      chain.TLSContext,
			match:           chain.FilterChainMatch,
			listenerFilters: chain.ListenerFilters,
		})
	}

	// call plugins
	l := buildListener(listenerOpts)
	mutable := &plugin.MutableObjects{
		Listener:     l,
		FilterChains: make([]plugin.FilterChain, len(l.FilterChains)),
	}
	for _, p := range configgen.Plugins {
		if err := p.OnInboundListener(pluginParams, mutable); err != nil {
			log.Warn(err.Error())
		}
	}
	// Filters are serialized one time into an opaque struct once we have the complete list.
	if err := buildCompleteFilterChain(pluginParams, mutable, listenerOpts); err != nil {
		log.Warna("buildSidecarInboundListeners ", err.Error())
		return nil
	}

	listenerMap[listenerMapKey] = &inboundListenerEntry{
		bind:             listenerOpts.bind,
		instanceHostname: pluginParams.ServiceInstance.Service.Hostname,
	}
	return mutable.Listener
}

type inboundListenerEntry struct {
	bind             string
	instanceHostname config.Hostname // could be empty if generated via Sidecar CRD
}

type outboundListenerEntry struct {
	services    []*model.Service
	servicePort *model.Port
	bind        string
	listener    *xdsapi.Listener
	locked      bool
}

func protocolName(p protocol.Instance) string {
	switch plugin.ModelProtocolToListenerProtocol(p) {
	case plugin.ListenerProtocolHTTP:
		return "HTTP"
	case plugin.ListenerProtocolTCP:
		return "TCP"
	default:
		return "UNKNOWN"
	}
}

type outboundListenerConflict struct {
	metric          monitoring.Metric
	node            *model.Proxy
	listenerName    string
	currentProtocol protocol.Instance
	currentServices []*model.Service
	newHostname     config.Hostname
	newProtocol     protocol.Instance
}

func (c outboundListenerConflict) addMetric(push *model.PushContext) {
	currentHostnames := make([]string, len(c.currentServices))
	for i, s := range c.currentServices {
		currentHostnames[i] = string(s.Hostname)
	}
	concatHostnames := strings.Join(currentHostnames, ",")
	push.Add(c.metric,
		c.listenerName,
		c.node,
		fmt.Sprintf("Listener=%s Accepted%s=%s Rejected%s=%s %sServices=%d",
			c.listenerName,
			protocolName(c.currentProtocol),
			concatHostnames,
			protocolName(c.newProtocol),
			c.newHostname,
			protocolName(c.currentProtocol),
			len(c.currentServices)))
}

// buildSidecarOutboundListeners generates http and tcp listeners for
// outbound connections from the proxy based on the sidecar scope associated with the proxy.
// TODO(github.com/istio/pilot/issues/237)
//
// Sharing tcp_proxy and http_connection_manager filters on the same port for
// different destination services doesn't work with Envoy (yet). When the
// tcp_proxy filter's route matching fails for the http service the connection
// is closed without falling back to the http_connection_manager.
//
// Temporary workaround is to add a listener for each service IP that requires
// TCP routing
//
// Connections to the ports of non-load balanced services are directed to
// the connection's original destination. This avoids costly queries of instance
// IPs and ports, but requires that ports of non-load balanced service be unique.
func (configgen *ConfigGeneratorImpl) buildSidecarOutboundListeners(env *model.Environment, node *model.Proxy,
	push *model.PushContext) []*xdsapi.Listener {

	var proxyLabels config.LabelsCollection
	for _, w := range node.ServiceInstances {
		proxyLabels = append(proxyLabels, w.Labels)
	}

	noneMode := node.GetInterceptionMode() == model.InterceptionNone

	actualWildcard, actualLocalHostAddress := getActualWildcardAndLocalHost(node)

	var tcpListeners, httpListeners []*xdsapi.Listener
	// For conflict resolution
	listenerMap := make(map[string]*outboundListenerEntry)

	// The sidecarConfig if provided could filter the list of
	// services/virtual services that we need to process. It could also
	// define one or more listeners with specific ports. Once we generate
	// listeners for these user specified ports, we will auto generate
	// configs for other ports if and only if the sidecarConfig has an
	// egressListener on wildcard port.
	//
	// Validation will ensure that we have utmost one wildcard egress listener
	// occurring in the end

	// Add listeners based on the config in the sidecar.EgressListeners if
	// no Sidecar CRD is provided for this config namespace,
	// push.SidecarScope will generate a default catch all egress listener.
	for _, egressListener := range node.SidecarScope.EgressListeners {

		services := egressListener.Services()
		virtualServices := egressListener.VirtualServices()

		// determine the bindToPort setting for listeners
		bindToPort := false
		if noneMode {
			// dont care what the listener's capture mode setting is. The proxy does not use iptables
			bindToPort = true
		} else if egressListener.IstioListener != nil &&
			// proxy uses iptables redirect or tproxy. IF mode is not set
			// for older proxies, it defaults to iptables redirect.  If the
			// listener's capture mode specifies NONE, then the proxy wants
			// this listener alone to be on a physical port. If the
			// listener's capture mode is default, then its same as
			// iptables i.e. bindToPort is false.
			egressListener.IstioListener.CaptureMode == networking.CaptureMode_NONE {
			bindToPort = true
		}

		if egressListener.IstioListener != nil &&
			egressListener.IstioListener.Port != nil {
			// We have a non catch all listener on some user specified port
			// The user specified port may or may not match a service port.
			// If it does not match any service port and the service has only
			// one port, then we pick a default service port. If service has
			// multiple ports, we expect the user to provide a virtualService
			// that will route to a proper Service.

			listenPort := &model.Port{
				Port:     int(egressListener.IstioListener.Port.Number),
				Protocol: protocol.Parse(egressListener.IstioListener.Port.Protocol),
				Name:     egressListener.IstioListener.Port.Name,
			}

			// If capture mode is NONE i.e., bindToPort is true, and
			// Bind IP + Port is specified, we will bind to the specified IP and Port.
			// This specified IP is ideally expected to be a loopback IP.
			//
			// If capture mode is NONE i.e., bindToPort is true, and
			// only Port is specified, we will bind to the default loopback IP
			// 127.0.0.1 and the specified Port.
			//
			// If capture mode is NONE, i.e., bindToPort is true, and
			// only Bind IP is specified, we will bind to the specified IP
			// for each port as defined in the service registry.
			//
			// If captureMode is not NONE, i.e., bindToPort is false, then
			// we will bind to user specified IP (if any) or to the VIPs of services in
			// this egress listener.
			bind := egressListener.IstioListener.Bind
			if bindToPort && bind == "" {
				bind = actualLocalHostAddress
			} else if len(bind) == 0 {
				bind = actualWildcard
			}

			for _, service := range services {
				listenerOpts := buildListenerOpts{
					env:            env,
					proxy:          node,
					proxyInstances: node.ServiceInstances,
					proxyLabels:    proxyLabels,
					bind:           bind,
					port:           listenPort.Port,
					bindToPort:     bindToPort,
				}

				pluginParams := &plugin.InputParams{
					ListenerProtocol:           plugin.ModelProtocolToListenerProtocol(listenPort.Protocol),
					DeprecatedListenerCategory: networking.EnvoyFilter_DeprecatedListenerMatch_SIDECAR_OUTBOUND,
					Env:                        env,
					Node:                       node,
					Push:                       push,
					Bind:                       bind,
					Port:                       listenPort,
					Service:                    service,
				}

				configgen.buildSidecarOutboundListenerForPortOrUDS(listenerOpts, pluginParams, listenerMap,
					virtualServices, actualWildcard)
			}
		} else {
			// This is a catch all egress listener with no port. This
			// should be the last egress listener in the sidecar
			// Scope. Construct a listener for each service and service
			// port, if and only if this port was not specified in any of
			// the preceding listeners from the sidecarScope. This allows
			// users to specify a trimmed set of services for one or more
			// listeners and then add a catch all egress listener for all
			// other ports. Doing so allows people to restrict the set of
			// services exposed on one or more listeners, and avoid hard
			// port conflicts like tcp taking over http or http taking over
			// tcp, or simply specify that of all the listeners that Istio
			// generates, the user would like to have only specific sets of
			// services exposed on a particular listener.
			//
			// To ensure that we do not add anything to listeners we have
			// already generated, run through the outboundListenerEntry map and set
			// the locked bit to true.
			// buildSidecarOutboundListenerForPortOrUDS will not add/merge
			// any HTTP/TCP listener if there is already a outboundListenerEntry
			// with locked bit set to true
			for _, e := range listenerMap {
				e.locked = true
			}

			bind := ""
			if egressListener.IstioListener != nil && egressListener.IstioListener.Bind != "" {
				bind = egressListener.IstioListener.Bind
			}
			if bindToPort && bind == "" {
				bind = actualLocalHostAddress
			}
			for _, service := range services {
				for _, servicePort := range service.Ports {
					// check if this node is capable of starting a listener on this service port
					// if bindToPort is true. Else Envoy will crash
					if !validatePort(node, servicePort.Port, bindToPort) {
						continue
					}

					listenerOpts := buildListenerOpts{
						env:            env,
						proxy:          node,
						proxyInstances: node.ServiceInstances,
						proxyLabels:    proxyLabels,
						port:           servicePort.Port,
						bind:           bind,
						bindToPort:     bindToPort,
					}

					pluginParams := &plugin.InputParams{
						ListenerProtocol:           plugin.ModelProtocolToListenerProtocol(servicePort.Protocol),
						DeprecatedListenerCategory: networking.EnvoyFilter_DeprecatedListenerMatch_SIDECAR_OUTBOUND,
						Env:                        env,
						Node:                       node,
						Push:                       push,
						Bind:                       bind,
						Port:                       servicePort,
						Service:                    service,
					}

					configgen.buildSidecarOutboundListenerForPortOrUDS(listenerOpts, pluginParams, listenerMap,
						virtualServices, actualWildcard)
				}
			}
		}
	}

	// Now validate all the listeners. Collate the tcp listeners first and then the HTTP listeners
	// TODO: This is going to be bad for caching as the order of listeners in tcpListeners or httpListeners is not
	// guaranteed.
	invalid := 0.0
	for name, l := range listenerMap {
		if err := l.listener.Validate(); err != nil {
			log.Warnf("buildSidecarOutboundListeners: error validating listener %s (type %v): %v", name, l.servicePort.Protocol, err)
			invalid++
			invalidOutboundListeners.Record(invalid)
			continue
		}
		if l.servicePort.Protocol.IsTCP() {
			tcpListeners = append(tcpListeners, l.listener)
		} else {
			httpListeners = append(httpListeners, l.listener)
		}
	}

	tcpListeners = append(tcpListeners, httpListeners...)
	httpProxy := configgen.buildHTTPProxy(env, node, push, node.ServiceInstances)
	if httpProxy != nil {
		tcpListeners = append(tcpListeners, httpProxy)
	}

	return tcpListeners
}

func (configgen *ConfigGeneratorImpl) buildHTTPProxy(env *model.Environment, node *model.Proxy,
	push *model.PushContext, proxyInstances []*model.ServiceInstance) *xdsapi.Listener {
	httpProxyPort := env.Mesh.ProxyHttpPort
	noneMode := node.GetInterceptionMode() == model.InterceptionNone
	_, actualLocalHostAddress := getActualWildcardAndLocalHost(node)

	if httpProxyPort == 0 && noneMode { // make sure http proxy is enabled for 'none' interception.
		httpProxyPort = int32(features.DefaultPortHTTPProxy)
	}
	// enable HTTP PROXY port if necessary; this will add an RDS route for this port
	if httpProxyPort == 0 {
		return nil
	}

	traceOperation := http_conn.EGRESS
	listenAddress := actualLocalHostAddress

	httpOpts := &core.Http1ProtocolOptions{
		AllowAbsoluteUrl: proto.BoolTrue,
	}
	if features.HTTP10 || node.Metadata[model.NodeMetadataHTTP10] == "1" {
		httpOpts.AcceptHttp_10 = true
	}

	opts := buildListenerOpts{
		env:            env,
		proxy:          node,
		proxyInstances: proxyInstances,
		bind:           listenAddress,
		port:           int(httpProxyPort),
		filterChainOpts: []*filterChainOpts{{
			httpOpts: &httpListenerOpts{
				rds:              RDSHttpProxy,
				useRemoteAddress: false,
				direction:        traceOperation,
				connectionManager: &http_conn.HttpConnectionManager{
					HttpProtocolOptions: httpOpts,
				},
			},
		}},
		bindToPort:      true,
		skipUserFilters: true,
	}
	l := buildListener(opts)
	// TODO: plugins for HTTP_PROXY mode, envoyfilter needs another listener match for SIDECAR_HTTP_PROXY
	// there is no mixer for http_proxy
	mutable := &plugin.MutableObjects{
		Listener:     l,
		FilterChains: []plugin.FilterChain{{}},
	}
	pluginParams := &plugin.InputParams{
		ListenerProtocol: plugin.ListenerProtocolHTTP,
		ListenerCategory: networking.EnvoyFilter_SIDECAR_OUTBOUND,
		Env:              env,
		Node:             node,
		Push:             push,
	}
	if err := buildCompleteFilterChain(pluginParams, mutable, opts); err != nil {
		log.Warna("buildSidecarListeners ", err.Error())
		return nil
	}
	return l
}

// validatePort checks if the sidecar proxy is capable of listening on a
// given port in a particular bind mode for a given UID. Sidecars not running
// as root wont be able to listen on ports <1024 when using bindToPort = true
func validatePort(node *model.Proxy, i int, bindToPort bool) bool {
	if !bindToPort {
		return true // all good, iptables doesn't care
	}

	if i > 1024 {
		return true
	}

	proxyProcessUID := node.Metadata[model.NodeMetadataSidecarUID]
	return proxyProcessUID == "0"
}

func (configgen *ConfigGeneratorImpl) buildSidecarOutboundHTTPListenerOptsForPortOrUDS(listenerMapKey *string,
	currentListenerEntry **outboundListenerEntry, listenerOpts *buildListenerOpts,
	pluginParams *plugin.InputParams, listenerMap map[string]*outboundListenerEntry, actualWildcard string) (bool, []*filterChainOpts) {
	// first identify the bind if its not set. Then construct the key
	// used to lookup the listener in the conflict map.
	if len(listenerOpts.bind) == 0 { // no user specified bind. Use 0.0.0.0:Port
		listenerOpts.bind = actualWildcard
	}
	*listenerMapKey = fmt.Sprintf("%s:%d", listenerOpts.bind, pluginParams.Port.Port)

	var exists bool

	// Have we already generated a listener for this Port based on user
	// specified listener ports? if so, we should not add any more HTTP
	// services to the port. The user could have specified a sidecar
	// resource with one or more explicit ports and then added a catch
	// all listener, implying add all other ports as usual. When we are
	// iterating through the services for a catchAll egress listener,
	// the caller would have set the locked bit for each listener Entry
	// in the map.
	//
	// Check if this HTTP listener conflicts with an existing TCP
	// listener. We could have listener conflicts occur on unix domain
	// sockets, or on IP binds. Specifically, its common to see
	// conflicts on binds for wildcard address when a service has NONE
	// resolution type, since we collapse all HTTP listeners into a
	// single 0.0.0.0:port listener and use vhosts to distinguish
	// individual http services in that port
	if *currentListenerEntry, exists = listenerMap[*listenerMapKey]; exists {
		// NOTE: This is not a conflict. This is simply filtering the
		// services for a given listener explicitly.
		if (*currentListenerEntry).locked {
			return false, nil
		}
		if pluginParams.Service != nil {
			if !(*currentListenerEntry).servicePort.Protocol.IsHTTP() {
				outboundListenerConflict{
					metric:          model.ProxyStatusConflictOutboundListenerTCPOverHTTP,
					node:            pluginParams.Node,
					listenerName:    *listenerMapKey,
					currentServices: (*currentListenerEntry).services,
					currentProtocol: (*currentListenerEntry).servicePort.Protocol,
					newHostname:     pluginParams.Service.Hostname,
					newProtocol:     pluginParams.Port.Protocol,
				}.addMetric(pluginParams.Push)
			}

			// Skip building listener for the same http port
			(*currentListenerEntry).services = append((*currentListenerEntry).services, pluginParams.Service)
		}
		return false, nil
	}

	// No conflicts. Add a http filter chain option to the listenerOpts
	var rdsName string
	if pluginParams.Port.Port == 0 {
		rdsName = listenerOpts.bind // use the UDS as a rds name
	} else {
		rdsName = fmt.Sprintf("%d", pluginParams.Port.Port)
	}
	httpOpts := &httpListenerOpts{
		// Set useRemoteAddress to true for side car outbound listeners so that it picks up the localhost address of the sender,
		// which is an internal address, so that trusted headers are not sanitized. This helps to retain the timeout headers
		// such as "x-envoy-upstream-rq-timeout-ms" set by the calling application.
		useRemoteAddress: features.UseRemoteAddress.Get(),
		direction:        http_conn.EGRESS,
		rds:              rdsName,
	}

	if features.HTTP10 || pluginParams.Node.Metadata[model.NodeMetadataHTTP10] == "1" {
		httpOpts.connectionManager = &http_conn.HttpConnectionManager{
			HttpProtocolOptions: &core.Http1ProtocolOptions{
				AcceptHttp_10: true,
			},
		}
	}

	return true, []*filterChainOpts{{
		httpOpts: httpOpts,
	}}
}

func (configgen *ConfigGeneratorImpl) buildSidecarOutboundTCPListenerOptsForPortOrUDS(destinationCIDR *string, listenerMapKey *string,
	currentListenerEntry **outboundListenerEntry, listenerOpts *buildListenerOpts,
	pluginParams *plugin.InputParams, listenerMap map[string]*outboundListenerEntry,
	virtualServices []model.Config, actualWildcard string) (bool, []*filterChainOpts) {

	// first identify the bind if its not set. Then construct the key
	// used to lookup the listener in the conflict map.

	// Determine the listener address if bind is empty
	// we listen on the service VIP if and only
	// if the address is an IP address. If its a CIDR, we listen on
	// 0.0.0.0, and setup a filter chain match for the CIDR range.
	// As a small optimization, CIDRs with /32 prefix will be converted
	// into listener address so that there is a dedicated listener for this
	// ip:port. This will reduce the impact of a listener reload

	if len(listenerOpts.bind) == 0 {
		svcListenAddress := pluginParams.Service.GetServiceAddressForProxy(pluginParams.Node)
		// We should never get an empty address.
		// This is a safety guard, in case some platform adapter isn't doing things
		// properly
		if len(svcListenAddress) > 0 {
			if !strings.Contains(svcListenAddress, "/") {
				listenerOpts.bind = svcListenAddress
			} else {
				// Address is a CIDR. Fall back to 0.0.0.0 and
				// filter chain match
				*destinationCIDR = svcListenAddress
				listenerOpts.bind = actualWildcard
			}
		}
	}

	// could be a unix domain socket or an IP bind
	*listenerMapKey = fmt.Sprintf("%s:%d", listenerOpts.bind, pluginParams.Port.Port)

	var exists bool

	// Have we already generated a listener for this Port based on user
	// specified listener ports? if so, we should not add any more
	// services to the port. The user could have specified a sidecar
	// resource with one or more explicit ports and then added a catch
	// all listener, implying add all other ports as usual. When we are
	// iterating through the services for a catchAll egress listener,
	// the caller would have set the locked bit for each listener Entry
	// in the map.
	//
	// Check if this TCP listener conflicts with an existing HTTP listener
	if *currentListenerEntry, exists = listenerMap[*listenerMapKey]; exists {
		// NOTE: This is not a conflict. This is simply filtering the
		// services for a given listener explicitly.
		if (*currentListenerEntry).locked {
			return false, nil
		}
		// Check for port collisions between TCP/TLS and HTTP. If
		// configured correctly, TCP/TLS ports may not collide. We'll
		// need to do additional work to find out if there is a
		// collision within TCP/TLS.
		if !(*currentListenerEntry).servicePort.Protocol.IsTCP() {
			// NOTE: While pluginParams.Service can be nil,
			// this code cannot be reached if Service is nil because a pluginParams.Service can be nil only
			// for user defined Egress listeners with ports. And these should occur in the API before
			// the wildcard egress listener. the check for the "locked" bit will eliminate the collision.
			// User is also not allowed to add duplicate ports in the egress listener
			var newHostname config.Hostname
			if pluginParams.Service != nil {
				newHostname = pluginParams.Service.Hostname
			} else {
				// user defined outbound listener via sidecar API
				newHostname = "sidecar-config-egress-http-listener"
			}

			outboundListenerConflict{
				metric:          model.ProxyStatusConflictOutboundListenerHTTPOverTCP,
				node:            pluginParams.Node,
				listenerName:    *listenerMapKey,
				currentServices: (*currentListenerEntry).services,
				currentProtocol: (*currentListenerEntry).servicePort.Protocol,
				newHostname:     newHostname,
				newProtocol:     pluginParams.Port.Protocol,
			}.addMetric(pluginParams.Push)
			return false, nil
		}

		// We have a collision with another TCP port. This can happen
		// for headless services, or non-k8s services that do not have
		// a VIP, or when we have two binds on a unix domain socket or
		// on same IP.  Unfortunately we won't know if this is a real
		// conflict or not until we process the VirtualServices, etc.
		// The conflict resolution is done later in this code
	}

	meshGateway := map[string]bool{constants.IstioMeshGateway: true}

	return true, buildSidecarOutboundTCPTLSFilterChainOpts(pluginParams.Env, pluginParams.Node,
		pluginParams.Push, virtualServices,
		*destinationCIDR, pluginParams.Service,
		pluginParams.Port, listenerOpts.proxyLabels, meshGateway)
}

// buildSidecarOutboundListenerForPortOrUDS builds a single listener and
// adds it to the listenerMap provided by the caller.  Listeners are added
// if one doesn't already exist. HTTP listeners on same port are ignored
// (as vhosts are shipped through RDS).  TCP listeners on same port are
// allowed only if they have different CIDR matches.
func (configgen *ConfigGeneratorImpl) buildSidecarOutboundListenerForPortOrUDS(listenerOpts buildListenerOpts,
	pluginParams *plugin.InputParams, listenerMap map[string]*outboundListenerEntry,
	virtualServices []model.Config, actualWildcard string) {

	var destinationCIDR string
	var listenerMapKey string
	var currentListenerEntry *outboundListenerEntry
<<<<<<< HEAD
	var collisionMetric monitoring.Metric

	switch pluginParams.ListenerProtocol {
	case plugin.ListenerProtocolHTTP:
		// first identify the bind if its not set. Then construct the key
		// used to lookup the listener in the conflict map.
		if len(listenerOpts.bind) == 0 { // no user specified bind. Use 0.0.0.0:Port
			listenerOpts.bind = actualWildcard
		}
		listenerMapKey = fmt.Sprintf("%s:%d", listenerOpts.bind, pluginParams.Port.Port)

		var exists bool

		// Have we already generated a listener for this Port based on user
		// specified listener ports? if so, we should not add any more HTTP
		// services to the port. The user could have specified a sidecar
		// resource with one or more explicit ports and then added a catch
		// all listener, implying add all other ports as usual. When we are
		// iterating through the services for a catchAll egress listener,
		// the caller would have set the locked bit for each listener Entry
		// in the map.
		//
		// Check if this HTTP listener conflicts with an existing TCP
		// listener. We could have listener conflicts occur on unix domain
		// sockets, or on IP binds. Specifically, its common to see
		// conflicts on binds for wildcard address when a service has NONE
		// resolution type, since we collapse all HTTP listeners into a
		// single 0.0.0.0:port listener and use vhosts to distinguish
		// individual http services in that port
		if currentListenerEntry, exists = listenerMap[listenerMapKey]; exists {
			// NOTE: This is not a conflict. This is simply filtering the
			// services for a given listener explicitly.
			if currentListenerEntry.locked {
				return
			}
			if pluginParams.Service != nil {
				if currentListenerEntry.servicePort.Protocol.IsThrift() {
					collisionMetric = model.ProxyStatusConflictOutboundListenerThriftOverHTTP
				} else {
					collisionMetric = model.ProxyStatusConflictOutboundListenerTCPOverHTTP
				}

				outboundListenerConflict{
					metric:          collisionMetric,
					node:            pluginParams.Node,
					listenerName:    listenerMapKey,
					currentServices: currentListenerEntry.services,
					currentProtocol: currentListenerEntry.servicePort.Protocol,
					newHostname:     pluginParams.Service.Hostname,
					newProtocol:     pluginParams.Port.Protocol,
				}.addMetric(pluginParams.Push)

				// Skip building listener for the same http port
				currentListenerEntry.services = append(currentListenerEntry.services, pluginParams.Service)
			}
			return
		}

		// No conflicts. Add a http filter chain option to the listenerOpts
		var rdsName string
		if pluginParams.Port.Port == 0 {
			rdsName = listenerOpts.bind // use the UDS as a rds name
		} else {
			rdsName = fmt.Sprintf("%d", pluginParams.Port.Port)
		}
		httpOpts := &httpListenerOpts{
			// Set useRemoteAddress to true for side car outbound listeners so that it picks up the localhost address of the sender,
			// which is an internal address, so that trusted headers are not sanitized. This helps to retain the timeout headers
			// such as "x-envoy-upstream-rq-timeout-ms" set by the calling application.
			useRemoteAddress: features.UseRemoteAddress(),
			direction:        http_conn.EGRESS,
			rds:              rdsName,
		}

		if features.HTTP10 || pluginParams.Node.Metadata[model.NodeMetadataHTTP10] == "1" {
			httpOpts.connectionManager = &http_conn.HttpConnectionManager{
				HttpProtocolOptions: &core.Http1ProtocolOptions{
					AcceptHttp_10: true,
				},
			}
		}

		listenerOpts.filterChainOpts = []*filterChainOpts{{
			httpOpts: httpOpts,
		}}

	case plugin.ListenerProtocolThrift:
		// first identify the bind if its not set. Then construct the key
		// used to lookup the listener in the conflict map.
		if len(listenerOpts.bind) == 0 { // no user specified bind. Use 0.0.0.0:Port
			listenerOpts.bind = actualWildcard
		}
		listenerMapKey = fmt.Sprintf("%s:%d", listenerOpts.bind, pluginParams.Port.Port)

		var exists bool

		// Have we already generated a listener for this Port based on user
		// specified listener ports? if so, we should not add any more Thrift
		// services to the port. The user could have specified a sidecar
		// resource with one or more explicit ports and then added a catch
		// all listener, implying add all other ports as usual. When we are
		// iterating through the services for a catchAll egress listener,
		// the caller would have set the locked bit for each listener Entry
		// in the map.
		//
		// Check if this Thrift listener conflicts with an existing TCP or
		// HTTP listener. We could have listener conflicts occur on unix
		// domain sockets, or on IP binds. Specifically, its common to see
		// conflicts on binds for wildcard address when a service has NONE
		// resolution type, since we collapse all Thrift listeners into a
		// single 0.0.0.0:port listener and use vhosts to distinguish
		// individual http services in that port
		if currentListenerEntry, exists = listenerMap[listenerMapKey]; exists {
			// NOTE: This is not a conflict. This is simply filtering the
			// services for a given listener explicitly.
			if currentListenerEntry.locked {
				return
			}
			if pluginParams.Service != nil {
				if !currentListenerEntry.servicePort.Protocol.IsThrift() {
					if currentListenerEntry.servicePort.Protocol.IsThrift() {
						collisionMetric = model.ProxyStatusConflictOutboundListenerTCPOverThrift
					} else {
						collisionMetric = model.ProxyStatusConflictOutboundListenerHTTPOverThrift
					}

					outboundListenerConflict{
						metric:          collisionMetric,
						node:            pluginParams.Node,
						listenerName:    listenerMapKey,
						currentServices: currentListenerEntry.services,
						currentProtocol: currentListenerEntry.servicePort.Protocol,
						newHostname:     pluginParams.Service.Hostname,
						newProtocol:     pluginParams.Port.Protocol,
					}.addMetric(pluginParams.Push)
				}

				// Skip building listener for the same thrift port
				currentListenerEntry.services = append(currentListenerEntry.services, pluginParams.Service)
			}
			return
		}

		// No conflicts. Add a thrift filter chain option to the listenerOpts
		thriftOpts := &thriftListenerOpts{
			// Set useRemoteAddress to true for side car outbound listeners so that it picks up the localhost address of the sender,
			// which is an internal address, so that trusted headers are not sanitized. This helps to retain the timeout headers
			// such as "x-envoy-upstream-rq-timeout-ms" set by the calling application.
			useRemoteAddress: true,
		}

		listenerOpts.filterChainOpts = []*filterChainOpts{{
			thriftOpts: thriftOpts,
		}}

	case plugin.ListenerProtocolTCP:
		// first identify the bind if its not set. Then construct the key
		// used to lookup the listener in the conflict map.

		// Determine the listener address if bind is empty
		// we listen on the service VIP if and only
		// if the address is an IP address. If its a CIDR, we listen on
		// 0.0.0.0, and setup a filter chain match for the CIDR range.
		// As a small optimization, CIDRs with /32 prefix will be converted
		// into listener address so that there is a dedicated listener for this
		// ip:port. This will reduce the impact of a listener reload

		if len(listenerOpts.bind) == 0 {
			svcListenAddress := pluginParams.Service.GetServiceAddressForProxy(pluginParams.Node)
			// We should never get an empty address.
			// This is a safety guard, in case some platform adapter isn't doing things
			// properly
			if len(svcListenAddress) > 0 {
				if !strings.Contains(svcListenAddress, "/") {
					listenerOpts.bind = svcListenAddress
				} else {
					// Address is a CIDR. Fall back to 0.0.0.0 and
					// filter chain match
					destinationCIDR = svcListenAddress
					listenerOpts.bind = actualWildcard
				}
			}
		}

		// could be a unix domain socket or an IP bind
		listenerMapKey = fmt.Sprintf("%s:%d", listenerOpts.bind, pluginParams.Port.Port)

		var exists bool

		// Have we already generated a listener for this Port based on user
		// specified listener ports? if so, we should not add any more
		// services to the port. The user could have specified a sidecar
		// resource with one or more explicit ports and then added a catch
		// all listener, implying add all other ports as usual. When we are
		// iterating through the services for a catchAll egress listener,
		// the caller would have set the locked bit for each listener Entry
		// in the map.
		//
		// Check if this TCP listener conflicts with an existing listener
		if currentListenerEntry, exists = listenerMap[listenerMapKey]; exists {
			// NOTE: This is not a conflict. This is simply filtering the
			// services for a given listener explicitly.
			if currentListenerEntry.locked {
				return
			}
			// Check for port collisions between TCP/TLS and other types. If
			// configured correctly, TCP/TLS ports may not collide. We'll
			// need to do additional work to find out if there is a
			// collision within TCP/TLS.
			if !currentListenerEntry.servicePort.Protocol.IsTCP() {
				// NOTE: While pluginParams.Service can be nil,
				// this code cannot be reached if Service is nil because a pluginParams.Service can be nil only
				// for user defined Egress listeners with ports. And these should occur in the API before
				// the wildcard egress listener. the check for the "locked" bit will eliminate the collision.
				// User is also not allowed to add duplicate ports in the egress listener
				var newHostname config.Hostname
				if pluginParams.Service != nil {
					newHostname = pluginParams.Service.Hostname
				} else {
					// user defined outbound listener via sidecar API
					newHostname = "sidecar-config-egress-http-listener"
				}

				if currentListenerEntry.servicePort.Protocol.IsThrift() {
					collisionMetric = model.ProxyStatusConflictOutboundListenerThriftOverTCP
				} else {
					collisionMetric = model.ProxyStatusConflictOutboundListenerHTTPOverTCP
				}

				outboundListenerConflict{
					metric:          collisionMetric,
					node:            pluginParams.Node,
					listenerName:    listenerMapKey,
					currentServices: currentListenerEntry.services,
					currentProtocol: currentListenerEntry.servicePort.Protocol,
					newHostname:     newHostname,
					newProtocol:     pluginParams.Port.Protocol,
				}.addMetric(pluginParams.Push)
				return
			}

			// We have a collision with another TCP port. This can happen
			// for headless services, or non-k8s services that do not have
			// a VIP, or when we have two binds on a unix domain socket or
			// on same IP.  Unfortunately we won't know if this is a real
			// conflict or not until we process the VirtualServices, etc.
			// The conflict resolution is done later in this code
=======
	var ret bool
	var opts []*filterChainOpts

	switch pluginParams.ListenerProtocol {
	case plugin.ListenerProtocolHTTP:
		if ret, opts = configgen.buildSidecarOutboundHTTPListenerOptsForPortOrUDS(&listenerMapKey, &currentListenerEntry,
			&listenerOpts, pluginParams, listenerMap, actualWildcard); !ret {
			return
		}

		listenerOpts.filterChainOpts = opts
	case plugin.ListenerProtocolTCP:
		if ret, opts = configgen.buildSidecarOutboundTCPListenerOptsForPortOrUDS(&destinationCIDR, &listenerMapKey, &currentListenerEntry,
			&listenerOpts, pluginParams, listenerMap, virtualServices, actualWildcard); !ret {
			return
>>>>>>> 1bc2241d
		}

		listenerOpts.filterChainOpts = opts
	default:
		// UDP or other protocols: no need to log, it's too noisy
		return
	}

	// These wildcard listeners are intended for outbound traffic. However, there are cases where inbound traffic can hit these.
	// This will happen when there is a no more specific inbound listener, either because Pilot hasn't sent it (race condition
	// at startup), or because it never will (a port not specified in a service but captured by iptables).
	// When this happens, Envoy will infinite loop sending requests to itself.
	// To prevent this, we add a filter chain match that will match the pod ip and blackhole the traffic.
	if listenerOpts.bind == actualWildcard && features.RestrictPodIPTrafficLoops.Get() {
		blackhole := blackholeStructMarshalling
		if util.IsXDSMarshalingToAnyEnabled(pluginParams.Node) {
			blackhole = blackholeAnyMarshalling
		}
		listenerOpts.filterChainOpts = append([]*filterChainOpts{{
			destinationCIDRs: pluginParams.Node.IPAddresses,
			networkFilters:   []*listener.Filter{&blackhole},
		}}, listenerOpts.filterChainOpts...)
	}

	// Lets build the new listener with the filter chains. In the end, we will
	// merge the filter chains with any existing listener on the same port/bind point
	l := buildListener(listenerOpts)
	appendListenerFallthroughRoute(l, &listenerOpts, pluginParams.Node, currentListenerEntry)

	mutable := &plugin.MutableObjects{
		Listener:     l,
		FilterChains: make([]plugin.FilterChain, len(l.FilterChains)),
	}

	for _, p := range configgen.Plugins {
		if err := p.OnOutboundListener(pluginParams, mutable); err != nil {
			log.Warn(err.Error())
		}
	}

	// Filters are serialized one time into an opaque struct once we have the complete list.
	if err := buildCompleteFilterChain(pluginParams, mutable, listenerOpts); err != nil {
		log.Warna("buildSidecarOutboundListeners: ", err.Error())
		return
	}

	// TODO(rshriram) merge multiple identical filter chains with just a single destination CIDR based
	// filter chain match, into a single filter chain and array of destinationcidr matches

	// We checked TCP over HTTP, and HTTP over TCP conflicts above.
	// The code below checks for TCP over TCP conflicts and merges listeners
	if currentListenerEntry != nil {
		// merge the newly built listener with the existing listener
		// if and only if the filter chains have distinct conditions
		// Extract the current filter chain matches
		// For every new filter chain match being added, check if any previous match is same
		// if so, skip adding this filter chain with a warning
		// This is very unoptimized.
		newFilterChains := make([]*listener.FilterChain, 0,
			len(currentListenerEntry.listener.FilterChains)+len(mutable.Listener.FilterChains))
		newFilterChains = append(newFilterChains, currentListenerEntry.listener.FilterChains...)

		for _, incomingFilterChain := range mutable.Listener.FilterChains {
			conflictFound := false

		compareWithExisting:
			for _, existingFilterChain := range currentListenerEntry.listener.FilterChains {
				if existingFilterChain.FilterChainMatch == nil {
					// This is a catch all filter chain.
					// We can only merge with a non-catch all filter chain
					// Else mark it as conflict
					if incomingFilterChain.FilterChainMatch == nil {
						// NOTE: While pluginParams.Service can be nil,
						// this code cannot be reached if Service is nil because a pluginParams.Service can be nil only
						// for user defined Egress listeners with ports. And these should occur in the API before
						// the wildcard egress listener. the check for the "locked" bit will eliminate the collision.
						// User is also not allowed to add duplicate ports in the egress listener
						var newHostname config.Hostname
						if pluginParams.Service != nil {
							newHostname = pluginParams.Service.Hostname
						} else {
							// user defined outbound listener via sidecar API
							newHostname = "sidecar-config-egress-tcp-listener"
						}

						conflictFound = true
						outboundListenerConflict{
							metric:          model.ProxyStatusConflictOutboundListenerTCPOverTCP,
							node:            pluginParams.Node,
							listenerName:    listenerMapKey,
							currentServices: currentListenerEntry.services,
							currentProtocol: currentListenerEntry.servicePort.Protocol,
							newHostname:     newHostname,
							newProtocol:     pluginParams.Port.Protocol,
						}.addMetric(pluginParams.Push)
						break compareWithExisting
					} else {
						continue
					}
				}
				if incomingFilterChain.FilterChainMatch == nil {
					continue
				}

				// We have two non-catch all filter chains. Check for duplicates
				if reflect.DeepEqual(*existingFilterChain.FilterChainMatch, *incomingFilterChain.FilterChainMatch) {
					var newHostname config.Hostname
					if pluginParams.Service != nil {
						newHostname = pluginParams.Service.Hostname
					} else {
						// user defined outbound listener via sidecar API
						newHostname = "sidecar-config-egress-tcp-listener"
					}

					conflictFound = true
					outboundListenerConflict{
						metric:          model.ProxyStatusConflictOutboundListenerTCPOverTCP,
						node:            pluginParams.Node,
						listenerName:    listenerMapKey,
						currentServices: currentListenerEntry.services,
						currentProtocol: currentListenerEntry.servicePort.Protocol,
						newHostname:     newHostname,
						newProtocol:     pluginParams.Port.Protocol,
					}.addMetric(pluginParams.Push)
					break compareWithExisting
				}
			}

			if !conflictFound {
				// There is no conflict with any filter chain in the existing listener.
				// So append the new filter chains to the existing listener's filter chains
				newFilterChains = append(newFilterChains, incomingFilterChain)
				if pluginParams.Service != nil {
					lEntry := listenerMap[listenerMapKey]
					lEntry.services = append(lEntry.services, pluginParams.Service)
				}
			}
		}
		currentListenerEntry.listener.FilterChains = newFilterChains
	} else {
		listenerMap[listenerMapKey] = &outboundListenerEntry{
			services:    []*model.Service{pluginParams.Service},
			servicePort: pluginParams.Port,
			bind:        listenerOpts.bind,
			listener:    mutable.Listener,
		}
	}

	if log.DebugEnabled() && len(mutable.Listener.FilterChains) > 1 || currentListenerEntry != nil {
		var numChains int
		if currentListenerEntry != nil {
			numChains = len(currentListenerEntry.listener.FilterChains)
		} else {
			numChains = len(mutable.Listener.FilterChains)
		}
		log.Debugf("buildSidecarOutboundListeners: multiple filter chain listener %s with %d chains", mutable.Listener.Name, numChains)
	}
}

// TODO(silentdai): duplicate with listener_builder.go. Remove this one once split is verified.
func (configgen *ConfigGeneratorImpl) generateManagementListeners(node *model.Proxy, noneMode bool,
	env *model.Environment, listeners []*xdsapi.Listener) []*xdsapi.Listener {
	// Do not generate any management port listeners if the user has specified a SidecarScope object
	// with ingress listeners. Specifying the ingress listener implies that the user wants
	// to only have those specific listeners and nothing else, in the inbound path.
	generateManagementListeners := true
	if node.SidecarScope.HasCustomIngressListeners || noneMode {
		generateManagementListeners = false
	}
	if generateManagementListeners {
		// Let ServiceDiscovery decide which IP and Port are used for management if
		// there are multiple IPs
		mgmtListeners := make([]*xdsapi.Listener, 0)
		for _, ip := range node.IPAddresses {
			managementPorts := env.ManagementPorts(ip)
			management := buildSidecarInboundMgmtListeners(node, env, managementPorts, ip)
			mgmtListeners = append(mgmtListeners, management...)
		}

		// If management listener port and service port are same, bad things happen
		// when running in kubernetes, as the probes stop responding. So, append
		// non overlapping listeners only.
		for i := range mgmtListeners {
			m := mgmtListeners[i]
			l := util.GetByAddress(listeners, *m.Address)
			if l != nil {
				log.Warnf("Omitting listener for management address %s due to collision with service listener %s",
					m.Name, l.Name)
				continue
			}
			listeners = append(listeners, m)
		}
	}
	return listeners
}

// onVirtualOutboundListener calls the plugin API for the outbound virtual listener
func (configgen *ConfigGeneratorImpl) onVirtualOutboundListener(env *model.Environment,
	node *model.Proxy,
	push *model.PushContext,
	ipTablesListener *xdsapi.Listener) *xdsapi.Listener {

	hostname := config.Hostname(util.BlackHoleCluster)
	mesh := env.Mesh
	redirectPort := &model.Port{
		Port:     int(mesh.ProxyListenPort),
		Protocol: protocol.TCP,
	}

	if len(ipTablesListener.FilterChains) < 1 || len(ipTablesListener.FilterChains[0].Filters) < 1 {
		return ipTablesListener
	}

	// contains all filter chains except for the final passthrough/blackhole
	initialFilterChain := ipTablesListener.FilterChains[:len(ipTablesListener.FilterChains)-1]

	// contains just the final passthrough/blackhole
	fallbackFilter := ipTablesListener.FilterChains[len(ipTablesListener.FilterChains)-1].Filters[0]

	if isAllowAnyOutbound(node) {
		hostname = util.PassthroughCluster
	}

	pluginParams := &plugin.InputParams{
		ListenerProtocol:           plugin.ListenerProtocolTCP,
		DeprecatedListenerCategory: networking.EnvoyFilter_DeprecatedListenerMatch_SIDECAR_OUTBOUND,
		Env:                        env,
		Node:                       node,
		Push:                       push,
		Bind:                       "",
		Port:                       redirectPort,
		Service: &model.Service{
			Hostname: hostname,
			Ports:    model.PortList{redirectPort},
		},
	}

	mutable := &plugin.MutableObjects{
		Listener:     ipTablesListener,
		FilterChains: make([]plugin.FilterChain, len(ipTablesListener.FilterChains)),
	}

	for _, p := range configgen.Plugins {
		if err := p.OnVirtualListener(pluginParams, mutable); err != nil {
			log.Warn(err.Error())
		}
	}
	if len(mutable.FilterChains) > 0 && len(mutable.FilterChains[0].TCP) > 0 {
		filters := append([]*listener.Filter{}, mutable.FilterChains[0].TCP...)
		filters = append(filters, fallbackFilter)

		// Replace the final filter chain with the new chain that has had plugins applied
		initialFilterChain = append(initialFilterChain, &listener.FilterChain{Filters: filters})
		ipTablesListener.FilterChains = initialFilterChain
	}
	return ipTablesListener
}

// buildSidecarInboundMgmtListeners creates inbound TCP only listeners for the management ports on
// server (inbound). Management port listeners are slightly different from standard Inbound listeners
// in that, they do not have mixer filters nor do they have inbound auth.
// N.B. If a given management port is same as the service instance's endpoint port
// the pod will fail to start in Kubernetes, because the mixer service tries to
// lookup the service associated with the Pod. Since the pod is yet to be started
// and hence not bound to the service), the service lookup fails causing the mixer
// to fail the health check call. This results in a vicious cycle, where kubernetes
// restarts the unhealthy pod after successive failed health checks, and the mixer
// continues to reject the health checks as there is no service associated with
// the pod.
// So, if a user wants to use kubernetes probes with Istio, she should ensure
// that the health check ports are distinct from the service ports.
func buildSidecarInboundMgmtListeners(node *model.Proxy, env *model.Environment, managementPorts model.PortList, managementIP string) []*xdsapi.Listener {
	listeners := make([]*xdsapi.Listener, 0, len(managementPorts))

	if managementIP == "" {
		managementIP = "127.0.0.1"
		addr := net.ParseIP(node.IPAddresses[0])
		if addr != nil && addr.To4() == nil {
			managementIP = "::1"
		}
	}

	// NOTE: We should not generate inbound listeners when the proxy does not have any IPtables traffic capture
	// as it would interfere with the workloads listening on the same port
	if node.GetInterceptionMode() == model.InterceptionNone {
		return nil
	}

	// assumes that inbound connections/requests are sent to the endpoint address
	for _, mPort := range managementPorts {
		switch mPort.Protocol {
		case protocol.HTTP, protocol.HTTP2, protocol.GRPC, protocol.GRPCWeb, protocol.TCP,
			protocol.HTTPS, protocol.TLS, protocol.Mongo, protocol.Redis, protocol.MySQL:

			instance := &model.ServiceInstance{
				Endpoint: model.NetworkEndpoint{
					Address:     managementIP,
					Port:        mPort.Port,
					ServicePort: mPort,
				},
				Service: &model.Service{
					Hostname: ManagementClusterHostname,
				},
			}
			listenerOpts := buildListenerOpts{
				bind: managementIP,
				port: mPort.Port,
				filterChainOpts: []*filterChainOpts{{
					networkFilters: buildInboundNetworkFilters(env, node, instance),
				}},
				// No user filters for the management unless we introduce new listener matches
				skipUserFilters: true,
			}
			l := buildListener(listenerOpts)
			mutable := &plugin.MutableObjects{
				Listener:     l,
				FilterChains: []plugin.FilterChain{{}},
			}
			pluginParams := &plugin.InputParams{
				ListenerProtocol:           plugin.ListenerProtocolTCP,
				DeprecatedListenerCategory: networking.EnvoyFilter_DeprecatedListenerMatch_SIDECAR_OUTBOUND,
				Env:                        env,
				Node:                       node,
				Port:                       mPort,
			}
			// TODO: should we call plugins for the admin port listeners too? We do everywhere else we construct listeners.
			if err := buildCompleteFilterChain(pluginParams, mutable, listenerOpts); err != nil {
				log.Warna("buildSidecarInboundMgmtListeners ", err.Error())
			} else {
				listeners = append(listeners, l)
			}
		default:
			log.Warnf("Unsupported inbound protocol %v for management port %#v",
				mPort.Protocol, mPort)
		}
	}

	return listeners
}

// httpListenerOpts are options for an HTTP listener
type httpListenerOpts struct {
	routeConfig *xdsapi.RouteConfiguration
	rds         string
	// If set, use this as a basis
	connectionManager *http_conn.HttpConnectionManager
	// stat prefix for the http connection manager
	// DO not set this field. Will be overridden by buildCompleteFilterChain
	statPrefix string
	direction  http_conn.HttpConnectionManager_Tracing_OperationName
	// addGRPCWebFilter specifies whether the envoy.grpc_web HTTP filter
	// should be added.
	addGRPCWebFilter bool
	useRemoteAddress bool
}

// thriftListenerOpts are options for a Thrift listener
type thriftListenerOpts struct {
	// stat prefix for the thrift connection manager
	// DO not set this field. Will be overridden by buildCompleteFilterChain
	statPrefix       string
	useRemoteAddress bool
}

// filterChainOpts describes a filter chain: a set of filters with the same TLS context
type filterChainOpts struct {
	sniHosts         []string
	destinationCIDRs []string
	metadata         *core.Metadata
	tlsContext       *auth.DownstreamTlsContext
	httpOpts         *httpListenerOpts
	thriftOpts       *thriftListenerOpts
	match            *listener.FilterChainMatch
	listenerFilters  []*listener.ListenerFilter
	networkFilters   []*listener.Filter
}

// buildListenerOpts are the options required to build a Listener
type buildListenerOpts struct {
	// nolint: maligned
	env             *model.Environment
	proxy           *model.Proxy
	proxyInstances  []*model.ServiceInstance
	proxyLabels     config.LabelsCollection
	bind            string
	port            int
	filterChainOpts []*filterChainOpts
	bindToPort      bool
	skipUserFilters bool
}

func buildHTTPConnectionManager(node *model.Proxy, env *model.Environment, httpOpts *httpListenerOpts,
	httpFilters []*http_conn.HttpFilter) *http_conn.HttpConnectionManager {

	filters := make([]*http_conn.HttpFilter, len(httpFilters))
	copy(filters, httpFilters)

	if httpOpts.addGRPCWebFilter {
		filters = append(filters, &http_conn.HttpFilter{Name: xdsutil.GRPCWeb})
	}

	filters = append(filters,
		&http_conn.HttpFilter{Name: xdsutil.CORS},
		&http_conn.HttpFilter{Name: xdsutil.Fault},
		&http_conn.HttpFilter{Name: xdsutil.Router},
	)

	if httpOpts.connectionManager == nil {
		httpOpts.connectionManager = &http_conn.HttpConnectionManager{}
	}

	connectionManager := httpOpts.connectionManager
	connectionManager.CodecType = http_conn.AUTO
	connectionManager.AccessLog = []*accesslog.AccessLog{}
	connectionManager.HttpFilters = filters
	connectionManager.StatPrefix = httpOpts.statPrefix
	connectionManager.NormalizePath = proto.BoolTrue
	if httpOpts.useRemoteAddress {
		connectionManager.UseRemoteAddress = proto.BoolTrue
	} else {
		connectionManager.UseRemoteAddress = proto.BoolFalse
	}

	// Allow websocket upgrades
	websocketUpgrade := &http_conn.HttpConnectionManager_UpgradeConfig{UpgradeType: "websocket"}
	connectionManager.UpgradeConfigs = []*http_conn.HttpConnectionManager_UpgradeConfig{websocketUpgrade}

	idleTimeout, err := time.ParseDuration(node.Metadata[model.NodeMetadataIdleTimeout])
	if idleTimeout > 0 && err == nil {
		connectionManager.IdleTimeout = &idleTimeout
	}

	notimeout := 0 * time.Second
	connectionManager.StreamIdleTimeout = &notimeout

	if httpOpts.rds != "" {
		rds := &http_conn.HttpConnectionManager_Rds{
			Rds: &http_conn.Rds{
				ConfigSource: &core.ConfigSource{
					ConfigSourceSpecifier: &core.ConfigSource_Ads{
						Ads: &core.AggregatedConfigSource{},
					},
					InitialFetchTimeout: features.InitialFetchTimeout,
				},
				RouteConfigName: httpOpts.rds,
			},
		}
		connectionManager.RouteSpecifier = rds
	} else {
		connectionManager.RouteSpecifier = &http_conn.HttpConnectionManager_RouteConfig{RouteConfig: httpOpts.routeConfig}
	}

	if env.Mesh.AccessLogFile != "" {
		fl := &accesslogconfig.FileAccessLog{
			Path: env.Mesh.AccessLogFile,
		}

		acc := &accesslog.AccessLog{
			Name: xdsutil.FileAccessLog,
		}

		buildAccessLog(fl, env)

		if util.IsXDSMarshalingToAnyEnabled(node) {
			acc.ConfigType = &accesslog.AccessLog_TypedConfig{TypedConfig: util.MessageToAny(fl)}
		} else {
			acc.ConfigType = &accesslog.AccessLog_Config{Config: util.MessageToStruct(fl)}
		}

		connectionManager.AccessLog = append(connectionManager.AccessLog, acc)
	}

	if env.Mesh.EnableEnvoyAccessLogService {
		fl := &accesslogconfig.HttpGrpcAccessLogConfig{
			CommonConfig: &accesslogconfig.CommonGrpcAccessLogConfig{
				LogName: httpEnvoyAccessLogName,
				GrpcService: &core.GrpcService{
					TargetSpecifier: &core.GrpcService_EnvoyGrpc_{
						EnvoyGrpc: &core.GrpcService_EnvoyGrpc{
							ClusterName: EnvoyAccessLogCluster,
						},
					},
				},
			},
		}

		acc := &accesslog.AccessLog{
			Name: xdsutil.HTTPGRPCAccessLog,
		}

		if util.IsXDSMarshalingToAnyEnabled(node) {
			acc.ConfigType = &accesslog.AccessLog_TypedConfig{TypedConfig: util.MessageToAny(fl)}
		} else {
			acc.ConfigType = &accesslog.AccessLog_Config{Config: util.MessageToStruct(fl)}
		}

		connectionManager.AccessLog = append(connectionManager.AccessLog, acc)
	}

	if env.Mesh.EnableTracing {
		tc := authn_model.GetTraceConfig()
		connectionManager.Tracing = &http_conn.HttpConnectionManager_Tracing{
			OperationName: httpOpts.direction,
			ClientSampling: &envoy_type.Percent{
				Value: tc.ClientSampling,
			},
			RandomSampling: &envoy_type.Percent{
				Value: tc.RandomSampling,
			},
			OverallSampling: &envoy_type.Percent{
				Value: tc.OverallSampling,
			},
		}
		connectionManager.GenerateRequestId = proto.BoolTrue
	}

	return connectionManager
}

// buildListener builds and initializes a Listener proto based on the provided opts. It does not set any filters.
func buildListener(opts buildListenerOpts) *xdsapi.Listener {
	filterChains := make([]*listener.FilterChain, 0, len(opts.filterChainOpts))
	listenerFiltersMap := make(map[string]bool)
	var listenerFilters []*listener.ListenerFilter

	// add a TLS inspector if we need to detect ServerName or ALPN
	needTLSInspector := false
	for _, chain := range opts.filterChainOpts {
		needsALPN := chain.tlsContext != nil && chain.tlsContext.CommonTlsContext != nil && len(chain.tlsContext.CommonTlsContext.AlpnProtocols) > 0
		if len(chain.sniHosts) > 0 || needsALPN {
			needTLSInspector = true
			break
		}
	}
	if needTLSInspector {
		listenerFiltersMap[xdsutil.TlsInspector] = true
		listenerFilters = append(listenerFilters, &listener.ListenerFilter{Name: xdsutil.TlsInspector})
	}

	for _, chain := range opts.filterChainOpts {
		for _, filter := range chain.listenerFilters {
			if _, exist := listenerFiltersMap[filter.Name]; !exist {
				listenerFiltersMap[filter.Name] = true
				listenerFilters = append(listenerFilters, filter)
			}
		}
		match := &listener.FilterChainMatch{}
		needMatch := false
		if chain.match != nil {
			needMatch = true
			match = chain.match
		}
		if len(chain.sniHosts) > 0 {
			sort.Strings(chain.sniHosts)
			fullWildcardFound := false
			for _, h := range chain.sniHosts {
				if h == "*" {
					fullWildcardFound = true
					// If we have a host with *, it effectively means match anything, i.e.
					// no SNI based matching for this host.
					break
				}
			}
			if !fullWildcardFound {
				match.ServerNames = chain.sniHosts
			}
		}
		if len(chain.destinationCIDRs) > 0 {
			sort.Strings(chain.destinationCIDRs)
			for _, d := range chain.destinationCIDRs {
				if len(d) == 0 {
					continue
				}
				cidr := util.ConvertAddressToCidr(d)
				if cidr != nil && cidr.AddressPrefix != constants.UnspecifiedIP {
					match.PrefixRanges = append(match.PrefixRanges, cidr)
				}
			}
		}

		if !needMatch && reflect.DeepEqual(*match, listener.FilterChainMatch{}) {
			match = nil
		}
		filterChains = append(filterChains, &listener.FilterChain{
			FilterChainMatch: match,
			TlsContext:       chain.tlsContext,
		})
	}

	var deprecatedV1 *xdsapi.Listener_DeprecatedV1
	if !opts.bindToPort {
		deprecatedV1 = &xdsapi.Listener_DeprecatedV1{
			BindToPort: proto.BoolFalse,
		}
	}
	return &xdsapi.Listener{
		// TODO: need to sanitize the opts.bind if its a UDS socket, as it could have colons, that envoy
		// doesn't like
		Name:            fmt.Sprintf("%s_%d", opts.bind, opts.port),
		Address:         util.BuildAddress(opts.bind, uint32(opts.port)),
		ListenerFilters: listenerFilters,
		FilterChains:    filterChains,
		DeprecatedV1:    deprecatedV1,
	}
}

// appendListenerFallthroughRoute adds a filter that will match all traffic and direct to the
// PassthroughCluster. This should be appended as the final filter or it will mask the others.
// This allows external https traffic, even when port the port (usually 443) is in use by another service.
func appendListenerFallthroughRoute(l *xdsapi.Listener, opts *buildListenerOpts, node *model.Proxy, currentListenerEntry *outboundListenerEntry) {
	// If traffic policy is REGISTRY_ONLY, the traffic will already be blocked, so no action is needed.
	if features.EnableFallthroughRoute.Get() && isAllowAnyOutbound(node) {

		wildcardMatch := &listener.FilterChainMatch{}
		for _, fc := range l.FilterChains {
			if fc.FilterChainMatch == nil || reflect.DeepEqual(fc.FilterChainMatch, wildcardMatch) {
				// We can only have one wildcard match. If the filter chain already has one, skip it
				// This happens in the case of HTTP, which will get a fallthrough route added later,
				// or TCP, which is not supported
				return
			}
		}

		if currentListenerEntry != nil {
			for _, fc := range currentListenerEntry.listener.FilterChains {
				if fc.FilterChainMatch == nil || reflect.DeepEqual(fc.FilterChainMatch, wildcardMatch) {
					// We can only have one wildcard match. If the existing filter chain already has one, skip it
					// This can happen when there are multiple https services
					return
				}
			}
		}

		tcpFilter := &listener.Filter{
			Name: xdsutil.TCPProxy,
		}
		tcpProxy := &tcp_proxy.TcpProxy{
			StatPrefix:       util.PassthroughCluster,
			ClusterSpecifier: &tcp_proxy.TcpProxy_Cluster{Cluster: util.PassthroughCluster},
		}
		if util.IsXDSMarshalingToAnyEnabled(node) {
			tcpFilter.ConfigType = &listener.Filter_TypedConfig{TypedConfig: util.MessageToAny(tcpProxy)}
		} else {
			tcpFilter.ConfigType = &listener.Filter_Config{Config: util.MessageToStruct(tcpProxy)}
		}

		opts.filterChainOpts = append(opts.filterChainOpts, &filterChainOpts{
			networkFilters: []*listener.Filter{tcpFilter},
		})
		l.FilterChains = append(l.FilterChains, &listener.FilterChain{FilterChainMatch: wildcardMatch})

	}
}

// buildCompleteFilterChain adds the provided TCP and HTTP filters to the provided Listener and serializes them.
//
// TODO: should we change this from []plugins.FilterChains to [][]listener.Filter, [][]*http_conn.HttpFilter?
// TODO: given how tightly tied listener.FilterChains, opts.filterChainOpts, and mutable.FilterChains are to eachother
// we should encapsulate them some way to ensure they remain consistent (mainly that in each an index refers to the same
// chain)
func buildCompleteFilterChain(pluginParams *plugin.InputParams, mutable *plugin.MutableObjects, opts buildListenerOpts) error {
	if len(opts.filterChainOpts) == 0 {
		return fmt.Errorf("must have more than 0 chains in listener: %#v", mutable.Listener)
	}

	httpConnectionManagers := make([]*http_conn.HttpConnectionManager, len(mutable.FilterChains))
	for i := range mutable.FilterChains {
		chain := mutable.FilterChains[i]
		opt := opts.filterChainOpts[i]
		mutable.Listener.FilterChains[i].Metadata = opt.metadata

		if opt.thriftOpts != nil {
			opt.thriftOpts.statPrefix = mutable.Listener.Name
		}

		// we are building a network filter chain (no http connection manager) for this filter chain
		// In HTTP, we need to have mixer, RBAC, etc. upfront so that they can enforce policies immediately
		// For network filters such as mysql, mongo, etc., we need the filter codec upfront. Data from this
		// codec is used by RBAC or mixer later.
		if opt.httpOpts == nil {

			if len(opt.networkFilters) > 0 {
				// this is the terminating filter
				lastNetworkFilter := opt.networkFilters[len(opt.networkFilters)-1]

				for n := 0; n < len(opt.networkFilters)-1; n++ {
					mutable.Listener.FilterChains[i].Filters = append(mutable.Listener.FilterChains[i].Filters, opt.networkFilters[n])
				}
				mutable.Listener.FilterChains[i].Filters = append(mutable.Listener.FilterChains[i].Filters, chain.TCP...)
				mutable.Listener.FilterChains[i].Filters = append(mutable.Listener.FilterChains[i].Filters, lastNetworkFilter)
			} else {
				mutable.Listener.FilterChains[i].Filters = append(mutable.Listener.FilterChains[i].Filters, chain.TCP...)
			}
			log.Debugf("attached %d network filters to listener %q filter chain %d", len(chain.TCP)+len(opt.networkFilters), mutable.Listener.Name, i)
		} else {
			// Add the TCP filters first.. and then the HTTP connection manager
			mutable.Listener.FilterChains[i].Filters = append(mutable.Listener.FilterChains[i].Filters, chain.TCP...)

			opt.httpOpts.statPrefix = mutable.Listener.Name
			httpConnectionManagers[i] = buildHTTPConnectionManager(pluginParams.Node, opts.env, opt.httpOpts, chain.HTTP)
			filter := &listener.Filter{
				Name: xdsutil.HTTPConnectionManager,
			}
			if util.IsXDSMarshalingToAnyEnabled(pluginParams.Node) {
				filter.ConfigType = &listener.Filter_TypedConfig{TypedConfig: util.MessageToAny(httpConnectionManagers[i])}
			} else {
				filter.ConfigType = &listener.Filter_Config{Config: util.MessageToStruct(httpConnectionManagers[i])}
			}
			mutable.Listener.FilterChains[i].Filters = append(mutable.Listener.FilterChains[i].Filters, filter)
			log.Debugf("attached HTTP filter with %d http_filter options to listener %q filter chain %d",
				len(httpConnectionManagers[i].HttpFilters), mutable.Listener.Name, i)
		}
	}

	if !opts.skipUserFilters {
		// NOTE: we have constructed the HTTP connection manager filter above and we are passing the whole filter chain
		// EnvoyFilter crd could choose to replace the HTTP ConnectionManager that we built or can choose to add
		// more filters to the HTTP filter chain. In the latter case, the deprecatedInsertUserFilters function will
		// overwrite the HTTP connection manager in the filter chain after inserting the new filters
		return envoyfilter.DeprecatedInsertUserFilters(pluginParams, mutable.Listener, httpConnectionManagers)
	}

	return nil
}

// getActualWildcardAndLocalHost will return corresponding Wildcard and LocalHost
// depending on value of proxy's IPAddresses. This function checks each element
// and if there is at least one ipv4 address other than 127.0.0.1, it will use ipv4 address,
// if all addresses are ipv6  addresses then ipv6 address will be used to get wildcard and local host address.
func getActualWildcardAndLocalHost(node *model.Proxy) (string, string) {
	for i := 0; i < len(node.IPAddresses); i++ {
		addr := net.ParseIP(node.IPAddresses[i])
		if addr == nil {
			// Should not happen, invalid IP in proxy's IPAddresses slice should have been caught earlier,
			// skip it to prevent a panic.
			continue
		}
		if addr.To4() != nil {
			return WildcardAddress, LocalhostAddress
		}
	}
	return WildcardIPv6Address, LocalhostIPv6Address
}

// getSidecarInboundBindIP returns the IP that the proxy can bind to along with the sidecar specified port.
// It looks for an unicast address, if none found, then the default wildcard address is used.
// This will make the inbound listener bind to instance_ip:port instead of 0.0.0.0:port where applicable.
func getSidecarInboundBindIP(node *model.Proxy) string {
	defaultInboundIP, _ := getActualWildcardAndLocalHost(node)
	for _, ipAddr := range node.IPAddresses {
		ip := net.ParseIP(ipAddr)
		// Return the IP if its a global unicast address.
		if ip != nil && ip.IsGlobalUnicast() {
			return ip.String()
		}
	}
	return defaultInboundIP
}<|MERGE_RESOLUTION|>--- conflicted
+++ resolved
@@ -936,6 +936,82 @@
 	}}
 }
 
+func (configgen *ConfigGeneratorImpl) buildSidecarOutboundThriftListenerOptsForPortOrUDS(destinationCIDR *string, listenerMapKey *string,
+	currentListenerEntry **outboundListenerEntry, listenerOpts *buildListenerOpts,
+	pluginParams *plugin.InputParams, listenerMap map[string]*outboundListenerEntry, actualWildcard string) (bool, []*filterChainOpts) {
+	// first identify the bind if its not set. Then construct the key
+	// used to lookup the listener in the conflict map.
+	if len(listenerOpts.bind) == 0 { // no user specified bind. Use 0.0.0.0:Port
+		listenerOpts.bind = actualWildcard
+	}
+	*listenerMapKey = fmt.Sprintf("%s:%d", listenerOpts.bind, pluginParams.Port.Port)
+
+	var exists bool
+
+	// Have we already generated a listener for this Port based on user
+	// specified listener ports? if so, we should not add any more Thrift
+	// services to the port. The user could have specified a sidecar
+	// resource with one or more explicit ports and then added a catch
+	// all listener, implying add all other ports as usual. When we are
+	// iterating through the services for a catchAll egress listener,
+	// the caller would have set the locked bit for each listener Entry
+	// in the map.
+	//
+	// Check if this Thrift listener conflicts with an existing TCP or
+	// HTTP listener. We could have listener conflicts occur on unix
+	// domain sockets, or on IP binds. Specifically, its common to see
+	// conflicts on binds for wildcard address when a service has NONE
+	// resolution type, since we collapse all Thrift listeners into a
+	// single 0.0.0.0:port listener and use vhosts to distinguish
+	// individual http services in that port
+	if *currentListenerEntry, exists = listenerMap[*listenerMapKey]; exists {
+		// NOTE: This is not a conflict. This is simply filtering the
+		// services for a given listener explicitly.
+		if (*currentListenerEntry).locked {
+			return false, nil
+		}
+		if pluginParams.Service != nil {
+			if !(*currentListenerEntry).servicePort.Protocol.IsThrift() {
+				conflict := outboundListenerConflict{
+					node:            pluginParams.Node,
+					listenerName:    *listenerMapKey,
+					currentServices: (*currentListenerEntry).services,
+					currentProtocol: (*currentListenerEntry).servicePort.Protocol,
+					newHostname:     pluginParams.Service.Hostname,
+					newProtocol:     pluginParams.Port.Protocol,
+				}
+				if (*currentListenerEntry).servicePort.Protocol.IsThrift() {
+					conflict.metric = model.ProxyStatusConflictOutboundListenerTCPOverThrift
+				} else {
+					conflict.metric = model.ProxyStatusConflictOutboundListenerHTTPOverThrift
+
+				}
+				conflict.addMetric(pluginParams.Push)
+			}
+
+			// Skip building listener for the same thrift port
+			(*currentListenerEntry).services = append((*currentListenerEntry).services, pluginParams.Service)
+		}
+		return false, nil
+	}
+
+	// No conflicts. Add a thrift filter chain option to the listenerOpts
+	thriftOpts := &thriftListenerOpts{
+		// Set useRemoteAddress to true for side car outbound listeners so that it picks up the localhost address of the sender,
+		// which is an internal address, so that trusted headers are not sanitized. This helps to retain the timeout headers
+		// such as "x-envoy-upstream-rq-timeout-ms" set by the calling application.
+		useRemoteAddress: true,
+	}
+
+	listenerOpts.filterChainOpts = []*filterChainOpts{{
+		thriftOpts: thriftOpts,
+	}}
+
+	return true, []*filterChainOpts{{
+		thriftOpts: thriftOpts,
+	}}
+}
+
 func (configgen *ConfigGeneratorImpl) buildSidecarOutboundTCPListenerOptsForPortOrUDS(destinationCIDR *string, listenerMapKey *string,
 	currentListenerEntry **outboundListenerEntry, listenerOpts *buildListenerOpts,
 	pluginParams *plugin.InputParams, listenerMap map[string]*outboundListenerEntry,
@@ -1048,255 +1124,6 @@
 	var destinationCIDR string
 	var listenerMapKey string
 	var currentListenerEntry *outboundListenerEntry
-<<<<<<< HEAD
-	var collisionMetric monitoring.Metric
-
-	switch pluginParams.ListenerProtocol {
-	case plugin.ListenerProtocolHTTP:
-		// first identify the bind if its not set. Then construct the key
-		// used to lookup the listener in the conflict map.
-		if len(listenerOpts.bind) == 0 { // no user specified bind. Use 0.0.0.0:Port
-			listenerOpts.bind = actualWildcard
-		}
-		listenerMapKey = fmt.Sprintf("%s:%d", listenerOpts.bind, pluginParams.Port.Port)
-
-		var exists bool
-
-		// Have we already generated a listener for this Port based on user
-		// specified listener ports? if so, we should not add any more HTTP
-		// services to the port. The user could have specified a sidecar
-		// resource with one or more explicit ports and then added a catch
-		// all listener, implying add all other ports as usual. When we are
-		// iterating through the services for a catchAll egress listener,
-		// the caller would have set the locked bit for each listener Entry
-		// in the map.
-		//
-		// Check if this HTTP listener conflicts with an existing TCP
-		// listener. We could have listener conflicts occur on unix domain
-		// sockets, or on IP binds. Specifically, its common to see
-		// conflicts on binds for wildcard address when a service has NONE
-		// resolution type, since we collapse all HTTP listeners into a
-		// single 0.0.0.0:port listener and use vhosts to distinguish
-		// individual http services in that port
-		if currentListenerEntry, exists = listenerMap[listenerMapKey]; exists {
-			// NOTE: This is not a conflict. This is simply filtering the
-			// services for a given listener explicitly.
-			if currentListenerEntry.locked {
-				return
-			}
-			if pluginParams.Service != nil {
-				if currentListenerEntry.servicePort.Protocol.IsThrift() {
-					collisionMetric = model.ProxyStatusConflictOutboundListenerThriftOverHTTP
-				} else {
-					collisionMetric = model.ProxyStatusConflictOutboundListenerTCPOverHTTP
-				}
-
-				outboundListenerConflict{
-					metric:          collisionMetric,
-					node:            pluginParams.Node,
-					listenerName:    listenerMapKey,
-					currentServices: currentListenerEntry.services,
-					currentProtocol: currentListenerEntry.servicePort.Protocol,
-					newHostname:     pluginParams.Service.Hostname,
-					newProtocol:     pluginParams.Port.Protocol,
-				}.addMetric(pluginParams.Push)
-
-				// Skip building listener for the same http port
-				currentListenerEntry.services = append(currentListenerEntry.services, pluginParams.Service)
-			}
-			return
-		}
-
-		// No conflicts. Add a http filter chain option to the listenerOpts
-		var rdsName string
-		if pluginParams.Port.Port == 0 {
-			rdsName = listenerOpts.bind // use the UDS as a rds name
-		} else {
-			rdsName = fmt.Sprintf("%d", pluginParams.Port.Port)
-		}
-		httpOpts := &httpListenerOpts{
-			// Set useRemoteAddress to true for side car outbound listeners so that it picks up the localhost address of the sender,
-			// which is an internal address, so that trusted headers are not sanitized. This helps to retain the timeout headers
-			// such as "x-envoy-upstream-rq-timeout-ms" set by the calling application.
-			useRemoteAddress: features.UseRemoteAddress(),
-			direction:        http_conn.EGRESS,
-			rds:              rdsName,
-		}
-
-		if features.HTTP10 || pluginParams.Node.Metadata[model.NodeMetadataHTTP10] == "1" {
-			httpOpts.connectionManager = &http_conn.HttpConnectionManager{
-				HttpProtocolOptions: &core.Http1ProtocolOptions{
-					AcceptHttp_10: true,
-				},
-			}
-		}
-
-		listenerOpts.filterChainOpts = []*filterChainOpts{{
-			httpOpts: httpOpts,
-		}}
-
-	case plugin.ListenerProtocolThrift:
-		// first identify the bind if its not set. Then construct the key
-		// used to lookup the listener in the conflict map.
-		if len(listenerOpts.bind) == 0 { // no user specified bind. Use 0.0.0.0:Port
-			listenerOpts.bind = actualWildcard
-		}
-		listenerMapKey = fmt.Sprintf("%s:%d", listenerOpts.bind, pluginParams.Port.Port)
-
-		var exists bool
-
-		// Have we already generated a listener for this Port based on user
-		// specified listener ports? if so, we should not add any more Thrift
-		// services to the port. The user could have specified a sidecar
-		// resource with one or more explicit ports and then added a catch
-		// all listener, implying add all other ports as usual. When we are
-		// iterating through the services for a catchAll egress listener,
-		// the caller would have set the locked bit for each listener Entry
-		// in the map.
-		//
-		// Check if this Thrift listener conflicts with an existing TCP or
-		// HTTP listener. We could have listener conflicts occur on unix
-		// domain sockets, or on IP binds. Specifically, its common to see
-		// conflicts on binds for wildcard address when a service has NONE
-		// resolution type, since we collapse all Thrift listeners into a
-		// single 0.0.0.0:port listener and use vhosts to distinguish
-		// individual http services in that port
-		if currentListenerEntry, exists = listenerMap[listenerMapKey]; exists {
-			// NOTE: This is not a conflict. This is simply filtering the
-			// services for a given listener explicitly.
-			if currentListenerEntry.locked {
-				return
-			}
-			if pluginParams.Service != nil {
-				if !currentListenerEntry.servicePort.Protocol.IsThrift() {
-					if currentListenerEntry.servicePort.Protocol.IsThrift() {
-						collisionMetric = model.ProxyStatusConflictOutboundListenerTCPOverThrift
-					} else {
-						collisionMetric = model.ProxyStatusConflictOutboundListenerHTTPOverThrift
-					}
-
-					outboundListenerConflict{
-						metric:          collisionMetric,
-						node:            pluginParams.Node,
-						listenerName:    listenerMapKey,
-						currentServices: currentListenerEntry.services,
-						currentProtocol: currentListenerEntry.servicePort.Protocol,
-						newHostname:     pluginParams.Service.Hostname,
-						newProtocol:     pluginParams.Port.Protocol,
-					}.addMetric(pluginParams.Push)
-				}
-
-				// Skip building listener for the same thrift port
-				currentListenerEntry.services = append(currentListenerEntry.services, pluginParams.Service)
-			}
-			return
-		}
-
-		// No conflicts. Add a thrift filter chain option to the listenerOpts
-		thriftOpts := &thriftListenerOpts{
-			// Set useRemoteAddress to true for side car outbound listeners so that it picks up the localhost address of the sender,
-			// which is an internal address, so that trusted headers are not sanitized. This helps to retain the timeout headers
-			// such as "x-envoy-upstream-rq-timeout-ms" set by the calling application.
-			useRemoteAddress: true,
-		}
-
-		listenerOpts.filterChainOpts = []*filterChainOpts{{
-			thriftOpts: thriftOpts,
-		}}
-
-	case plugin.ListenerProtocolTCP:
-		// first identify the bind if its not set. Then construct the key
-		// used to lookup the listener in the conflict map.
-
-		// Determine the listener address if bind is empty
-		// we listen on the service VIP if and only
-		// if the address is an IP address. If its a CIDR, we listen on
-		// 0.0.0.0, and setup a filter chain match for the CIDR range.
-		// As a small optimization, CIDRs with /32 prefix will be converted
-		// into listener address so that there is a dedicated listener for this
-		// ip:port. This will reduce the impact of a listener reload
-
-		if len(listenerOpts.bind) == 0 {
-			svcListenAddress := pluginParams.Service.GetServiceAddressForProxy(pluginParams.Node)
-			// We should never get an empty address.
-			// This is a safety guard, in case some platform adapter isn't doing things
-			// properly
-			if len(svcListenAddress) > 0 {
-				if !strings.Contains(svcListenAddress, "/") {
-					listenerOpts.bind = svcListenAddress
-				} else {
-					// Address is a CIDR. Fall back to 0.0.0.0 and
-					// filter chain match
-					destinationCIDR = svcListenAddress
-					listenerOpts.bind = actualWildcard
-				}
-			}
-		}
-
-		// could be a unix domain socket or an IP bind
-		listenerMapKey = fmt.Sprintf("%s:%d", listenerOpts.bind, pluginParams.Port.Port)
-
-		var exists bool
-
-		// Have we already generated a listener for this Port based on user
-		// specified listener ports? if so, we should not add any more
-		// services to the port. The user could have specified a sidecar
-		// resource with one or more explicit ports and then added a catch
-		// all listener, implying add all other ports as usual. When we are
-		// iterating through the services for a catchAll egress listener,
-		// the caller would have set the locked bit for each listener Entry
-		// in the map.
-		//
-		// Check if this TCP listener conflicts with an existing listener
-		if currentListenerEntry, exists = listenerMap[listenerMapKey]; exists {
-			// NOTE: This is not a conflict. This is simply filtering the
-			// services for a given listener explicitly.
-			if currentListenerEntry.locked {
-				return
-			}
-			// Check for port collisions between TCP/TLS and other types. If
-			// configured correctly, TCP/TLS ports may not collide. We'll
-			// need to do additional work to find out if there is a
-			// collision within TCP/TLS.
-			if !currentListenerEntry.servicePort.Protocol.IsTCP() {
-				// NOTE: While pluginParams.Service can be nil,
-				// this code cannot be reached if Service is nil because a pluginParams.Service can be nil only
-				// for user defined Egress listeners with ports. And these should occur in the API before
-				// the wildcard egress listener. the check for the "locked" bit will eliminate the collision.
-				// User is also not allowed to add duplicate ports in the egress listener
-				var newHostname config.Hostname
-				if pluginParams.Service != nil {
-					newHostname = pluginParams.Service.Hostname
-				} else {
-					// user defined outbound listener via sidecar API
-					newHostname = "sidecar-config-egress-http-listener"
-				}
-
-				if currentListenerEntry.servicePort.Protocol.IsThrift() {
-					collisionMetric = model.ProxyStatusConflictOutboundListenerThriftOverTCP
-				} else {
-					collisionMetric = model.ProxyStatusConflictOutboundListenerHTTPOverTCP
-				}
-
-				outboundListenerConflict{
-					metric:          collisionMetric,
-					node:            pluginParams.Node,
-					listenerName:    listenerMapKey,
-					currentServices: currentListenerEntry.services,
-					currentProtocol: currentListenerEntry.servicePort.Protocol,
-					newHostname:     newHostname,
-					newProtocol:     pluginParams.Port.Protocol,
-				}.addMetric(pluginParams.Push)
-				return
-			}
-
-			// We have a collision with another TCP port. This can happen
-			// for headless services, or non-k8s services that do not have
-			// a VIP, or when we have two binds on a unix domain socket or
-			// on same IP.  Unfortunately we won't know if this is a real
-			// conflict or not until we process the VirtualServices, etc.
-			// The conflict resolution is done later in this code
-=======
 	var ret bool
 	var opts []*filterChainOpts
 
@@ -1308,11 +1135,12 @@
 		}
 
 		listenerOpts.filterChainOpts = opts
+	case plugin.ListenerProtocolThrift:
+
 	case plugin.ListenerProtocolTCP:
 		if ret, opts = configgen.buildSidecarOutboundTCPListenerOptsForPortOrUDS(&destinationCIDR, &listenerMapKey, &currentListenerEntry,
 			&listenerOpts, pluginParams, listenerMap, virtualServices, actualWildcard); !ret {
 			return
->>>>>>> 1bc2241d
 		}
 
 		listenerOpts.filterChainOpts = opts
