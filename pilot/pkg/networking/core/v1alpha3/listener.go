// Copyright 2017 Istio Authors
//
// Licensed under the Apache License, Version 2.0 (the "License");
// you may not use this file except in compliance with the License.
// You may obtain a copy of the License at
//
//     http://www.apache.org/licenses/LICENSE-2.0
//
// Unless required by applicable law or agreed to in writing, software
// distributed under the License is distributed on an "AS IS" BASIS,
// WITHOUT WARRANTIES OR CONDITIONS OF ANY KIND, either express or implied.
// See the License for the specific language governing permissions and
// limitations under the License.

package v1alpha3

import (
	"encoding/json"
	"fmt"
	"os"
	"reflect"
	"sort"

	xdsapi "github.com/envoyproxy/go-control-plane/envoy/api/v2"
	"github.com/envoyproxy/go-control-plane/envoy/api/v2/auth"
	"github.com/envoyproxy/go-control-plane/envoy/api/v2/core"
	"github.com/envoyproxy/go-control-plane/envoy/api/v2/listener"
	fileaccesslog "github.com/envoyproxy/go-control-plane/envoy/config/accesslog/v2"
	accesslog "github.com/envoyproxy/go-control-plane/envoy/config/filter/accesslog/v2"
	http_conn "github.com/envoyproxy/go-control-plane/envoy/config/filter/network/http_connection_manager/v2"
	tcp_proxy "github.com/envoyproxy/go-control-plane/envoy/config/filter/network/tcp_proxy/v2"
	xdsutil "github.com/envoyproxy/go-control-plane/pkg/util"
	google_protobuf "github.com/gogo/protobuf/types"
	"github.com/prometheus/client_golang/prometheus"

	"istio.io/istio/pilot/pkg/model"
	"istio.io/istio/pilot/pkg/networking/plugin"
	"istio.io/istio/pilot/pkg/networking/plugin/authn"
	"istio.io/istio/pilot/pkg/networking/util"
	"istio.io/istio/pkg/log"
)

const (
	fileAccessLog = "envoy.file_access_log"

	envoyHTTPConnectionManager = "envoy.http_connection_manager"

	// HTTPStatPrefix indicates envoy stat prefix for http listeners
	HTTPStatPrefix = "http"

	// RDSName is the name of route-discovery-service (RDS) cluster
	//RDSName = "rds"

	// RDSHttpProxy is the special name for HTTP PROXY route
	RDSHttpProxy = "http_proxy"

	// VirtualListenerName is the name for traffic capture listener
	VirtualListenerName = "virtual"

	// WildcardAddress binds to all IP addresses
	WildcardAddress = "0.0.0.0"

	// LocalhostAddress for local binding
	LocalhostAddress = "127.0.0.1"
)

var (
	// Very verbose output in the logs - full LDS response logged for each sidecar.
	// Use /debug/ldsz instead.
	verboseDebug = os.Getenv("PILOT_DUMP_ALPHA3") != ""

	// TODO: gauge should be reset on refresh, not the best way to represent errors but better
	// than nothing.
	// TODO: add dimensions - namespace of rule, service, rule name
	conflictingOutbound = prometheus.NewGauge(prometheus.GaugeOpts{
		Name: "pilot_conf_out_listeners",
		Help: "Number of conflicting listeners.",
	})
	invalidOutboundListeners = prometheus.NewGauge(prometheus.GaugeOpts{
		Name: "pilot_invalid_out_listeners",
		Help: "Number of invalid outbound listeners.",
	})
)

func init() {
	prometheus.MustRegister(conflictingOutbound)
	prometheus.MustRegister(invalidOutboundListeners)
}

// ListenersALPNProtocols denotes the the list of ALPN protocols that the listener
// should expose
var ListenersALPNProtocols = []string{"h2", "http/1.1"}

// BuildListeners produces a list of listeners and referenced clusters for all proxies
func (configgen *ConfigGeneratorImpl) BuildListeners(env model.Environment, node model.Proxy) ([]*xdsapi.Listener, error) {
	switch node.Type {
	case model.Sidecar:
		return configgen.buildSidecarListeners(env, node)
	case model.Router, model.Ingress:
		return configgen.buildGatewayListeners(env, node)
	}
	return nil, nil
}

// buildSidecarListeners produces a list of listeners for sidecar proxies
func (configgen *ConfigGeneratorImpl) buildSidecarListeners(env model.Environment, node model.Proxy) ([]*xdsapi.Listener, error) {

	mesh := env.Mesh
	managementPorts := env.ManagementPorts(node.IPAddress)

	proxyInstances, err := env.GetProxyServiceInstances(&node)
	if err != nil {
		return nil, err
	}

	services, err := env.Services()
	if err != nil {
		return nil, err
	}

	// ensure services are ordered to simplify generation logic
	sort.Slice(services, func(i, j int) bool { return services[i].Hostname < services[j].Hostname })

	listeners := make([]*xdsapi.Listener, 0)

	if mesh.ProxyListenPort > 0 {
		inbound := configgen.buildSidecarInboundListeners(env, node, proxyInstances)
		outbound := configgen.buildSidecarOutboundListeners(env, node, proxyInstances, services)

		listeners = append(listeners, inbound...)
		listeners = append(listeners, outbound...)

		mgmtListeners := buildSidecarInboundMgmtListeners(managementPorts, node.IPAddress)
		// If management listener port and service port are same, bad things happen
		// when running in kubernetes, as the probes stop responding. So, append
		// non overlapping listeners only.
		for i := range mgmtListeners {
			m := mgmtListeners[i]
			l := util.GetByAddress(listeners, m.Address.String())
			if l != nil {
				log.Warnf("Omitting listener for management address %s (%s) due to collision with service listener %s (%s)",
					m.Name, m.Address, l.Name, l.Address)
				continue
			}
			listeners = append(listeners, m)
		}

		// We need a dummy filter to fill in the filter stack for orig_dst listener
		// TODO: Move to Listener filters and set up original dst filter there.
		dummyTCPProxy := &tcp_proxy.TcpProxy{
			StatPrefix: util.BlackHoleCluster,
			Cluster:    util.BlackHoleCluster,
		}

		var transparent *google_protobuf.BoolValue
		if mode := node.Metadata["INTERCEPTION_MODE"]; mode == "TPROXY" {
			transparent = &google_protobuf.BoolValue{true}
		}

		// add an extra listener that binds to the port that is the recipient of the iptables redirect
		listeners = append(listeners, &xdsapi.Listener{
			Name:           VirtualListenerName,
			Address:        util.BuildAddress(WildcardAddress, uint32(mesh.ProxyListenPort)),
			Transparent:    transparent,
			UseOriginalDst: &google_protobuf.BoolValue{true},
			FilterChains: []listener.FilterChain{
				{
					Filters: []listener.Filter{
						{
							Name:   xdsutil.TCPProxy,
							Config: util.MessageToStruct(dummyTCPProxy),
						},
					},
				},
			},
		})
	}

	// enable HTTP PROXY port if necessary; this will add an RDS route for this port
	if mesh.ProxyHttpPort > 0 {
		useRemoteAddress := false
		traceOperation := http_conn.EGRESS
		listenAddress := LocalhostAddress

		if node.Type == model.Router {
			useRemoteAddress = true
			traceOperation = http_conn.INGRESS
			listenAddress = WildcardAddress
		}

		opts := buildListenerOpts{
			env:            env,
			proxy:          node,
			proxyInstances: proxyInstances,
			ip:             listenAddress,
			port:           int(mesh.ProxyHttpPort),
			protocol:       model.ProtocolHTTP,
			filterChainOpts: []*filterChainOpts{{
				httpOpts: &httpListenerOpts{
					routeConfig: configgen.buildSidecarOutboundHTTPRouteConfig(env, node, proxyInstances,
						services, RDSHttpProxy),
					rds:              RDSHttpProxy,
					useRemoteAddress: useRemoteAddress,
					direction:        traceOperation,
					connectionManager: &http_conn.HttpConnectionManager{
						HttpProtocolOptions: &core.Http1ProtocolOptions{
							AllowAbsoluteUrl: &google_protobuf.BoolValue{
								Value: true,
							},
						},
					},
				},
			}},
			bindToPort: true,
		}
		l := buildListener(opts)
		if err := marshalFilters(l, opts, []plugin.FilterChain{{}}); err != nil {
			log.Warna("buildSidecarListeners ", err.Error())
		} else {
			listeners = append(listeners, l)
		}
		// TODO: need inbound listeners in HTTP_PROXY case, with dedicated ingress listener.
	}

	return listeners, nil
}

// buildSidecarInboundListeners creates listeners for the server-side (inbound)
// configuration for co-located service proxyInstances.
func (configgen *ConfigGeneratorImpl) buildSidecarInboundListeners(env model.Environment, node model.Proxy,
	proxyInstances []*model.ServiceInstance) []*xdsapi.Listener {

	var listeners []*xdsapi.Listener
	listenerMap := make(map[string]*xdsapi.Listener)
	// inbound connections/requests are redirected to the endpoint address but appear to be sent
	// to the service address.
	for _, instance := range proxyInstances {
		endpoint := instance.Endpoint
		protocol := endpoint.ServicePort.Protocol

		// Local service instances can be accessed through one of three
		// addresses: localhost, endpoint IP, and service
		// VIP. Localhost bypasses the proxy and doesn't need any TCP
		// route config. Endpoint IP is handled below and Service IP is handled
		// by outbound routes.
		// Traffic sent to our service VIP is redirected by remote
		// services' kubeproxy to our specific endpoint IP.
		var listenerType plugin.ListenerProtocol
		listenerOpts := buildListenerOpts{
			env:            env,
			proxy:          node,
			proxyInstances: proxyInstances,
			ip:             endpoint.Address,
			port:           endpoint.Port,
			protocol:       protocol,
		}

		for _, p := range configgen.Plugins {
			if authnPolicy, ok := p.(authn.Plugin); ok {
				if authnPolicy.RequireTLSMultiplexing(env.Mesh, env.IstioConfigStore, instance.Service.Hostname, instance.Endpoint.ServicePort) {
					listenerOpts.tlsMultiplexed = true
					log.Infof("Uses TLS multiplexing for %v %v\n", instance.Service.Hostname.String(), *instance.Endpoint.ServicePort)
				}
			}
		}

		listenerMapKey := fmt.Sprintf("%s:%d", endpoint.Address, endpoint.Port)
		if l, exists := listenerMap[listenerMapKey]; exists {
			log.Warnf("Conflicting inbound listeners on %s: previous listener %s", listenerMapKey, l.Name)
			// Skip building listener for the same ip port
			continue
		}
		listenerType = plugin.ModelProtocolToListenerProtocol(protocol)
		switch listenerType {
<<<<<<< HEAD
		case plugin.ListenerProtocolHTTP:
			listenerOpts.filterChainOpts = []*filterChainOpts{{
				httpOpts: &httpListenerOpts{
					routeConfig:      configgen.buildSidecarInboundHTTPRouteConfig(env, node, instance),
					rds:              "", // no RDS for inbound traffic
					useRemoteAddress: false,
					direction:        http_conn.INGRESS,
				}},
=======
		case plugin.ListenerTypeHTTP:
			httpOpts := &httpListenerOpts{
				routeConfig:      configgen.buildSidecarInboundHTTPRouteConfig(env, node, instance),
				rds:              "", // no RDS for inbound traffic
				useRemoteAddress: false,
				direction:        http_conn.INGRESS,
			}
			if listenerOpts.tlsMultiplexed {
				listenerOpts.filterChainOpts = []*filterChainOpts{
					{
						httpOpts:          httpOpts,
						transportProtocol: authn.EnvoyRawBufferMatch,
					}, {
						httpOpts:          httpOpts,
						transportProtocol: authn.EnvoyTLSMatch,
					},
				}
			} else {
				listenerOpts.filterChainOpts = []*filterChainOpts{
					{
						httpOpts: httpOpts,
					},
				}
>>>>>>> c91a139d
			}
		case plugin.ListenerProtocolTCP:
			listenerOpts.filterChainOpts = []*filterChainOpts{{
				networkFilters: buildInboundNetworkFilters(instance),
			}}

		default:
			log.Warnf("Unsupported inbound protocol %v for port %#v", protocol, instance.Endpoint.ServicePort)
			continue
		}

		// call plugins
		l := buildListener(listenerOpts)
		mutable := &plugin.MutableObjects{
			Listener:     l,
			FilterChains: make([]plugin.FilterChain, len(l.FilterChains)),
		}
		for _, p := range configgen.Plugins {
			params := &plugin.InputParams{
				ListenerProtocol: listenerType,
				Env:              &env,
				Node:             &node,
				ProxyInstances:   proxyInstances,
				ServiceInstance:  instance,
				Port:             endpoint.ServicePort,
				IP:               listenerOpts.ip,
			}
			if err := p.OnInboundListener(params, mutable); err != nil {
				log.Warn(err.Error())
			}
		}
		// Filters are serialized one time into an opaque struct once we have the complete list.
		if err := marshalFilters(mutable.Listener, listenerOpts, mutable.FilterChains); err != nil {
			log.Warna("buildSidecarInboundListeners ", err.Error())
		} else {
			listeners = append(listeners, mutable.Listener)
			listenerMap[listenerMapKey] = mutable.Listener
		}
	}
	return listeners
}

// buildSidecarOutboundListeners generates http and tcp listeners for outbound connections from the service instance
// TODO(github.com/istio/pilot/issues/237)
//
// Sharing tcp_proxy and http_connection_manager filters on the same port for
// different destination services doesn't work with Envoy (yet). When the
// tcp_proxy filter's route matching fails for the http service the connection
// is closed without falling back to the http_connection_manager.
//
// Temporary workaround is to add a listener for each service IP that requires
// TCP routing
//
// Connections to the ports of non-load balanced services are directed to
// the connection's original destination. This avoids costly queries of instance
// IPs and ports, but requires that ports of non-load balanced service be unique.
func (configgen *ConfigGeneratorImpl) buildSidecarOutboundListeners(env model.Environment, node model.Proxy,
	proxyInstances []*model.ServiceInstance, services []*model.Service) []*xdsapi.Listener {

	var tcpListeners, httpListeners []*xdsapi.Listener
	var currentListener *xdsapi.Listener
	listenerTypeMap := make(map[string]model.Protocol)
	listenerMap := make(map[string]*xdsapi.Listener)
	for _, service := range services {
		for _, servicePort := range service.Ports {
			clusterName := model.BuildSubsetKey(model.TrafficDirectionOutbound, "",
				service.Hostname, servicePort.Port)

			listenAddress := WildcardAddress
			var addresses []string
			var listenerMapKey string
			listenerOpts := buildListenerOpts{
				env:            env,
				proxy:          node,
				proxyInstances: proxyInstances,
				ip:             WildcardAddress,
				port:           servicePort.Port,
				protocol:       servicePort.Protocol,
			}

			currentListener = nil

			switch plugin.ModelProtocolToListenerProtocol(servicePort.Protocol) {
			case plugin.ListenerProtocolHTTP:
				listenerMapKey = fmt.Sprintf("%s:%d", listenAddress, servicePort.Port)
				if l, exists := listenerMap[listenerMapKey]; exists {
					if !listenerTypeMap[listenerMapKey].IsHTTP() {
						conflictingOutbound.Add(1)
						log.Warnf("buildSidecarOutboundListeners: listener conflict (%v current and new %v) on %s, destination:%s, current Listener: (%s %v)",
							servicePort.Protocol, listenerTypeMap[listenerMapKey], listenerMapKey, clusterName, l.Name, l)
					}
					// Skip building listener for the same http port
					continue
				}

				operation := http_conn.EGRESS
				useRemoteAddress := false

				if node.Type == model.Router {
					// if this is in Router mode, then use ingress style trace operation, and remote address settings
					useRemoteAddress = true
					operation = http_conn.INGRESS
				}

				listenerOpts.protocol = servicePort.Protocol
				listenerOpts.filterChainOpts = []*filterChainOpts{{
					httpOpts: &httpListenerOpts{
						rds: fmt.Sprintf("%d", servicePort.Port),
						routeConfig: configgen.buildSidecarOutboundHTTPRouteConfig(
							env, node, proxyInstances, services, fmt.Sprintf("%d", servicePort.Port)),
						useRemoteAddress: useRemoteAddress,
						direction:        operation,
					},
				}}
			case plugin.ListenerProtocolTCP:
				if service.Resolution != model.Passthrough {
					listenAddress = service.GetServiceAddressForProxy(&node)
					addresses = []string{listenAddress}
				}

				listenerMapKey = fmt.Sprintf("%s:%d", listenAddress, servicePort.Port)
				var exists bool
				if currentListener, exists = listenerMap[listenerMapKey]; exists {
					// Check if this is HTTPS port collision for external service. If so, we can use SNI to differentiate
					// Internal TCP services will never hit this issue because they are bound by specific IP_port, while
					// external service listeners are typically bound to 0.0.0.0
					if !listenerTypeMap[listenerMapKey].IsTCP() || !servicePort.Protocol.IsTLS() || !service.MeshExternal {
						conflictingOutbound.Add(1)
						log.Warnf("buildSidecarOutboundListeners: listener conflict (%v current and new %v) on %s, destination:%s, current Listener: (%s %v)",
							servicePort.Protocol, listenerTypeMap[listenerMapKey], listenerMapKey, clusterName, currentListener.Name, currentListener)
						continue
					}
				}
				filterChainOption := &filterChainOpts{
					networkFilters: buildOutboundNetworkFilters(clusterName, addresses, servicePort),
				}

				// Set SNI hosts for External services only. It may or may not work for internal services.
				// TODO (@rshriram): We need an explicit option to enable/disable SNI for a given service
				if servicePort.Protocol.IsTLS() && service.MeshExternal {
					filterChainOption.sniHosts = []string{service.Hostname.String()}
				}

				listenerOpts.filterChainOpts = []*filterChainOpts{filterChainOption}
			default:
				// UDP or other protocols: no need to log, it's too noisy
				continue
			}

			// Even if we have a non empty current listener, lets build the new listener with the filter chains
			// In the end, we will merge the filter chains

			// call plugins
			listenerOpts.ip = listenAddress
			l := buildListener(listenerOpts)
			mutable := &plugin.MutableObjects{
				Listener:     l,
				FilterChains: make([]plugin.FilterChain, len(l.FilterChains)),
			}

			for _, p := range configgen.Plugins {
				params := &plugin.InputParams{
					ListenerProtocol: plugin.ModelProtocolToListenerProtocol(servicePort.Protocol),
					Env:              &env,
					Node:             &node,
					ProxyInstances:   proxyInstances,
					Service:          service,
					Port:             servicePort,
					IP:               listenerOpts.ip,
				}

				if err := p.OnOutboundListener(params, mutable); err != nil {
					log.Warn(err.Error())
				}
			}

			// Filters are serialized one time into an opaque struct once we have the complete list.
			if err := marshalFilters(mutable.Listener, listenerOpts, mutable.FilterChains); err != nil {
				log.Warna("buildSidecarOutboundListeners: ", err.Error())
				continue
			}

			if currentListener != nil {
				// merge the newly built listener with the existing listener
				newFilterChains := make([]listener.FilterChain, 0, len(currentListener.FilterChains)+len(mutable.Listener.FilterChains))
				newFilterChains = append(newFilterChains, currentListener.FilterChains...)
				newFilterChains = append(newFilterChains, mutable.Listener.FilterChains...)
				currentListener.FilterChains = newFilterChains
			} else {
				listenerMap[listenerMapKey] = mutable.Listener
				listenerTypeMap[listenerMapKey] = servicePort.Protocol
			}

			if log.DebugEnabled() && len(mutable.Listener.FilterChains) > 1 || currentListener != nil {
				var numChains int
				if currentListener != nil {
					numChains = len(currentListener.FilterChains)
				} else {
					numChains = len(mutable.Listener.FilterChains)
				}
				log.Debugf("buildSidecarOutboundListeners: multiple filter chain listener %s with %d chains", mutable.Listener.Name, numChains)
			}
		}
	}

	for name, l := range listenerMap {
		ltype := listenerTypeMap[name]
		if err := l.Validate(); err != nil {
			log.Warnf("buildSidecarOutboundListeners: error validating listener %s (type %v): %v", name, ltype, err)
			invalidOutboundListeners.Add(1)
			continue
		}
		if ltype.IsTCP() {
			tcpListeners = append(tcpListeners, l)
		} else {
			httpListeners = append(httpListeners, l)
		}
	}

	return append(tcpListeners, httpListeners...)
}

// buildSidecarInboundMgmtListeners creates inbound TCP only listeners for the management ports on
// server (inbound). Management port listeners are slightly different from standard Inbound listeners
// in that, they do not have mixer filters nor do they have inbound auth.
// N.B. If a given management port is same as the service instance's endpoint port
// the pod will fail to start in Kubernetes, because the mixer service tries to
// lookup the service associated with the Pod. Since the pod is yet to be started
// and hence not bound to the service), the service lookup fails causing the mixer
// to fail the health check call. This results in a vicious cycle, where kubernetes
// restarts the unhealthy pod after successive failed health checks, and the mixer
// continues to reject the health checks as there is no service associated with
// the pod.
// So, if a user wants to use kubernetes probes with Istio, she should ensure
// that the health check ports are distinct from the service ports.
func buildSidecarInboundMgmtListeners(managementPorts model.PortList, managementIP string) []*xdsapi.Listener {
	listeners := make([]*xdsapi.Listener, 0, len(managementPorts))

	if managementIP == "" {
		managementIP = "127.0.0.1"
	}

	// assumes that inbound connections/requests are sent to the endpoint address
	for _, mPort := range managementPorts {
		switch mPort.Protocol {
		case model.ProtocolHTTP, model.ProtocolHTTP2, model.ProtocolGRPC, model.ProtocolTCP,
			model.ProtocolHTTPS, model.ProtocolTCPTLS, model.ProtocolMongo, model.ProtocolRedis:

			instance := &model.ServiceInstance{
				Endpoint: model.NetworkEndpoint{
					Address:     managementIP,
					Port:        mPort.Port,
					ServicePort: mPort,
				},
				Service: &model.Service{
					Hostname: ManagementClusterHostname,
				},
			}
			listenerOpts := buildListenerOpts{
				ip:       managementIP,
				port:     mPort.Port,
				protocol: model.ProtocolTCP,
				filterChainOpts: []*filterChainOpts{{
					networkFilters: buildInboundNetworkFilters(instance),
				}},
			}
			l := buildListener(listenerOpts)
			// TODO: should we call plugins for the admin port listeners too? We do everywhere else we contruct listeners.
			if err := marshalFilters(l, listenerOpts, []plugin.FilterChain{{}}); err != nil {
				log.Warna("buildSidecarInboundMgmtListeners ", err.Error())
			} else {
				listeners = append(listeners, l)
			}
		default:
			log.Warnf("Unsupported inbound protocol %v for management port %#v",
				mPort.Protocol, mPort)
		}
	}

	return listeners
}

// httpListenerOpts are options for an HTTP listener
type httpListenerOpts struct {
	//nolint: maligned
	routeConfig      *xdsapi.RouteConfiguration
	rds              string
	useRemoteAddress bool
	direction        http_conn.HttpConnectionManager_Tracing_OperationName
	// If set, use this as a basis
	connectionManager *http_conn.HttpConnectionManager
}

// filterChainOpts describes a filter chain: a set of filters with the same TLS context
type filterChainOpts struct {
	sniHosts          []string
	transportProtocol string
	tlsContext        *auth.DownstreamTlsContext
	httpOpts          *httpListenerOpts
	networkFilters    []listener.Filter
}

// buildListenerOpts are the options required to build a Listener
type buildListenerOpts struct {
	// nolint: maligned
	env             model.Environment
	proxy           model.Proxy
	proxyInstances  []*model.ServiceInstance
	ip              string
	port            int
	protocol        model.Protocol
	bindToPort      bool
	filterChainOpts []*filterChainOpts
	tlsMultiplexed  bool
}

func buildHTTPConnectionManager(env model.Environment, httpOpts *httpListenerOpts, httpFilters []*http_conn.HttpFilter) *http_conn.HttpConnectionManager {
	filters := append(httpFilters,
		&http_conn.HttpFilter{Name: xdsutil.CORS},
		&http_conn.HttpFilter{Name: xdsutil.Fault},
		&http_conn.HttpFilter{Name: xdsutil.Router},
	)

	if httpOpts.connectionManager == nil {
		httpOpts.connectionManager = &http_conn.HttpConnectionManager{}
	}

	connectionManager := httpOpts.connectionManager
	connectionManager.CodecType = http_conn.AUTO
	connectionManager.AccessLog = []*accesslog.AccessLog{}
	connectionManager.HttpFilters = filters
	connectionManager.StatPrefix = HTTPStatPrefix
	connectionManager.UseRemoteAddress = &google_protobuf.BoolValue{httpOpts.useRemoteAddress}

	if httpOpts.rds != "" && !env.DisableRDS {
		rds := &http_conn.HttpConnectionManager_Rds{
			Rds: &http_conn.Rds{
				ConfigSource: core.ConfigSource{
					ConfigSourceSpecifier: &core.ConfigSource_Ads{
						Ads: &core.AggregatedConfigSource{},
					},
				},
				RouteConfigName: httpOpts.rds,
			},
		}
		connectionManager.RouteSpecifier = rds
	} else {
		connectionManager.RouteSpecifier = &http_conn.HttpConnectionManager_RouteConfig{RouteConfig: httpOpts.routeConfig}
	}

	if connectionManager.RouteSpecifier == nil {
		connectionManager.RouteSpecifier = &http_conn.HttpConnectionManager_RouteConfig{
			RouteConfig: httpOpts.routeConfig,
		}
	}

	if env.Mesh.AccessLogFile != "" {
		fl := &fileaccesslog.FileAccessLog{
			Path: env.Mesh.AccessLogFile,
		}

		connectionManager.AccessLog = []*accesslog.AccessLog{
			{
				Config: util.MessageToStruct(fl),
				Name:   fileAccessLog,
			},
		}
	}

	if env.Mesh.EnableTracing {
		connectionManager.Tracing = &http_conn.HttpConnectionManager_Tracing{
			OperationName: httpOpts.direction,
		}
		connectionManager.GenerateRequestId = &google_protobuf.BoolValue{true}
	}

	if verboseDebug {
		connectionManagerJSON, _ := json.MarshalIndent(connectionManager, "  ", "  ")
		log.Infof("LDS: %s \n", string(connectionManagerJSON))
	}
	return connectionManager
}

// buildListener builds and initializes a Listener proto based on the provided opts. It does not set any filters.
func buildListener(opts buildListenerOpts) *xdsapi.Listener {
	filterChains := make([]listener.FilterChain, 0, len(opts.filterChainOpts))

	var listenerFilters []listener.ListenerFilter
	if opts.tlsMultiplexed {
		listenerFilters = []listener.ListenerFilter{
			{
				Name:   authn.EnvoyTLSInspectorFilterName,
				Config: &google_protobuf.Struct{},
			},
		}
	}

	for _, chain := range opts.filterChainOpts {
		match := &listener.FilterChainMatch{
			TransportProtocol: chain.transportProtocol,
		}
		if len(chain.sniHosts) > 0 {
			fullWildcardFound := false
			for _, h := range chain.sniHosts {
				if h == "*" {
					fullWildcardFound = true
					// If we have a host with *, it effectively means match anything, i.e.
					// no SNI based matching for this host.
					break
				}
			}
			if !fullWildcardFound {
				match.SniDomains = chain.sniHosts
			}
		}
		if reflect.DeepEqual(*match, listener.FilterChainMatch{}) {
			match = nil
		}
		filterChains = append(filterChains, listener.FilterChain{
			FilterChainMatch: match,
			TlsContext:       chain.tlsContext,
		})
	}

	var deprecatedV1 *xdsapi.Listener_DeprecatedV1
	if !opts.bindToPort {
		deprecatedV1 = &xdsapi.Listener_DeprecatedV1{
			BindToPort: boolFalse,
		}
	}

	return &xdsapi.Listener{
		Name:            fmt.Sprintf("%s_%d", opts.ip, opts.port),
		Address:         util.BuildAddress(opts.ip, uint32(opts.port)),
		ListenerFilters: listenerFilters,
		FilterChains:    filterChains,
		DeprecatedV1:    deprecatedV1,
	}
}

// marshalFilters adds the provided TCP and HTTP filters to the provided Listener and serializes them.
//
// TODO: should we change this from []plugins.FilterChains to [][]listener.Filter, [][]*http_conn.HttpFilter?
// TODO: given how tightly tied listener.FilterChains, opts.filterChainOpts, and mutable.FilterChains are to eachother
// we should encapsulate them some way to ensure they remain consistent (mainly that in each an index refers to the same
// chain)
func marshalFilters(l *xdsapi.Listener, opts buildListenerOpts, chains []plugin.FilterChain) error {
	if len(opts.filterChainOpts) == 0 {
		return fmt.Errorf("must have more than 0 chains in listener: %#v", l)
	}

	for i, chain := range chains {
		opt := opts.filterChainOpts[i]

		if len(chain.TCP) > 0 {
			l.FilterChains[i].Filters = append(l.FilterChains[i].Filters, chain.TCP...)
		}

		if len(opt.networkFilters) > 0 {
			l.FilterChains[i].Filters = append(l.FilterChains[i].Filters, opt.networkFilters...)
		}

		if log.DebugEnabled() {
			log.Debugf("attached %d network filters to listener %q filter chain %d", len(chain.TCP)+len(opt.networkFilters), l.Name, i)
		}

		if opt.httpOpts != nil {
			connectionManager := buildHTTPConnectionManager(opts.env, opt.httpOpts, chain.HTTP)
			l.FilterChains[i].Filters = append(l.FilterChains[i].Filters, listener.Filter{
				Name:   envoyHTTPConnectionManager,
				Config: util.MessageToStruct(connectionManager),
			})
			log.Debugf("attached HTTP filter with %d http_filter options to listener %q filter chain %d", 1+len(chain.HTTP), l.Name, i)
		}
	}
	return nil
}<|MERGE_RESOLUTION|>--- conflicted
+++ resolved
@@ -272,17 +272,7 @@
 		}
 		listenerType = plugin.ModelProtocolToListenerProtocol(protocol)
 		switch listenerType {
-<<<<<<< HEAD
 		case plugin.ListenerProtocolHTTP:
-			listenerOpts.filterChainOpts = []*filterChainOpts{{
-				httpOpts: &httpListenerOpts{
-					routeConfig:      configgen.buildSidecarInboundHTTPRouteConfig(env, node, instance),
-					rds:              "", // no RDS for inbound traffic
-					useRemoteAddress: false,
-					direction:        http_conn.INGRESS,
-				}},
-=======
-		case plugin.ListenerTypeHTTP:
 			httpOpts := &httpListenerOpts{
 				routeConfig:      configgen.buildSidecarInboundHTTPRouteConfig(env, node, instance),
 				rds:              "", // no RDS for inbound traffic
@@ -305,7 +295,6 @@
 						httpOpts: httpOpts,
 					},
 				}
->>>>>>> c91a139d
 			}
 		case plugin.ListenerProtocolTCP:
 			listenerOpts.filterChainOpts = []*filterChainOpts{{
