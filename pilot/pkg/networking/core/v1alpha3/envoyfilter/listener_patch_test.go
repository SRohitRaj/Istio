// Copyright 2018 Istio Authors
//
// Licensed under the Apache License, Version 2.0 (the "License");
// you may not use this file except in compliance with the License.
// You may obtain a copy of the License at
//
//     http://www.apache.org/licenses/LICENSE-2.0
//
// Unless required by applicable law or agreed to in writing, software
// distributed under the License is distributed on an "AS IS" BASIS,
// WITHOUT WARRANTIES OR CONDITIONS OF ANY KIND, either express or implied.
// See the License for the specific language governing permissions and
// limitations under the License.

package envoyfilter

import (
	"fmt"
	"strings"
	"testing"

	xdsapi "github.com/envoyproxy/go-control-plane/envoy/api/v2"
	"github.com/envoyproxy/go-control-plane/envoy/api/v2/auth"
	"github.com/envoyproxy/go-control-plane/envoy/api/v2/core"
	"github.com/envoyproxy/go-control-plane/envoy/api/v2/listener"
	http_conn "github.com/envoyproxy/go-control-plane/envoy/config/filter/network/http_connection_manager/v2"
	xdsutil "github.com/envoyproxy/go-control-plane/pkg/util"

	"github.com/gogo/protobuf/jsonpb"
	"github.com/gogo/protobuf/types"
	"github.com/google/go-cmp/cmp"

	meshconfig "istio.io/api/mesh/v1alpha1"
	networking "istio.io/api/networking/v1alpha3"
	"istio.io/istio/pilot/pkg/model"
	"istio.io/istio/pilot/pkg/networking/core/v1alpha3/fakes"
	"istio.io/istio/pilot/pkg/networking/util"
)

var (
	testMesh = meshconfig.MeshConfig{
		ConnectTimeout: &types.Duration{
			Seconds: 10,
			Nanos:   1,
		},
	}
)

func buildEnvoyFilterConfigStore(configPatches []*networking.EnvoyFilter_EnvoyConfigObjectPatch) *fakes.IstioConfigStore {
	return &fakes.IstioConfigStore{
		ListStub: func(typ, namespace string) (configs []model.Config, e error) {
			if typ == "envoy-filter" {
				// to emulate returning multiple envoy filter configs
				for i, cp := range configPatches {
					configs = append(configs, model.Config{
						ConfigMeta: model.ConfigMeta{
							Name:      fmt.Sprintf("test-envoyfilter-%d", i),
							Namespace: "not-default",
						},
						Spec: &networking.EnvoyFilter{
							ConfigPatches: []*networking.EnvoyFilter_EnvoyConfigObjectPatch{cp},
						},
					})
				}
			}
			return
		},
	}
}

func buildPatchStruct(config string) *types.Struct {
	val := &types.Struct{}
	jsonpb.Unmarshal(strings.NewReader(config), val)
	return val
}

func newTestEnvironment(serviceDiscovery model.ServiceDiscovery, mesh meshconfig.MeshConfig,
	configStore model.IstioConfigStore) *model.Environment {
	env := &model.Environment{
		ServiceDiscovery: serviceDiscovery,
		IstioConfigStore: configStore,
		Mesh:             &mesh,
	}

	env.PushContext = model.NewPushContext()
	_ = env.PushContext.InitContext(env)

	return env
}

func TestApplyListenerPatches(t *testing.T) {
	configPatches := []*networking.EnvoyFilter_EnvoyConfigObjectPatch{
		{
			ApplyTo: networking.EnvoyFilter_LISTENER,
			Match: &networking.EnvoyFilter_EnvoyConfigObjectMatch{
				Context: networking.EnvoyFilter_SIDECAR_OUTBOUND,
				Proxy: &networking.EnvoyFilter_ProxyMatch{
					Metadata: map[string]string{"foo": "sidecar"},
				},
			},
			Patch: &networking.EnvoyFilter_Patch{
				Operation: networking.EnvoyFilter_Patch_ADD,
				Value:     buildPatchStruct(`{"name":"new-outbound-listener1"}`),
			},
		},
		{
			ApplyTo: networking.EnvoyFilter_NETWORK_FILTER,
			Match: &networking.EnvoyFilter_EnvoyConfigObjectMatch{
				Context: networking.EnvoyFilter_SIDECAR_OUTBOUND,
				ObjectTypes: &networking.EnvoyFilter_EnvoyConfigObjectMatch_Listener{
					Listener: &networking.EnvoyFilter_ListenerMatch{
						PortNumber: 12345,
						FilterChain: &networking.EnvoyFilter_ListenerMatch_FilterChainMatch{
							Filter: &networking.EnvoyFilter_ListenerMatch_FilterMatch{Name: "filter1"},
						},
					},
				},
			},
			Patch: &networking.EnvoyFilter_Patch{
				Operation: networking.EnvoyFilter_Patch_INSERT_BEFORE,
				Value:     buildPatchStruct(`{"name":"filter0"}`),
			},
		},
		{
			ApplyTo: networking.EnvoyFilter_NETWORK_FILTER,
			Match: &networking.EnvoyFilter_EnvoyConfigObjectMatch{
				Context: networking.EnvoyFilter_SIDECAR_OUTBOUND,
				ObjectTypes: &networking.EnvoyFilter_EnvoyConfigObjectMatch_Listener{
					Listener: &networking.EnvoyFilter_ListenerMatch{
						PortNumber: 12345,
						FilterChain: &networking.EnvoyFilter_ListenerMatch_FilterChainMatch{
							Filter: &networking.EnvoyFilter_ListenerMatch_FilterMatch{Name: "filter2"},
						},
					},
				},
			},
			Patch: &networking.EnvoyFilter_Patch{
				Operation: networking.EnvoyFilter_Patch_REMOVE,
			},
		},
		{
			ApplyTo: networking.EnvoyFilter_LISTENER,
			Match: &networking.EnvoyFilter_EnvoyConfigObjectMatch{
				Context: networking.EnvoyFilter_SIDECAR_INBOUND,
				ObjectTypes: &networking.EnvoyFilter_EnvoyConfigObjectMatch_Listener{
					Listener: &networking.EnvoyFilter_ListenerMatch{
						PortNumber: 12345,
					},
				},
			},
			Patch: &networking.EnvoyFilter_Patch{
				Operation: networking.EnvoyFilter_Patch_REMOVE,
			},
		},
		{
			ApplyTo: networking.EnvoyFilter_LISTENER,
			Match: &networking.EnvoyFilter_EnvoyConfigObjectMatch{
				Context: networking.EnvoyFilter_SIDECAR_INBOUND,
				ObjectTypes: &networking.EnvoyFilter_EnvoyConfigObjectMatch_Listener{
					Listener: &networking.EnvoyFilter_ListenerMatch{
						PortNumber: 80,
					},
				},
			},
			Patch: &networking.EnvoyFilter_Patch{
				Operation: networking.EnvoyFilter_Patch_MERGE,
				Value:     buildPatchStruct(`{listener_filters: nil}`),
			},
		},
		{
			ApplyTo: networking.EnvoyFilter_FILTER_CHAIN,
			Match: &networking.EnvoyFilter_EnvoyConfigObjectMatch{
				Context: networking.EnvoyFilter_SIDECAR_INBOUND,
				ObjectTypes: &networking.EnvoyFilter_EnvoyConfigObjectMatch_Listener{
					Listener: &networking.EnvoyFilter_ListenerMatch{
						PortNumber:  80,
						FilterChain: &networking.EnvoyFilter_ListenerMatch_FilterChainMatch{TransportProtocol: "tls"},
					},
				},
			},
			Patch: &networking.EnvoyFilter_Patch{
				Operation: networking.EnvoyFilter_Patch_REMOVE,
			},
		},
		{
			ApplyTo: networking.EnvoyFilter_LISTENER,
			Match: &networking.EnvoyFilter_EnvoyConfigObjectMatch{
				Context: networking.EnvoyFilter_GATEWAY,
				ObjectTypes: &networking.EnvoyFilter_EnvoyConfigObjectMatch_Listener{
					Listener: &networking.EnvoyFilter_ListenerMatch{
						PortNumber: 80,
					},
				},
			},
			Patch: &networking.EnvoyFilter_Patch{
				Operation: networking.EnvoyFilter_Patch_MERGE,
				Value:     buildPatchStruct(`{"listener_filters": [{"name":"foo"}]}`),
			},
		},
		{
			ApplyTo: networking.EnvoyFilter_FILTER_CHAIN,
			Match: &networking.EnvoyFilter_EnvoyConfigObjectMatch{
				Context: networking.EnvoyFilter_GATEWAY,
				ObjectTypes: &networking.EnvoyFilter_EnvoyConfigObjectMatch_Listener{
					Listener: &networking.EnvoyFilter_ListenerMatch{
						PortNumber: 80,
						FilterChain: &networking.EnvoyFilter_ListenerMatch_FilterChainMatch{
							Sni: "*.foo.com",
						},
					},
				},
			},
			Patch: &networking.EnvoyFilter_Patch{
				Operation: networking.EnvoyFilter_Patch_MERGE,
				Value:     buildPatchStruct(`{"filter_chain_match": { "server_names": ["foo.com"] }}`),
			},
		},
		{
			ApplyTo: networking.EnvoyFilter_HTTP_FILTER,
			Match: &networking.EnvoyFilter_EnvoyConfigObjectMatch{
				Context: networking.EnvoyFilter_GATEWAY,
				ObjectTypes: &networking.EnvoyFilter_EnvoyConfigObjectMatch_Listener{
					Listener: &networking.EnvoyFilter_ListenerMatch{
						PortNumber: 80,
						FilterChain: &networking.EnvoyFilter_ListenerMatch_FilterChainMatch{
							Sni: "*.foo.com",
							Filter: &networking.EnvoyFilter_ListenerMatch_FilterMatch{
								Name:      xdsutil.HTTPConnectionManager,
								SubFilter: &networking.EnvoyFilter_ListenerMatch_SubFilterMatch{Name: "http-filter2"},
							},
						},
					},
				},
			},
			Patch: &networking.EnvoyFilter_Patch{
				Operation: networking.EnvoyFilter_Patch_INSERT_AFTER,
				Value:     buildPatchStruct(`{"name": "http-filter3"}`),
			},
		},
		{
			ApplyTo: networking.EnvoyFilter_HTTP_FILTER,
			Match: &networking.EnvoyFilter_EnvoyConfigObjectMatch{
				Context: networking.EnvoyFilter_SIDECAR_INBOUND,
				ObjectTypes: &networking.EnvoyFilter_EnvoyConfigObjectMatch_Listener{
					Listener: &networking.EnvoyFilter_ListenerMatch{
						PortNumber: 80,
						FilterChain: &networking.EnvoyFilter_ListenerMatch_FilterChainMatch{
							Filter: &networking.EnvoyFilter_ListenerMatch_FilterMatch{
								Name: xdsutil.HTTPConnectionManager,
							},
						},
					},
				},
			},
			Patch: &networking.EnvoyFilter_Patch{
				Operation: networking.EnvoyFilter_Patch_INSERT_BEFORE,
				Value:     buildPatchStruct(`{"name": "http-filter3"}`),
			},
		},
	}

	sidecarOutboundIn := []*xdsapi.Listener{
		{
			Name: "12345",
			Address: &core.Address{
				Address: &core.Address_SocketAddress{
					SocketAddress: &core.SocketAddress{
						PortSpecifier: &core.SocketAddress_PortValue{
							PortValue: 12345,
						},
					},
				},
			},
			FilterChains: []*listener.FilterChain{
				{
					Filters: []*listener.Filter{
						{Name: "filter1"},
						{Name: "filter2"},
					},
				},
			},
		},
		{
			Name: "another-listener",
		},
	}

	sidecarOutboundOut := []*xdsapi.Listener{
		{
			Name: "12345",
			Address: &core.Address{
				Address: &core.Address_SocketAddress{
					SocketAddress: &core.SocketAddress{
						PortSpecifier: &core.SocketAddress_PortValue{
							PortValue: 12345,
						},
					},
				},
			},
			FilterChains: []*listener.FilterChain{
				{
					Filters: []*listener.Filter{
						{Name: "filter0"},
						{Name: "filter1"},
					},
				},
			},
		},
		{
			Name: "another-listener",
		},
		{
			Name: "new-outbound-listener1",
		},
	}

<<<<<<< HEAD
	sidecarOutboundInNoAdd := []*xdsapi.Listener{
		{
			Name: "12345",
			Address: &core.Address{
				Address: &core.Address_SocketAddress{
					SocketAddress: &core.SocketAddress{
						PortSpecifier: &core.SocketAddress_PortValue{
							PortValue: 12345,
						},
					},
				},
			},
			FilterChains: []*listener.FilterChain{
				{
					Filters: []*listener.Filter{
						{Name: "filter1"},
						{Name: "filter2"},
					},
				},
			},
		},
		{
			Name: "another-listener",
		},
	}

	sidecarOutboundOutNoAdd := []*xdsapi.Listener{
		{
			Name: "12345",
			Address: &core.Address{
				Address: &core.Address_SocketAddress{
					SocketAddress: &core.SocketAddress{
						PortSpecifier: &core.SocketAddress_PortValue{
							PortValue: 12345,
						},
					},
				},
			},
			FilterChains: []*listener.FilterChain{
				{
					Filters: []*listener.Filter{
						{Name: "filter0"},
						{Name: "filter1"},
					},
				},
			},
		},
		{
			Name: "another-listener",
		},
	}

=======
>>>>>>> 89cb5531
	sidecarInboundIn := []*xdsapi.Listener{
		{
			Name: "12345",
			Address: &core.Address{
				Address: &core.Address_SocketAddress{
					SocketAddress: &core.SocketAddress{
						PortSpecifier: &core.SocketAddress_PortValue{
							PortValue: 12345,
						},
					},
				},
			},
		},
		{
			Name: "another-listener",
			Address: &core.Address{
				Address: &core.Address_SocketAddress{
					SocketAddress: &core.SocketAddress{
						PortSpecifier: &core.SocketAddress_PortValue{
							PortValue: 80,
						},
					},
				},
			},
			ListenerFilters: []*listener.ListenerFilter{{Name: "envoy.tls_inspector"}},
			FilterChains: []*listener.FilterChain{
				{
					FilterChainMatch: &listener.FilterChainMatch{TransportProtocol: "tls"},
					TlsContext:       &auth.DownstreamTlsContext{},
					Filters:          []*listener.Filter{{Name: "network-filter"}},
				},
				{
					Filters: []*listener.Filter{
						{
							Name: xdsutil.HTTPConnectionManager,
							ConfigType: &listener.Filter_TypedConfig{
								TypedConfig: util.MessageToAny(&http_conn.HttpConnectionManager{
									HttpFilters: []*http_conn.HttpFilter{
										{Name: "http-filter1"},
										{Name: "http-filter2"},
									},
								}),
							},
						},
					},
				},
			},
		},
	}

	sidecarInboundOut := []*xdsapi.Listener{
		{
			Name: "another-listener",
			Address: &core.Address{
				Address: &core.Address_SocketAddress{
					SocketAddress: &core.SocketAddress{
						PortSpecifier: &core.SocketAddress_PortValue{
							PortValue: 80,
						},
					},
				},
			},
			ListenerFilters: []*listener.ListenerFilter{{Name: "envoy.tls_inspector"}},
			FilterChains: []*listener.FilterChain{
				{
					Filters: []*listener.Filter{
						{
							Name: xdsutil.HTTPConnectionManager,
							ConfigType: &listener.Filter_TypedConfig{
								TypedConfig: util.MessageToAny(&http_conn.HttpConnectionManager{
									HttpFilters: []*http_conn.HttpFilter{
										{Name: "http-filter3"},
										{Name: "http-filter1"},
										{Name: "http-filter2"},
									},
								}),
							},
						},
					},
				},
			},
		},
	}

	gatewayIn := []*xdsapi.Listener{
		{
			Name: "80",
			Address: &core.Address{
				Address: &core.Address_SocketAddress{
					SocketAddress: &core.SocketAddress{
						PortSpecifier: &core.SocketAddress_PortValue{
							PortValue: 80,
						},
					},
				},
			},
			FilterChains: []*listener.FilterChain{
				{
					FilterChainMatch: &listener.FilterChainMatch{
						ServerNames: []string{"match.com", "*.foo.com"},
					},
					Filters: []*listener.Filter{
						{
							Name: xdsutil.HTTPConnectionManager,
							ConfigType: &listener.Filter_TypedConfig{
								TypedConfig: util.MessageToAny(&http_conn.HttpConnectionManager{
									HttpFilters: []*http_conn.HttpFilter{
										{Name: "http-filter1"},
										{Name: "http-filter2"},
									},
								}),
							},
						},
					},
				},
			},
		},
		{
			Name: "another-listener",
			Address: &core.Address{
				Address: &core.Address_SocketAddress{
					SocketAddress: &core.SocketAddress{
						PortSpecifier: &core.SocketAddress_PortValue{
							PortValue: 443,
						},
					},
				},
			},
			FilterChains: []*listener.FilterChain{
				{
					FilterChainMatch: &listener.FilterChainMatch{
						ServerNames: []string{"nomatch.com", "*.foo.com"},
					},
					Filters: []*listener.Filter{{Name: "network-filter"}},
				},
			},
		},
	}

	gatewayOut := []*xdsapi.Listener{
		{
			Name: "80",
			Address: &core.Address{
				Address: &core.Address_SocketAddress{
					SocketAddress: &core.SocketAddress{
						PortSpecifier: &core.SocketAddress_PortValue{
							PortValue: 80,
						},
					},
				},
			},
			ListenerFilters: []*listener.ListenerFilter{{Name: "foo"}},
			FilterChains: []*listener.FilterChain{
				{
					FilterChainMatch: &listener.FilterChainMatch{
						ServerNames: []string{"match.com", "*.foo.com", "foo.com"},
					},
					Filters: []*listener.Filter{
						{
							Name: xdsutil.HTTPConnectionManager,
							ConfigType: &listener.Filter_TypedConfig{
								TypedConfig: util.MessageToAny(&http_conn.HttpConnectionManager{
									HttpFilters: []*http_conn.HttpFilter{
										{Name: "http-filter1"},
										{Name: "http-filter2"},
										{Name: "http-filter3"},
									},
								}),
							},
						},
					},
				},
			},
		},
		{
			Name: "another-listener",
			Address: &core.Address{
				Address: &core.Address_SocketAddress{
					SocketAddress: &core.SocketAddress{
						PortSpecifier: &core.SocketAddress_PortValue{
							PortValue: 443,
						},
					},
				},
			},
			FilterChains: []*listener.FilterChain{
				{
					FilterChainMatch: &listener.FilterChainMatch{
						ServerNames: []string{"nomatch.com", "*.foo.com"},
					},
					Filters: []*listener.Filter{{Name: "network-filter"}},
				},
			},
		},
	}

	sidecarProxy := &model.Proxy{Type: model.SidecarProxy, ConfigNamespace: "not-default",
		Metadata: map[string]string{"foo": "sidecar", "bar": "proxy"}}
	gatewayProxy := &model.Proxy{Type: model.Router, ConfigNamespace: "not-default"}
	serviceDiscovery := &fakes.ServiceDiscovery{}
	env := newTestEnvironment(serviceDiscovery, testMesh, buildEnvoyFilterConfigStore(configPatches))
	push := model.NewPushContext()
	push.InitContext(env)

	type args struct {
		patchContext networking.EnvoyFilter_PatchContext
		proxy        *model.Proxy
		push         *model.PushContext
		listeners    []*xdsapi.Listener
	}
	tests := []struct {
		name string
		args args
		want []*xdsapi.Listener
	}{
		{
			name: "sidecar inbound lds",
			args: args{
				patchContext: networking.EnvoyFilter_SIDECAR_INBOUND,
				proxy:        sidecarProxy,
				push:         push,
				listeners:    sidecarInboundIn,
			},
			want: sidecarInboundOut,
		},
		{
			name: "gateway lds",
			args: args{
				patchContext: networking.EnvoyFilter_GATEWAY,
				proxy:        gatewayProxy,
				push:         push,
				listeners:    gatewayIn,
			},
			want: gatewayOut,
		},
		{
			name: "sidecar outbound lds",
			args: args{
				patchContext: networking.EnvoyFilter_SIDECAR_OUTBOUND,
				proxy:        sidecarProxy,
				push:         push,
				listeners:    sidecarOutboundIn,
			},
			want: sidecarOutboundOut,
		},
	}
	for _, tt := range tests {
		t.Run(tt.name, func(t *testing.T) {
			got := ApplyListenerPatches(tt.args.patchContext, tt.args.proxy, tt.args.push,
				tt.args.listeners)
			if diff := cmp.Diff(tt.want, got); diff != "" {
				t.Errorf("ApplyListenerPatches(): %s mismatch (-want +got):\n%s", tt.name, diff)
			}
		})
	}
}<|MERGE_RESOLUTION|>--- conflicted
+++ resolved
@@ -314,61 +314,6 @@
 		},
 	}
 
-<<<<<<< HEAD
-	sidecarOutboundInNoAdd := []*xdsapi.Listener{
-		{
-			Name: "12345",
-			Address: &core.Address{
-				Address: &core.Address_SocketAddress{
-					SocketAddress: &core.SocketAddress{
-						PortSpecifier: &core.SocketAddress_PortValue{
-							PortValue: 12345,
-						},
-					},
-				},
-			},
-			FilterChains: []*listener.FilterChain{
-				{
-					Filters: []*listener.Filter{
-						{Name: "filter1"},
-						{Name: "filter2"},
-					},
-				},
-			},
-		},
-		{
-			Name: "another-listener",
-		},
-	}
-
-	sidecarOutboundOutNoAdd := []*xdsapi.Listener{
-		{
-			Name: "12345",
-			Address: &core.Address{
-				Address: &core.Address_SocketAddress{
-					SocketAddress: &core.SocketAddress{
-						PortSpecifier: &core.SocketAddress_PortValue{
-							PortValue: 12345,
-						},
-					},
-				},
-			},
-			FilterChains: []*listener.FilterChain{
-				{
-					Filters: []*listener.Filter{
-						{Name: "filter0"},
-						{Name: "filter1"},
-					},
-				},
-			},
-		},
-		{
-			Name: "another-listener",
-		},
-	}
-
-=======
->>>>>>> 89cb5531
 	sidecarInboundIn := []*xdsapi.Listener{
 		{
 			Name: "12345",
