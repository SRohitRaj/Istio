--- conflicted
+++ resolved
@@ -57,11 +57,7 @@
 		}
 		if commonConditionMatch(patchContext, rp) &&
 			routeConfigurationMatch(patchContext, routeConfiguration, rp, portMap) {
-<<<<<<< HEAD
-			safeMerge(routeConfiguration.Name, routeConfiguration, rp.Value)
-=======
 			merge.Merge(routeConfiguration, rp.Value)
->>>>>>> dadeb9b8
 			IncrementEnvoyFilterMetric(rp.Key(), Route, true)
 		} else {
 			IncrementEnvoyFilterMetric(rp.Key(), Route, false)
@@ -74,14 +70,8 @@
 
 func patchVirtualHosts(patchContext networking.EnvoyFilter_PatchContext,
 	patches map[networking.EnvoyFilter_ApplyTo][]*model.EnvoyFilterConfigPatchWrapper,
-<<<<<<< HEAD
-	routeConfiguration *route.RouteConfiguration, portMap model.GatewayPortMap,
-) {
-	removedVirtualHosts := sets.NewSet()
-=======
 	routeConfiguration *route.RouteConfiguration, portMap model.GatewayPortMap) {
 	removedVirtualHosts := sets.New()
->>>>>>> dadeb9b8
 	// first do removes/merges/replaces
 	for i := range routeConfiguration.VirtualHosts {
 		if patchVirtualHost(patchContext, patches, routeConfiguration, routeConfiguration.VirtualHosts, i, portMap) {
@@ -130,11 +120,7 @@
 			if rp.Operation == networking.EnvoyFilter_Patch_REMOVE {
 				return true
 			} else if rp.Operation == networking.EnvoyFilter_Patch_MERGE {
-<<<<<<< HEAD
-				safeMerge(virtualHosts[idx].Name, virtualHosts[idx], rp.Value)
-=======
-				merge.Merge(virtualHosts[idx], rp.Value)
->>>>>>> dadeb9b8
+				virtualHosts[idx] = merge.Merge(virtualHosts[idx], rp.Value).(*route.VirtualHost)
 			} else if rp.Operation == networking.EnvoyFilter_Patch_REPLACE {
 				virtualHosts[idx] = proto.Clone(rp.Value).(*route.VirtualHost)
 			}
@@ -270,11 +256,7 @@
 				*routesRemoved = true
 				return
 			} else if rp.Operation == networking.EnvoyFilter_Patch_MERGE {
-<<<<<<< HEAD
-				safeMerge(virtualHost.Routes[routeIndex].Name, virtualHost.Routes[routeIndex], rp.Value)
-=======
 				merge.Merge(virtualHost.Routes[routeIndex], rp.Value)
->>>>>>> dadeb9b8
 			}
 			applied = true
 		}
