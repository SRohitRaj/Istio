--- conflicted
+++ resolved
@@ -114,19 +114,19 @@
 	patches map[networking.EnvoyFilter_ApplyTo][]*model.EnvoyFilterConfigPatchWrapper,
 	listener *xdslistener.Listener, listenersRemoved *bool) {
 	applied := false
-	for _, cp := range patches[networking.EnvoyFilter_LISTENER] {
-		if !commonConditionMatch(patchContext, cp) ||
-			!listenerMatch(listener, cp) {
+	for _, lp := range patches[networking.EnvoyFilter_LISTENER] {
+		if !commonConditionMatch(patchContext, lp) ||
+			!listenerMatch(listener, lp) {
 			continue
 		}
 		applied = true
-		if cp.Operation == networking.EnvoyFilter_Patch_REMOVE {
+		if lp.Operation == networking.EnvoyFilter_Patch_REMOVE {
 			listener.Name = ""
 			*listenersRemoved = true
 			// terminate the function here as we have nothing more do to for this listener
 			return
-		} else if cp.Operation == networking.EnvoyFilter_Patch_MERGE {
-			proto.Merge(listener, cp.Value)
+		} else if lp.Operation == networking.EnvoyFilter_Patch_MERGE {
+			proto.Merge(listener, lp.Value)
 		}
 	}
 	IncrementEnvoyFilterMetric(filterKey, Listener, applied)
@@ -152,14 +152,14 @@
 		}
 	}
 	applied := false
-	for _, cp := range patches[networking.EnvoyFilter_FILTER_CHAIN] {
-		if cp.Operation == networking.EnvoyFilter_Patch_ADD {
-			if !commonConditionMatch(patchContext, cp) ||
-				!listenerMatch(listener, cp) {
-				continue
-			}
-			applied = true
-			listener.FilterChains = append(listener.FilterChains, proto.Clone(cp.Value).(*xdslistener.FilterChain))
+	for _, lp := range patches[networking.EnvoyFilter_FILTER_CHAIN] {
+		if lp.Operation == networking.EnvoyFilter_Patch_ADD {
+			if !commonConditionMatch(patchContext, lp) ||
+				!listenerMatch(listener, lp) {
+				continue
+			}
+			applied = true
+			listener.FilterChains = append(listener.FilterChains, proto.Clone(lp.Value).(*xdslistener.FilterChain))
 		}
 	}
 	IncrementEnvoyFilterMetric(filterKey, FilterChain, applied)
@@ -180,26 +180,26 @@
 	listener *xdslistener.Listener,
 	fc *xdslistener.FilterChain, filterChainRemoved *bool) {
 	applied := false
-	for _, cp := range patches[networking.EnvoyFilter_FILTER_CHAIN] {
-		if !commonConditionMatch(patchContext, cp) ||
-			!listenerMatch(listener, cp) ||
-			!filterChainMatch(listener, fc, cp) {
+	for _, lp := range patches[networking.EnvoyFilter_FILTER_CHAIN] {
+		if !commonConditionMatch(patchContext, lp) ||
+			!listenerMatch(listener, lp) ||
+			!filterChainMatch(listener, fc, lp) {
 			continue
 		}
 		applied = true
-		if cp.Operation == networking.EnvoyFilter_Patch_REMOVE {
+		if lp.Operation == networking.EnvoyFilter_Patch_REMOVE {
 			fc.Filters = nil
 			*filterChainRemoved = true
 			// nothing more to do in other patches as we removed this filter chain
 			return
-		} else if cp.Operation == networking.EnvoyFilter_Patch_MERGE {
-			ret, err := mergeTransportSocketListener(fc, cp)
+		} else if lp.Operation == networking.EnvoyFilter_Patch_MERGE {
+			ret, err := mergeTransportSocketListener(fc, lp)
 			if err != nil {
 				log.Debugf("merge of transport socket failed for listener: %v", err)
 				continue
 			}
 			if !ret {
-				proto.Merge(fc, cp.Value)
+				proto.Merge(fc, lp.Value)
 			}
 		}
 	}
@@ -208,17 +208,17 @@
 }
 
 // Test if the patch contains a config for TransportSocket
-func mergeTransportSocketListener(fc *xdslistener.FilterChain, cp *model.EnvoyFilterConfigPatchWrapper) (bool, error) {
-	cpValueCast, okCpCast := (cp.Value).(*xdslistener.FilterChain)
-	if !okCpCast {
-		return false, fmt.Errorf("cast of cp.Value failed: %v", okCpCast)
+func mergeTransportSocketListener(fc *xdslistener.FilterChain, lp *model.EnvoyFilterConfigPatchWrapper) (bool, error) {
+	lpValueCast, oklpCast := (lp.Value).(*xdslistener.FilterChain)
+	if !oklpCast {
+		return false, fmt.Errorf("cast of lp.Value failed: %v", oklpCast)
 	}
 
 	// Test if the patch contains a config for TransportSocket
 	applyPatch := false
-	if cpValueCast.GetTransportSocket() != nil {
+	if lpValueCast.GetTransportSocket() != nil {
 		// Test if the listener contains a config for TransportSocket
-		applyPatch = fc.GetTransportSocket() != nil && cpValueCast.GetTransportSocket().Name == fc.GetTransportSocket().Name
+		applyPatch = fc.GetTransportSocket() != nil && lpValueCast.GetTransportSocket().Name == fc.GetTransportSocket().Name
 	} else {
 		return false, nil
 	}
@@ -226,7 +226,7 @@
 	if applyPatch {
 		// Merge the patch and the listener at a lower level
 		dstListener := fc.GetTransportSocket().GetTypedConfig()
-		srcPatch := cpValueCast.GetTransportSocket().GetTypedConfig()
+		srcPatch := lpValueCast.GetTransportSocket().GetTypedConfig()
 
 		if dstListener != nil && srcPatch != nil {
 
@@ -255,28 +255,28 @@
 		patchNetworkFilter(patchContext, filterKey, patches, listener, fc, fc.Filters[i], &networkFiltersRemoved)
 	}
 	applied := false
-	for _, cp := range patches[networking.EnvoyFilter_NETWORK_FILTER] {
-		if !commonConditionMatch(patchContext, cp) ||
-			!listenerMatch(listener, cp) ||
-			!filterChainMatch(listener, fc, cp) {
-			continue
-		}
-		if cp.Operation == networking.EnvoyFilter_Patch_ADD {
-			fc.Filters = append(fc.Filters, proto.Clone(cp.Value).(*xdslistener.Filter))
-			applied = true
-		} else if cp.Operation == networking.EnvoyFilter_Patch_INSERT_FIRST {
-			fc.Filters = append([]*xdslistener.Filter{proto.Clone(cp.Value).(*xdslistener.Filter)}, fc.Filters...)
-			applied = true
-		} else if cp.Operation == networking.EnvoyFilter_Patch_INSERT_AFTER {
+	for _, lp := range patches[networking.EnvoyFilter_NETWORK_FILTER] {
+		if !commonConditionMatch(patchContext, lp) ||
+			!listenerMatch(listener, lp) ||
+			!filterChainMatch(listener, fc, lp) {
+			continue
+		}
+		if lp.Operation == networking.EnvoyFilter_Patch_ADD {
+			fc.Filters = append(fc.Filters, proto.Clone(lp.Value).(*xdslistener.Filter))
+			applied = true
+		} else if lp.Operation == networking.EnvoyFilter_Patch_INSERT_FIRST {
+			fc.Filters = append([]*xdslistener.Filter{proto.Clone(lp.Value).(*xdslistener.Filter)}, fc.Filters...)
+			applied = true
+		} else if lp.Operation == networking.EnvoyFilter_Patch_INSERT_AFTER {
 			// Insert after without a filter match is same as ADD in the end
-			if !hasNetworkFilterMatch(cp) {
-				fc.Filters = append(fc.Filters, proto.Clone(cp.Value).(*xdslistener.Filter))
+			if !hasNetworkFilterMatch(lp) {
+				fc.Filters = append(fc.Filters, proto.Clone(lp.Value).(*xdslistener.Filter))
 				continue
 			}
 			// find the matching filter first
 			insertPosition := -1
 			for i := 0; i < len(fc.Filters); i++ {
-				if networkFilterMatch(fc.Filters[i], cp) {
+				if networkFilterMatch(fc.Filters[i], lp) {
 					insertPosition = i + 1
 					break
 				}
@@ -286,22 +286,22 @@
 				continue
 			}
 			applied = true
-			clonedVal := proto.Clone(cp.Value).(*xdslistener.Filter)
+			clonedVal := proto.Clone(lp.Value).(*xdslistener.Filter)
 			fc.Filters = append(fc.Filters, clonedVal)
 			if insertPosition < len(fc.Filters)-1 {
 				copy(fc.Filters[insertPosition+1:], fc.Filters[insertPosition:])
 				fc.Filters[insertPosition] = clonedVal
 			}
-		} else if cp.Operation == networking.EnvoyFilter_Patch_INSERT_BEFORE {
+		} else if lp.Operation == networking.EnvoyFilter_Patch_INSERT_BEFORE {
 			// insert before without a filter match is same as insert in the beginning
-			if !hasNetworkFilterMatch(cp) {
-				fc.Filters = append([]*xdslistener.Filter{proto.Clone(cp.Value).(*xdslistener.Filter)}, fc.Filters...)
+			if !hasNetworkFilterMatch(lp) {
+				fc.Filters = append([]*xdslistener.Filter{proto.Clone(lp.Value).(*xdslistener.Filter)}, fc.Filters...)
 				continue
 			}
 			// find the matching filter first
 			insertPosition := -1
 			for i := 0; i < len(fc.Filters); i++ {
-				if networkFilterMatch(fc.Filters[i], cp) {
+				if networkFilterMatch(fc.Filters[i], lp) {
 					insertPosition = i
 					break
 				}
@@ -312,18 +312,18 @@
 				continue
 			}
 			applied = true
-			clonedVal := proto.Clone(cp.Value).(*xdslistener.Filter)
+			clonedVal := proto.Clone(lp.Value).(*xdslistener.Filter)
 			fc.Filters = append(fc.Filters, clonedVal)
 			copy(fc.Filters[insertPosition+1:], fc.Filters[insertPosition:])
 			fc.Filters[insertPosition] = clonedVal
-		} else if cp.Operation == networking.EnvoyFilter_Patch_REPLACE {
-			if !hasNetworkFilterMatch(cp) {
+		} else if lp.Operation == networking.EnvoyFilter_Patch_REPLACE {
+			if !hasNetworkFilterMatch(lp) {
 				continue
 			}
 			// find the matching filter first
 			replacePosition := -1
 			for i := 0; i < len(fc.Filters); i++ {
-				if networkFilterMatch(fc.Filters[i], cp) {
+				if networkFilterMatch(fc.Filters[i], lp) {
 					replacePosition = i
 					break
 				}
@@ -332,7 +332,7 @@
 				continue
 			}
 			applied = true
-			fc.Filters[replacePosition] = proto.Clone(cp.Value).(*xdslistener.Filter)
+			fc.Filters[replacePosition] = proto.Clone(lp.Value).(*xdslistener.Filter)
 		}
 	}
 	IncrementEnvoyFilterMetric(filterKey, NetworkFilter, applied)
@@ -353,21 +353,21 @@
 	listener *xdslistener.Listener, fc *xdslistener.FilterChain,
 	filter *xdslistener.Filter, networkFilterRemoved *bool) {
 	applied := false
-	for _, cp := range patches[networking.EnvoyFilter_NETWORK_FILTER] {
-		if !commonConditionMatch(patchContext, cp) ||
-			!listenerMatch(listener, cp) ||
-			!filterChainMatch(listener, fc, cp) ||
-			!networkFilterMatch(filter, cp) {
-			continue
-		}
-		if cp.Operation == networking.EnvoyFilter_Patch_REMOVE {
+	for _, lp := range patches[networking.EnvoyFilter_NETWORK_FILTER] {
+		if !commonConditionMatch(patchContext, lp) ||
+			!listenerMatch(listener, lp) ||
+			!filterChainMatch(listener, fc, lp) ||
+			!networkFilterMatch(filter, lp) {
+			continue
+		}
+		if lp.Operation == networking.EnvoyFilter_Patch_REMOVE {
 			filter.Name = ""
 			*networkFilterRemoved = true
 			// nothing more to do in other patches as we removed this filter
 			return
-		} else if cp.Operation == networking.EnvoyFilter_Patch_MERGE {
+		} else if lp.Operation == networking.EnvoyFilter_Patch_MERGE {
 			// proto merge doesn't work well when merging two filters with ANY typed configs
-			// especially when the incoming cp.Value is a struct that could contain the json config
+			// especially when the incoming lp.Value is a struct that could contain the json config
 			// of an ANY typed filter. So convert our filter's typed config to Struct (retaining the any
 			// typed output of json)
 			if filter.GetTypedConfig() == nil {
@@ -376,7 +376,7 @@
 				// which doesn't seem to work well.
 				continue
 			}
-			userFilter := cp.Value.(*xdslistener.Filter)
+			userFilter := lp.Value.(*xdslistener.Filter)
 			var err error
 			// we need to be able to overwrite filter names or simply empty out a filter's configs
 			// as they could be supplied through per route filter configs
@@ -411,8 +411,7 @@
 	}
 }
 
-func patchHTTPFilters(patchContext networking.EnvoyFilter_PatchContext,
-	filterKey string,
+func patchHTTPFilters(patchContext networking.EnvoyFilter_PatchContext, filterKey string,
 	patches map[networking.EnvoyFilter_ApplyTo][]*model.EnvoyFilterConfigPatchWrapper,
 	listener *xdslistener.Listener, fc *xdslistener.FilterChain, filter *xdslistener.Filter) {
 	hcm := &http_conn.HttpConnectionManager{}
@@ -430,54 +429,46 @@
 		}
 		patchHTTPFilter(patchContext, filterKey, patches, listener, fc, filter, httpFilter, &httpFiltersRemoved)
 	}
-<<<<<<< HEAD
 	opatches := make([]*model.EnvoyFilterConfigPatchWrapper, 0)
+	inpatches := make([]*model.EnvoyFilterConfigPatchWrapper, 0)
 	dependents := map[*model.EnvoyFilterConfigPatchWrapper]struct{}{}
-=======
 	applied := false
->>>>>>> 5965c9f4
-	for _, cp := range patches[networking.EnvoyFilter_HTTP_FILTER] {
-		if !commonConditionMatch(patchContext, cp) ||
-			!listenerMatch(listener, cp) ||
-			!filterChainMatch(listener, fc, cp) ||
-			!networkFilterMatch(filter, cp) {
-			continue
-		}
-<<<<<<< HEAD
-		if (cp.Operation == networking.EnvoyFilter_Patch_INSERT_BEFORE && hasHTTPFilterMatch(cp)) ||
-			(cp.Operation == networking.EnvoyFilter_Patch_INSERT_AFTER && hasHTTPFilterMatch(cp)) {
-			addDependentPatches(cp, patches[networking.EnvoyFilter_HTTP_FILTER], &opatches, dependents)
+	for _, lp := range patches[networking.EnvoyFilter_HTTP_FILTER] {
+		if !commonConditionMatch(patchContext, lp) ||
+			!listenerMatch(listener, lp) ||
+			!filterChainMatch(listener, fc, lp) ||
+			!networkFilterMatch(filter, lp) {
+			continue
+		}
+		inpatches = append(inpatches, lp)
+	}
+	for _, lp := range inpatches {
+		if (lp.Operation == networking.EnvoyFilter_Patch_INSERT_BEFORE && hasHTTPFilterMatch(lp)) ||
+			(lp.Operation == networking.EnvoyFilter_Patch_INSERT_AFTER && hasHTTPFilterMatch(lp)) {
+			orderPatches(lp, inpatches, &opatches, dependents)
 		} else {
-			if _, exists := dependents[cp]; !exists {
-				filter := cp.Value.(*http_conn.HttpFilter)
-				fmt.Println("adding patch in else ", filter.Name)
-				opatches = append(opatches, cp)
-			}
-		}
-	}
-	fmt.Println(len(patches[networking.EnvoyFilter_HTTP_FILTER]), len(opatches))
-	for _, cp := range opatches {
-
-		filter := cp.Value.(*http_conn.HttpFilter)
-		fmt.Println("processing patch ", filter.Name)
-=======
->>>>>>> 5965c9f4
-		if cp.Operation == networking.EnvoyFilter_Patch_ADD {
-			applied = true
-			hcm.HttpFilters = append(hcm.HttpFilters, proto.Clone(cp.Value).(*http_conn.HttpFilter))
-		} else if cp.Operation == networking.EnvoyFilter_Patch_INSERT_FIRST {
-			hcm.HttpFilters = append([]*http_conn.HttpFilter{proto.Clone(cp.Value).(*http_conn.HttpFilter)}, hcm.HttpFilters...)
-		} else if cp.Operation == networking.EnvoyFilter_Patch_INSERT_BEFORE {
+			if _, exists := dependents[lp]; !exists {
+				opatches = append(opatches, lp)
+			}
+		}
+	}
+	for _, lp := range opatches {
+		if lp.Operation == networking.EnvoyFilter_Patch_ADD {
+			applied = true
+			hcm.HttpFilters = append(hcm.HttpFilters, proto.Clone(lp.Value).(*http_conn.HttpFilter))
+		} else if lp.Operation == networking.EnvoyFilter_Patch_INSERT_FIRST {
+			hcm.HttpFilters = append([]*http_conn.HttpFilter{proto.Clone(lp.Value).(*http_conn.HttpFilter)}, hcm.HttpFilters...)
+		} else if lp.Operation == networking.EnvoyFilter_Patch_INSERT_BEFORE {
 			// insert before without a filter match is same as insert in the beginning
-			if !hasHTTPFilterMatch(cp) {
-				hcm.HttpFilters = append([]*http_conn.HttpFilter{proto.Clone(cp.Value).(*http_conn.HttpFilter)}, hcm.HttpFilters...)
+			if !hasHTTPFilterMatch(lp) {
+				hcm.HttpFilters = append([]*http_conn.HttpFilter{proto.Clone(lp.Value).(*http_conn.HttpFilter)}, hcm.HttpFilters...)
 				continue
 			}
 
 			// find the matching filter first
 			insertPosition := -1
 			for i := 0; i < len(hcm.HttpFilters); i++ {
-				if httpFilterMatch(hcm.HttpFilters[i], cp) {
+				if httpFilterMatch(hcm.HttpFilters[i], lp) {
 					insertPosition = i
 					break
 				}
@@ -487,21 +478,21 @@
 				continue
 			}
 			applied = true
-			clonedVal := proto.Clone(cp.Value).(*http_conn.HttpFilter)
+			clonedVal := proto.Clone(lp.Value).(*http_conn.HttpFilter)
 			hcm.HttpFilters = append(hcm.HttpFilters, clonedVal)
 			copy(hcm.HttpFilters[insertPosition+1:], hcm.HttpFilters[insertPosition:])
 			hcm.HttpFilters[insertPosition] = clonedVal
-		} else if cp.Operation == networking.EnvoyFilter_Patch_INSERT_AFTER {
+		} else if lp.Operation == networking.EnvoyFilter_Patch_INSERT_AFTER {
 			// Insert after without a filter match is same as ADD in the end
-			if !hasHTTPFilterMatch(cp) {
-				hcm.HttpFilters = append(hcm.HttpFilters, proto.Clone(cp.Value).(*http_conn.HttpFilter))
+			if !hasHTTPFilterMatch(lp) {
+				hcm.HttpFilters = append(hcm.HttpFilters, proto.Clone(lp.Value).(*http_conn.HttpFilter))
 				continue
 			}
 
 			// find the matching filter first
 			insertPosition := -1
 			for i := 0; i < len(hcm.HttpFilters); i++ {
-				if httpFilterMatch(hcm.HttpFilters[i], cp) {
+				if httpFilterMatch(hcm.HttpFilters[i], lp) {
 					insertPosition = i + 1
 					break
 				}
@@ -511,31 +502,31 @@
 				continue
 			}
 			applied = true
-			clonedVal := proto.Clone(cp.Value).(*http_conn.HttpFilter)
+			clonedVal := proto.Clone(lp.Value).(*http_conn.HttpFilter)
 			hcm.HttpFilters = append(hcm.HttpFilters, clonedVal)
 			if insertPosition < len(hcm.HttpFilters)-1 {
 				copy(hcm.HttpFilters[insertPosition+1:], hcm.HttpFilters[insertPosition:])
 				hcm.HttpFilters[insertPosition] = clonedVal
 			}
-		} else if cp.Operation == networking.EnvoyFilter_Patch_REPLACE {
-			if !hasHTTPFilterMatch(cp) {
+		} else if lp.Operation == networking.EnvoyFilter_Patch_REPLACE {
+			if !hasHTTPFilterMatch(lp) {
 				continue
 			}
 
 			// find the matching filter first
 			replacePosition := -1
 			for i := 0; i < len(hcm.HttpFilters); i++ {
-				if httpFilterMatch(hcm.HttpFilters[i], cp) {
+				if httpFilterMatch(hcm.HttpFilters[i], lp) {
 					replacePosition = i
 					break
 				}
 			}
 			if replacePosition == -1 {
-				log.Debugf("EnvoyFilter patch %v is not applied because no matching HTTP filter found.", cp)
-				continue
-			}
-			applied = true
-			clonedVal := proto.Clone(cp.Value).(*http_conn.HttpFilter)
+				log.Debugf("EnvoyFilter patch %v is not applied because no matching HTTP filter found.", lp)
+				continue
+			}
+			applied = true
+			clonedVal := proto.Clone(lp.Value).(*http_conn.HttpFilter)
 			hcm.HttpFilters[replacePosition] = clonedVal
 		}
 	}
@@ -555,52 +546,46 @@
 	}
 }
 
-<<<<<<< HEAD
-func addDependentPatches(patch *model.EnvoyFilterConfigPatchWrapper, original []*model.EnvoyFilterConfigPatchWrapper,
+// orderPatches recursively orders the patches based on insert before/after positions.
+func orderPatches(patch *model.EnvoyFilterConfigPatchWrapper, original []*model.EnvoyFilterConfigPatchWrapper,
 	ordered *[]*model.EnvoyFilterConfigPatchWrapper, dependents map[*model.EnvoyFilterConfigPatchWrapper]struct{}) {
-	for _, cp := range original {
+	for _, lp := range original {
 		if patch.Operation == networking.EnvoyFilter_Patch_INSERT_BEFORE || patch.Operation == networking.EnvoyFilter_Patch_INSERT_AFTER {
-			filter := cp.Value.(*http_conn.HttpFilter)
+			filter := lp.Value.(*http_conn.HttpFilter)
 			match := patch.Match.GetListener().FilterChain.Filter.SubFilter
 			if match != nil && nameMatches(match.Name, filter.Name) {
-				// fmt.Println("calling dependents ", cp)
-				addDependentPatches(cp, original, ordered, dependents)
-			}
-		}
-	}
-	pf := patch.Value.(*http_conn.HttpFilter)
+				orderPatches(lp, original, ordered, dependents)
+			}
+		}
+	}
 	if _, exists := dependents[patch]; !exists {
-		fmt.Println("adding patch ", pf.Name)
 		*ordered = append(*ordered, patch)
 		dependents[patch] = struct{}{}
 	}
 }
 
-func doHTTPFilterOperation(patchContext networking.EnvoyFilter_PatchContext,
-=======
 func patchHTTPFilter(patchContext networking.EnvoyFilter_PatchContext,
 	filterKey string,
->>>>>>> 5965c9f4
 	patches map[networking.EnvoyFilter_ApplyTo][]*model.EnvoyFilterConfigPatchWrapper,
 	listener *xdslistener.Listener, fc *xdslistener.FilterChain, filter *xdslistener.Filter,
 	httpFilter *http_conn.HttpFilter, httpFilterRemoved *bool) {
 	applied := false
-	for _, cp := range patches[networking.EnvoyFilter_HTTP_FILTER] {
-		if !commonConditionMatch(patchContext, cp) ||
-			!listenerMatch(listener, cp) ||
-			!filterChainMatch(listener, fc, cp) ||
-			!networkFilterMatch(filter, cp) ||
-			!httpFilterMatch(httpFilter, cp) {
-			continue
-		}
-		if cp.Operation == networking.EnvoyFilter_Patch_REMOVE {
+	for _, lp := range patches[networking.EnvoyFilter_HTTP_FILTER] {
+		if !commonConditionMatch(patchContext, lp) ||
+			!listenerMatch(listener, lp) ||
+			!filterChainMatch(listener, fc, lp) ||
+			!networkFilterMatch(filter, lp) ||
+			!httpFilterMatch(httpFilter, lp) {
+			continue
+		}
+		if lp.Operation == networking.EnvoyFilter_Patch_REMOVE {
 			httpFilter.Name = ""
 			*httpFilterRemoved = true
 			// nothing more to do in other patches as we removed this filter
 			return
-		} else if cp.Operation == networking.EnvoyFilter_Patch_MERGE {
+		} else if lp.Operation == networking.EnvoyFilter_Patch_MERGE {
 			// proto merge doesn't work well when merging two filters with ANY typed configs
-			// especially when the incoming cp.Value is a struct that could contain the json config
+			// especially when the incoming lp.Value is a struct that could contain the json config
 			// of an ANY typed filter. So convert our filter's typed config to Struct (retaining the any
 			// typed output of json)
 			if httpFilter.GetTypedConfig() == nil {
@@ -609,7 +594,7 @@
 				// which doesn't seem to work well.
 				continue
 			}
-			userHTTPFilter := cp.Value.(*http_conn.HttpFilter)
+			userHTTPFilter := lp.Value.(*http_conn.HttpFilter)
 			var err error
 			// we need to be able to overwrite filter names or simply empty out a filter's configs
 			// as they could be supplied through per route filter configs
@@ -641,8 +626,8 @@
 	IncrementEnvoyFilterMetric(filterKey, HttpFilter, applied)
 }
 
-func listenerMatch(listener *xdslistener.Listener, cp *model.EnvoyFilterConfigPatchWrapper) bool {
-	cMatch := cp.Match.GetListener()
+func listenerMatch(listener *xdslistener.Listener, lp *model.EnvoyFilterConfigPatchWrapper) bool {
+	cMatch := lp.Match.GetListener()
 	if cMatch == nil {
 		return true
 	}
@@ -653,7 +638,7 @@
 
 	// skip listener port check for special virtual inbound and outbound listeners
 	// to support portNumber listener filter field within those special listeners as well
-	if cp.ApplyTo != networking.EnvoyFilter_LISTENER &&
+	if lp.ApplyTo != networking.EnvoyFilter_LISTENER &&
 		(listener.Name == VirtualInboundListenerName || listener.Name == VirtualOutboundListenerName) {
 		return true
 	}
@@ -671,8 +656,8 @@
 }
 
 // We assume that the parent listener has already been matched
-func filterChainMatch(listener *xdslistener.Listener, fc *xdslistener.FilterChain, cp *model.EnvoyFilterConfigPatchWrapper) bool {
-	cMatch := cp.Match.GetListener()
+func filterChainMatch(listener *xdslistener.Listener, fc *xdslistener.FilterChain, lp *model.EnvoyFilterConfigPatchWrapper) bool {
+	cMatch := lp.Match.GetListener()
 	if cMatch == nil {
 		return true
 	}
@@ -726,8 +711,8 @@
 	return true
 }
 
-func hasNetworkFilterMatch(cp *model.EnvoyFilterConfigPatchWrapper) bool {
-	cMatch := cp.Match.GetListener()
+func hasNetworkFilterMatch(lp *model.EnvoyFilterConfigPatchWrapper) bool {
+	cMatch := lp.Match.GetListener()
 	if cMatch == nil {
 		return false
 	}
@@ -741,40 +726,40 @@
 }
 
 // We assume that the parent listener and filter chain have already been matched
-func networkFilterMatch(filter *xdslistener.Filter, cp *model.EnvoyFilterConfigPatchWrapper) bool {
-	if !hasNetworkFilterMatch(cp) {
+func networkFilterMatch(filter *xdslistener.Filter, lp *model.EnvoyFilterConfigPatchWrapper) bool {
+	if !hasNetworkFilterMatch(lp) {
 		return true
 	}
 
-	return nameMatches(cp.Match.GetListener().FilterChain.Filter.Name, filter.Name)
-}
-
-func hasHTTPFilterMatch(cp *model.EnvoyFilterConfigPatchWrapper) bool {
-	if !hasNetworkFilterMatch(cp) {
+	return nameMatches(lp.Match.GetListener().FilterChain.Filter.Name, filter.Name)
+}
+
+func hasHTTPFilterMatch(lp *model.EnvoyFilterConfigPatchWrapper) bool {
+	if !hasNetworkFilterMatch(lp) {
 		return false
 	}
 
-	return cp.Match.GetListener().FilterChain.Filter.SubFilter != nil
+	return lp.Match.GetListener().FilterChain.Filter.SubFilter != nil
 }
 
 // We assume that the parent listener and filter chain, and network filter have already been matched
-func httpFilterMatch(filter *http_conn.HttpFilter, cp *model.EnvoyFilterConfigPatchWrapper) bool {
-	if !hasHTTPFilterMatch(cp) {
+func httpFilterMatch(filter *http_conn.HttpFilter, lp *model.EnvoyFilterConfigPatchWrapper) bool {
+	if !hasHTTPFilterMatch(lp) {
 		return true
 	}
-	match := cp.Match.GetListener().FilterChain.Filter.SubFilter
+	match := lp.Match.GetListener().FilterChain.Filter.SubFilter
 
 	return nameMatches(match.Name, filter.Name)
 }
 
 func patchContextMatch(patchContext networking.EnvoyFilter_PatchContext,
-	cp *model.EnvoyFilterConfigPatchWrapper) bool {
-	return cp.Match.Context == patchContext || cp.Match.Context == networking.EnvoyFilter_ANY
+	lp *model.EnvoyFilterConfigPatchWrapper) bool {
+	return lp.Match.Context == patchContext || lp.Match.Context == networking.EnvoyFilter_ANY
 }
 
 func commonConditionMatch(patchContext networking.EnvoyFilter_PatchContext,
-	cp *model.EnvoyFilterConfigPatchWrapper) bool {
-	return patchContextMatch(patchContext, cp)
+	lp *model.EnvoyFilterConfigPatchWrapper) bool {
+	return patchContextMatch(patchContext, lp)
 }
 
 // toCanonicalName converts a deprecated filter name to the replacement, if present. Otherwise, the
