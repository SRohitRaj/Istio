// Copyright 2018 Istio Authors
//
// Licensed under the Apache License, Version 2.0 (the "License");
// you may not use this file except in compliance with the License.
// You may obtain a copy of the License at
//
//     http://www.apache.org/licenses/LICENSE-2.0
//
// Unless required by applicable law or agreed to in writing, software
// distributed under the License is distributed on an "AS IS" BASIS,
// WITHOUT WARRANTIES OR CONDITIONS OF ANY KIND, either express or implied.
// See the License for the specific language governing permissions and
// limitations under the License.

package v1alpha3

import (
	"fmt"
	"strconv"
	"strings"

	xdsapi "github.com/envoyproxy/go-control-plane/envoy/api/v2"
	route "github.com/envoyproxy/go-control-plane/envoy/api/v2/route"
	"github.com/golang/protobuf/ptypes"

	networking "istio.io/api/networking/v1alpha3"

	"istio.io/istio/pilot/pkg/model"
	"istio.io/istio/pilot/pkg/networking/core/v1alpha3/envoyfilter"
	istio_route "istio.io/istio/pilot/pkg/networking/core/v1alpha3/route"
	"istio.io/istio/pilot/pkg/networking/plugin"
	"istio.io/istio/pilot/pkg/networking/util"
	"istio.io/istio/pilot/pkg/serviceregistry"
	"istio.io/istio/pkg/config/constants"
	"istio.io/istio/pkg/config/host"
	"istio.io/istio/pkg/config/protocol"
	"istio.io/istio/pkg/proto"
)

const wildcardDomainPrefix = "*."

// BuildHTTPRoutes produces a list of routes for the proxy
func (configgen *ConfigGeneratorImpl) BuildHTTPRoutes(node *model.Proxy, push *model.PushContext,
	routeNames []string) []*xdsapi.RouteConfiguration {
	routeConfigurations := make([]*xdsapi.RouteConfiguration, 0)

	switch node.Type {
	case model.SidecarProxy:
		vHostCache := make(map[int][]*route.VirtualHost)
		for _, routeName := range routeNames {
			rc := configgen.buildSidecarOutboundHTTPRouteConfig(node, push, routeName, vHostCache)
			if rc != nil {
				rc = envoyfilter.ApplyRouteConfigurationPatches(networking.EnvoyFilter_SIDECAR_OUTBOUND, node, push, rc)
			} else {
				rc = &xdsapi.RouteConfiguration{
					Name:             routeName,
					VirtualHosts:     []*route.VirtualHost{},
					ValidateClusters: proto.BoolFalse,
				}
			}
			routeConfigurations = append(routeConfigurations, rc)
		}
	case model.Router:
		for _, routeName := range routeNames {
			rc := configgen.buildGatewayHTTPRouteConfig(node, push, routeName)
			if rc != nil {
				rc = envoyfilter.ApplyRouteConfigurationPatches(networking.EnvoyFilter_GATEWAY, node, push, rc)
			} else {
				rc = &xdsapi.RouteConfiguration{
					Name:             routeName,
					VirtualHosts:     []*route.VirtualHost{},
					ValidateClusters: proto.BoolFalse,
				}
			}
			routeConfigurations = append(routeConfigurations, rc)
		}
	}
	return routeConfigurations
}

// buildSidecarInboundHTTPRouteConfig builds the route config with a single wildcard virtual host on the inbound path
// TODO: trace decorators, inbound timeouts
func (configgen *ConfigGeneratorImpl) buildSidecarInboundHTTPRouteConfig(
	node *model.Proxy, push *model.PushContext, instance *model.ServiceInstance, clusterName string) *xdsapi.RouteConfiguration {
	traceOperation := fmt.Sprintf("%s:%d/*", instance.Service.Hostname, instance.ServicePort.Port)
	defaultRoute := istio_route.BuildDefaultHTTPInboundRoute(node, clusterName, traceOperation)

	inboundVHost := &route.VirtualHost{
		Name:    fmt.Sprintf("%s|http|%d", model.TrafficDirectionInbound, instance.ServicePort.Port),
		Domains: []string{"*"},
		Routes:  []*route.Route{defaultRoute},
	}

	r := &xdsapi.RouteConfiguration{
		Name:             clusterName,
		VirtualHosts:     []*route.VirtualHost{inboundVHost},
		ValidateClusters: proto.BoolFalse,
	}

	in := &plugin.InputParams{
		ListenerProtocol: plugin.ListenerProtocolHTTP,
		ListenerCategory: networking.EnvoyFilter_SIDECAR_INBOUND,
		Node:             node,
		ServiceInstance:  instance,
		Service:          instance.Service,
		Port:             instance.ServicePort,
		Push:             push,
	}

	for _, p := range configgen.Plugins {
		p.OnInboundRouteConfiguration(in, r)
	}

	r = envoyfilter.ApplyRouteConfigurationPatches(networking.EnvoyFilter_SIDECAR_INBOUND, in.Node, in.Push, r)
	return r
}

// domainName builds the domain name for a given host and port
func domainName(host string, port int) string {
	return host + ":" + strconv.Itoa(port)
}

// buildSidecarOutboundHTTPRouteConfig builds an outbound HTTP Route for sidecar.
// Based on port, will determine all virtual hosts that listen on the port.
func (configgen *ConfigGeneratorImpl) buildSidecarOutboundHTTPRouteConfig(node *model.Proxy, push *model.PushContext,
	routeName string, vHostCache map[int][]*route.VirtualHost) *xdsapi.RouteConfiguration {

	var virtualHosts []*route.VirtualHost
	listenerPort := 0
	useSniffing := false
	var err error
	if util.IsProtocolSniffingEnabledForOutbound(node) &&
		!strings.HasPrefix(routeName, model.UnixAddressPrefix) {
		index := strings.IndexRune(routeName, ':')
		if index != -1 {
			useSniffing = true
		}
		listenerPort, err = strconv.Atoi(routeName[index+1:])
	} else {
		listenerPort, err = strconv.Atoi(routeName)
	}

	if err != nil {
		// we have a port whose name is http_proxy or unix:///foo/bar
		// check for both.
		if routeName != RDSHttpProxy && !strings.HasPrefix(routeName, model.UnixAddressPrefix) {
			// TODO: This is potentially one place where envoyFilter ADD operation can be helpful if the
			// user wants to ship a custom RDS. But at this point, the match semantics are murky. We have no
			// object to match upon. This needs more thought. For now, we will continue to return nil for
			// unknown routes
			return nil
		}
	}

	cacheHit := false
	if useSniffing && listenerPort != 0 {
		// Check if we have already computed the list of all virtual hosts for this port
		// If so, then  we simply have to return only the relevant virtual hosts for
		// this listener's host:port
		if vhosts, exists := vHostCache[listenerPort]; exists {
			virtualHosts = getVirtualHostsForSniffedServicePort(vhosts, routeName)
			cacheHit = true
		}
	}
	if !cacheHit {
		virtualHosts = configgen.buildSidecarOutboundVirtualHosts(node, push, routeName, listenerPort)
		if listenerPort > 0 {
			// only cache for tcp ports and not for uds
			vHostCache[listenerPort] = virtualHosts
		}

		// FIXME: This will ignore virtual services with hostnames that do not match any service in the registry
		// per api spec, these hostnames + routes should appear in the virtual hosts (think bookinfo.com and
		// productpage.ns1.svc.cluster.local). See the TODO in buildSidecarOutboundVirtualHosts for the right solution
		if useSniffing {
			virtualHosts = getVirtualHostsForSniffedServicePort(virtualHosts, routeName)
		}
	}

	util.SortVirtualHosts(virtualHosts)

	if !useSniffing {
<<<<<<< HEAD
		virtualHosts = append(virtualHosts, buildCatchAllVirtualHost(node))
=======
		// This needs to be the last virtual host, as routes are evaluated in order.
		if util.IsAllowAnyOutbound(node) {
			egressCluster := util.PassthroughCluster
			// no need to check for nil value as the previous if check has checked
			if node.SidecarScope.OutboundTrafficPolicy.EgressProxy != nil {
				// user has provided an explicit destination for all the unknown traffic.
				// build a cluster out of this destination
				egressCluster = istio_route.GetDestinationCluster(node.SidecarScope.OutboundTrafficPolicy.EgressProxy,
					nil, // service is being passe as nil to take care of the case when service becomes available at some later point in time
					0)
			}
			notimeout := ptypes.DurationProto(0)
			virtualHosts = append(virtualHosts, &route.VirtualHost{
				Name:    util.PassthroughRouteName,
				Domains: []string{"*"},
				Routes: []*route.Route{
					{
						Match: &route.RouteMatch{
							PathSpecifier: &route.RouteMatch_Prefix{Prefix: "/"},
						},
						Action: &route.Route_Route{
							Route: &route.RouteAction{
								ClusterSpecifier: &route.RouteAction_Cluster{Cluster: egressCluster},
								// Disable timeout instead of assuming some defaults.
								Timeout: notimeout,
								// If not configured at all, the grpc-timeout header is not used and
								// gRPC requests time out like any other requests using timeout or its default.
								MaxGrpcTimeout: notimeout,
							},
						},
					},
				},
				IncludeRequestAttemptCount: true,
			})
		} else {
			virtualHosts = append(virtualHosts, &route.VirtualHost{
				Name:    util.BlackHoleRouteName,
				Domains: []string{"*"},
				Routes: []*route.Route{
					{
						Match: &route.RouteMatch{
							PathSpecifier: &route.RouteMatch_Prefix{Prefix: "/"},
						},
						Action: &route.Route_DirectResponse{
							DirectResponse: &route.DirectResponseAction{
								Status: 502,
							},
						},
					},
				},
				IncludeRequestAttemptCount: true,
			})
		}
>>>>>>> dac81dc0
	}

	out := &xdsapi.RouteConfiguration{
		Name:             routeName,
		VirtualHosts:     virtualHosts,
		ValidateClusters: proto.BoolFalse,
	}

	pluginParams := &plugin.InputParams{
		ListenerProtocol: plugin.ListenerProtocolHTTP,
		ListenerCategory: networking.EnvoyFilter_SIDECAR_OUTBOUND,
		Node:             node,
		Push:             push,
		Port: &model.Port{
			Name:     "",
			Port:     listenerPort,
			Protocol: protocol.HTTP,
		},
	}

	// call plugins
	for _, p := range configgen.Plugins {
		p.OnOutboundRouteConfiguration(pluginParams, out)
	}

	return out
}

func (configgen *ConfigGeneratorImpl) buildSidecarOutboundVirtualHosts(node *model.Proxy, push *model.PushContext,
	routeName string, listenerPort int) []*route.VirtualHost {

	var virtualServices []model.Config
	var services []*model.Service

	// Get the services from the egress listener.  When sniffing is enabled, we send
	// route name as foo.bar.com:8080 which is going to match against the wildcard
	// egress listener only. A route with sniffing would not have been generated if there
	// was a sidecar with explicit port (and hence protocol declaration). A route with
	// sniffing is generated only in the case of the catch all egress listener.
	egressListener := node.SidecarScope.GetEgressListenerForRDS(listenerPort, routeName)
	// We should never be getting a nil egress listener because the code that setup this RDS
	// call obviously saw an egress listener
	if egressListener == nil {
		return nil
	}

	services = egressListener.Services()
	// To maintain correctness, we should only use the virtualservices for
	// this listener and not all virtual services accessible to this proxy.
	virtualServices = egressListener.VirtualServices()

	// When generating RDS for ports created via the SidecarScope, we treat ports as HTTP proxy style ports
	// if ports protocol is HTTP_PROXY.
	if egressListener.IstioListener != nil && egressListener.IstioListener.Port != nil &&
		protocol.Parse(egressListener.IstioListener.Port.Protocol) == protocol.HTTP_PROXY {
		listenerPort = 0
	}

	nameToServiceMap := make(map[host.Name]*model.Service)
	for _, svc := range services {
		if listenerPort == 0 {
			// Take all ports when listen port is 0 (http_proxy or uds)
			// Expect virtualServices to resolve to right port
			nameToServiceMap[svc.Hostname] = svc
		} else if svcPort, exists := svc.Ports.GetByPort(listenerPort); exists {
			nameToServiceMap[svc.Hostname] = &model.Service{
				Hostname:     svc.Hostname,
				Address:      svc.Address,
				MeshExternal: svc.MeshExternal,
				Resolution:   svc.Resolution,
				Ports:        []*model.Port{svcPort},
				Attributes: model.ServiceAttributes{
					ServiceRegistry: svc.Attributes.ServiceRegistry,
				},
			}
		}
	}

	// Get list of virtual services bound to the mesh gateway
	virtualHostWrappers := istio_route.BuildSidecarVirtualHostsFromConfigAndRegistry(node, push, nameToServiceMap,
		virtualServices, listenerPort)
	vHostPortMap := make(map[int][]*route.VirtualHost)
	uniques := make(map[string]struct{})
	for _, virtualHostWrapper := range virtualHostWrappers {
		// If none of the routes matched by source, skip this virtual host
		if len(virtualHostWrapper.Routes) == 0 {
			continue
		}

		virtualHosts := make([]*route.VirtualHost, 0, len(virtualHostWrapper.VirtualServiceHosts)+len(virtualHostWrapper.Services))
		for _, hostname := range virtualHostWrapper.VirtualServiceHosts {
			name := domainName(hostname, virtualHostWrapper.Port)
			if _, found := uniques[name]; !found {
				uniques[name] = struct{}{}
				virtualHosts = append(virtualHosts, &route.VirtualHost{
					Name:                       name,
					Domains:                    []string{hostname, domainName(hostname, virtualHostWrapper.Port)},
					Routes:                     virtualHostWrapper.Routes,
					IncludeRequestAttemptCount: true,
				})
			} else {
				push.AddMetric(model.DuplicatedDomains, name, node, fmt.Sprintf("duplicate domain from virtual service: %s", name))
			}
		}

		for _, svc := range virtualHostWrapper.Services {
			name := domainName(string(svc.Hostname), virtualHostWrapper.Port)
			if _, found := uniques[name]; !found {
				uniques[name] = struct{}{}
				domains := generateVirtualHostDomains(svc, virtualHostWrapper.Port, node)
				virtualHosts = append(virtualHosts, &route.VirtualHost{
					Name:                       name,
					Domains:                    domains,
					Routes:                     virtualHostWrapper.Routes,
					IncludeRequestAttemptCount: true,
				})
			} else {
				push.AddMetric(model.DuplicatedDomains, name, node, fmt.Sprintf("duplicate domain from virtual service: %s", name))
			}
		}

		vHostPortMap[virtualHostWrapper.Port] = append(vHostPortMap[virtualHostWrapper.Port], virtualHosts...)
	}

	var tmpVirtualHosts []*route.VirtualHost
	if listenerPort == 0 {
		tmpVirtualHosts = mergeAllVirtualHosts(vHostPortMap)
	} else {
		tmpVirtualHosts = vHostPortMap[listenerPort]
	}

	return tmpVirtualHosts
}

// Returns the set of virtual hosts that correspond to the listener that has HTTP protocol detection
// setup. This listener should only get the virtual hosts that correspond to this service+port and not
// all virtual hosts that are usually supplied for 0.0.0.0:PORT.
func getVirtualHostsForSniffedServicePort(vhosts []*route.VirtualHost, routeName string) []*route.VirtualHost {
	var virtualHosts []*route.VirtualHost
	for _, vh := range vhosts {
		for _, domain := range vh.Domains {
			if domain == routeName {
				virtualHosts = append(virtualHosts, vh)
				break
			}
		}
	}

	if len(virtualHosts) == 0 {
		virtualHosts = vhosts
	}
	return virtualHosts
}

// generateVirtualHostDomains generates the set of domain matches for a service being accessed from
// a proxy node
func generateVirtualHostDomains(service *model.Service, port int, node *model.Proxy) []string {
	domains := []string{string(service.Hostname), domainName(string(service.Hostname), port)}
	domains = append(domains, generateAltVirtualHosts(string(service.Hostname), port, node.DNSDomain)...)

	if service.Resolution == model.Passthrough &&
		service.Attributes.ServiceRegistry == string(serviceregistry.Kubernetes) {
		for _, domain := range domains {
			domains = append(domains, wildcardDomainPrefix+domain)
		}
	}

	if len(service.Address) > 0 && service.Address != constants.UnspecifiedIP {
		svcAddr := service.GetServiceAddressForProxy(node)
		// add a vhost match for the IP (if its non CIDR)
		cidr := util.ConvertAddressToCidr(svcAddr)
		if cidr.PrefixLen.Value == 32 {
			domains = append(domains, svcAddr, domainName(svcAddr, port))
		}
	}
	return domains
}

// Given a service, and a port, this function generates all possible HTTP Host headers.
// For example, a service of the form foo.local.campus.net on port 80, with local domain "local.campus.net"
// could be accessed as http://foo:80 within the .local network, as http://foo.local:80 (by other clients
// in the campus.net domain), as http://foo.local.campus:80, etc.
// NOTE: When a sidecar in remote.campus.net domain is talking to foo.local.campus.net,
// we should only generate foo.local, foo.local.campus, etc (and never just "foo").
//
// - Given foo.local.campus.net on proxy domain local.campus.net, this function generates
// foo:80, foo.local:80, foo.local.campus:80, with and without ports. It will not generate
// foo.local.campus.net (full hostname) since its already added elsewhere.
//
// - Given foo.local.campus.net on proxy domain remote.campus.net, this function generates
// foo.local:80, foo.local.campus:80
//
// - Given foo.local.campus.net on proxy domain "" or proxy domain example.com, this
// function returns nil
func generateAltVirtualHosts(hostname string, port int, proxyDomain string) []string {
	var vhosts []string
	uniqHostname, sharedDNSDomain := getUniqueAndSharedDNSDomain(hostname, proxyDomain)

	// If there is no shared DNS name (e.g., foobar.com service on local.net proxy domain)
	// do not generate any alternate virtual host representations
	if len(sharedDNSDomain) == 0 {
		return nil
	}

	// adds the uniq piece foo, foo:80
	vhosts = append(vhosts, uniqHostname, domainName(uniqHostname, port))

	// adds all the other variants (foo.local, foo.local:80)
	for i := len(sharedDNSDomain) - 1; i > 0; i-- {
		if sharedDNSDomain[i] == '.' {
			variant := uniqHostname + "." + sharedDNSDomain[:i]
			variantWithPort := domainName(variant, port)
			vhosts = append(vhosts, variant, variantWithPort)
		}
	}
	return vhosts
}

// mergeAllVirtualHosts across all ports. On routes for ports other than port 80,
// virtual hosts without an explicit port suffix (IP:PORT) should not be added
func mergeAllVirtualHosts(vHostPortMap map[int][]*route.VirtualHost) []*route.VirtualHost {
	var virtualHosts []*route.VirtualHost
	for p, vhosts := range vHostPortMap {
		if p == 80 {
			virtualHosts = append(virtualHosts, vhosts...)
		} else {
			for _, vhost := range vhosts {
				var newDomains []string
				for _, domain := range vhost.Domains {
					if strings.Contains(domain, ":") {
						newDomains = append(newDomains, domain)
					}
				}
				if len(newDomains) > 0 {
					vhost.Domains = newDomains
					virtualHosts = append(virtualHosts, vhost)
				}
			}
		}
	}
	return virtualHosts
}

// reverseArray returns its argument string array reversed
func reverseArray(r []string) []string {
	for i, j := 0, len(r)-1; i < len(r)/2; i, j = i+1, j-1 {
		r[i], r[j] = r[j], r[i]
	}
	return r
}
func min(a, b int) int {
	if a < b {
		return a
	}
	return b
}

// getUniqueAndSharedDNSDomain computes the unique and shared DNS suffix from a FQDN service name and
// the proxy's local domain with namespace. This is especially useful in Kubernetes environments, where
// a two services can have same name in different namespaces (e.g., foo.ns1.svc.cluster.local,
// foo.ns2.svc.cluster.local). In this case, if the proxy is in ns2.svc.cluster.local, then while
// generating alt virtual hosts for service foo.ns1 for the sidecars in ns2 namespace, we should generate
// foo.ns1, foo.ns1.svc, foo.ns1.svc.cluster.local and should not generate a virtual host called "foo" for
// foo.ns1 service.
// So given foo.ns1.svc.cluster.local and ns2.svc.cluster.local, this function will return
// foo.ns1, and svc.cluster.local.
// When given foo.ns2.svc.cluster.local and ns2.svc.cluster.local, this function will return
// foo, ns2.svc.cluster.local.
func getUniqueAndSharedDNSDomain(fqdnHostname, proxyDomain string) (string, string) {
	// split them by the dot and reverse the arrays, so that we can
	// start collecting the shared bits of DNS suffix.
	// E.g., foo.ns1.svc.cluster.local -> local,cluster,svc,ns1,foo
	//       ns2.svc.cluster.local -> local,cluster,svc,ns2
	partsFQDN := reverseArray(strings.Split(fqdnHostname, "."))
	partsProxyDomain := reverseArray(strings.Split(proxyDomain, "."))
	var sharedSuffixesInReverse []string // pieces shared between proxy and svc. e.g., local,cluster,svc

	for i := 0; i < min(len(partsFQDN), len(partsProxyDomain)); i++ {
		if partsFQDN[i] == partsProxyDomain[i] {
			sharedSuffixesInReverse = append(sharedSuffixesInReverse, partsFQDN[i])
		} else {
			break
		}
	}

	if len(sharedSuffixesInReverse) == 0 {
		return fqdnHostname, ""
	}

	// get the non shared pieces (ns1, foo) and reverse Array
	uniqHostame := strings.Join(reverseArray(partsFQDN[len(sharedSuffixesInReverse):]), ".")
	sharedSuffixes := strings.Join(reverseArray(sharedSuffixesInReverse), ".")
	return uniqHostame, sharedSuffixes
}

func buildCatchAllVirtualHost(node *model.Proxy) *route.VirtualHost {
	// This needs to be the last virtual host, as routes are evaluated in order.
	if util.IsAllowAnyOutbound(node) {
		egressCluster := util.PassthroughCluster
		// no need to check for nil value as the previous if check has checked
		if node.SidecarScope.OutboundTrafficPolicy.EgressProxy != nil {
			// user has provided an explicit destination for all the unknown traffic.
			// build a cluster out of this destination
			egressCluster = istio_route.GetDestinationCluster(node.SidecarScope.OutboundTrafficPolicy.EgressProxy,
				nil, 0)
		}

		return &route.VirtualHost{
			Name:    util.PassthroughRouteName,
			Domains: []string{"*"},
			Routes: []*route.Route{
				{
					Match: &route.RouteMatch{
						PathSpecifier: &route.RouteMatch_Prefix{Prefix: "/"},
					},
					Action: &route.Route_Route{
						Route: &route.RouteAction{
							ClusterSpecifier: &route.RouteAction_Cluster{Cluster: egressCluster},
							// Disable timeout instead of assuming some defaults.
							Timeout: ptypes.DurationProto(0 * time.Millisecond),
						},
					},
				},
			},
			IncludeRequestAttemptCount: true,
		}
	}

	return &route.VirtualHost{
		Name:    util.BlackHoleRouteName,
		Domains: []string{"*"},
		Routes: []*route.Route{
			{
				Match: &route.RouteMatch{
					PathSpecifier: &route.RouteMatch_Prefix{Prefix: "/"},
				},
				Action: &route.Route_DirectResponse{
					DirectResponse: &route.DirectResponseAction{
						Status: 502,
					},
				},
			},
		},
		IncludeRequestAttemptCount: true,
	}
}<|MERGE_RESOLUTION|>--- conflicted
+++ resolved
@@ -180,63 +180,7 @@
 	util.SortVirtualHosts(virtualHosts)
 
 	if !useSniffing {
-<<<<<<< HEAD
 		virtualHosts = append(virtualHosts, buildCatchAllVirtualHost(node))
-=======
-		// This needs to be the last virtual host, as routes are evaluated in order.
-		if util.IsAllowAnyOutbound(node) {
-			egressCluster := util.PassthroughCluster
-			// no need to check for nil value as the previous if check has checked
-			if node.SidecarScope.OutboundTrafficPolicy.EgressProxy != nil {
-				// user has provided an explicit destination for all the unknown traffic.
-				// build a cluster out of this destination
-				egressCluster = istio_route.GetDestinationCluster(node.SidecarScope.OutboundTrafficPolicy.EgressProxy,
-					nil, // service is being passe as nil to take care of the case when service becomes available at some later point in time
-					0)
-			}
-			notimeout := ptypes.DurationProto(0)
-			virtualHosts = append(virtualHosts, &route.VirtualHost{
-				Name:    util.PassthroughRouteName,
-				Domains: []string{"*"},
-				Routes: []*route.Route{
-					{
-						Match: &route.RouteMatch{
-							PathSpecifier: &route.RouteMatch_Prefix{Prefix: "/"},
-						},
-						Action: &route.Route_Route{
-							Route: &route.RouteAction{
-								ClusterSpecifier: &route.RouteAction_Cluster{Cluster: egressCluster},
-								// Disable timeout instead of assuming some defaults.
-								Timeout: notimeout,
-								// If not configured at all, the grpc-timeout header is not used and
-								// gRPC requests time out like any other requests using timeout or its default.
-								MaxGrpcTimeout: notimeout,
-							},
-						},
-					},
-				},
-				IncludeRequestAttemptCount: true,
-			})
-		} else {
-			virtualHosts = append(virtualHosts, &route.VirtualHost{
-				Name:    util.BlackHoleRouteName,
-				Domains: []string{"*"},
-				Routes: []*route.Route{
-					{
-						Match: &route.RouteMatch{
-							PathSpecifier: &route.RouteMatch_Prefix{Prefix: "/"},
-						},
-						Action: &route.Route_DirectResponse{
-							DirectResponse: &route.DirectResponseAction{
-								Status: 502,
-							},
-						},
-					},
-				},
-				IncludeRequestAttemptCount: true,
-			})
-		}
->>>>>>> dac81dc0
 	}
 
 	out := &xdsapi.RouteConfiguration{
@@ -536,6 +480,8 @@
 	// This needs to be the last virtual host, as routes are evaluated in order.
 	if util.IsAllowAnyOutbound(node) {
 		egressCluster := util.PassthroughCluster
+		notimeout := ptypes.DurationProto(0)
+
 		// no need to check for nil value as the previous if check has checked
 		if node.SidecarScope.OutboundTrafficPolicy.EgressProxy != nil {
 			// user has provided an explicit destination for all the unknown traffic.
@@ -556,7 +502,10 @@
 						Route: &route.RouteAction{
 							ClusterSpecifier: &route.RouteAction_Cluster{Cluster: egressCluster},
 							// Disable timeout instead of assuming some defaults.
-							Timeout: ptypes.DurationProto(0 * time.Millisecond),
+							Timeout: notimeout,
+							// If not configured at all, the grpc-timeout header is not used and
+							// gRPC requests time out like any other requests using timeout or its default.
+							MaxGrpcTimeout: notimeout,
 						},
 					},
 				},
