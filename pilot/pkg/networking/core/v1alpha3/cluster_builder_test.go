--- conflicted
+++ resolved
@@ -27,10 +27,7 @@
 	core "github.com/envoyproxy/go-control-plane/envoy/config/core/v3"
 	endpoint "github.com/envoyproxy/go-control-plane/envoy/config/endpoint/v3"
 	tls "github.com/envoyproxy/go-control-plane/envoy/extensions/transport_sockets/tls/v3"
-<<<<<<< HEAD
 	http "github.com/envoyproxy/go-control-plane/envoy/extensions/upstreams/http/v3"
-=======
->>>>>>> 2e018f14
 	"github.com/gogo/protobuf/types"
 	"github.com/google/go-cmp/cmp"
 	"google.golang.org/protobuf/testing/protocmp"
@@ -3070,8 +3067,73 @@
 	}
 }
 
-<<<<<<< HEAD
+func TestApplyTCPKeepalive(t *testing.T) {
+	cases := []struct {
+		name           string
+		mesh           *meshconfig.MeshConfig
+		connectionPool *networking.ConnectionPoolSettings
+		wantConnOpts   *cluster.UpstreamConnectionOptions
+	}{
+		{
+			name:           "no tcp alive",
+			mesh:           &meshconfig.MeshConfig{},
+			connectionPool: &networking.ConnectionPoolSettings{},
+			wantConnOpts:   nil,
+		},
+		{
+			name: "destination rule tcp alive",
+			mesh: &meshconfig.MeshConfig{},
+			connectionPool: &networking.ConnectionPoolSettings{
+				Tcp: &networking.ConnectionPoolSettings_TCPSettings{
+					TcpKeepalive: &networking.ConnectionPoolSettings_TCPSettings_TcpKeepalive{
+						Time: &types.Duration{Seconds: 10},
+					},
+				},
+			},
+			wantConnOpts: &cluster.UpstreamConnectionOptions{
+				TcpKeepalive: &core.TcpKeepalive{
+					KeepaliveTime: &wrappers.UInt32Value{Value: uint32(10)},
+				},
+			},
+		},
+		{
+
+			name: "mesh tcp alive",
+			mesh: &meshconfig.MeshConfig{
+				TcpKeepalive: &networking.ConnectionPoolSettings_TCPSettings_TcpKeepalive{
+					Time: &types.Duration{Seconds: 10},
+				},
+			},
+			connectionPool: &networking.ConnectionPoolSettings{},
+			wantConnOpts: &cluster.UpstreamConnectionOptions{
+				TcpKeepalive: &core.TcpKeepalive{
+					KeepaliveTime: &wrappers.UInt32Value{Value: uint32(10)},
+				},
+			},
+		},
+	}
+
+	for _, tt := range cases {
+		t.Run(tt.name, func(t *testing.T) {
+			cg := NewConfigGenTest(t, TestOptions{})
+			proxy := cg.SetupProxy(nil)
+			cb := NewClusterBuilder(proxy, &model.PushRequest{Push: cg.PushContext()}, nil)
+			mc := &MutableCluster{
+				cluster: &cluster.Cluster{Name: "foo", ClusterDiscoveryType: &cluster.Cluster_Type{Type: cluster.Cluster_EDS}},
+			}
+
+			cb.applyConnectionPool(tt.mesh, mc, tt.connectionPool)
+
+			if !reflect.DeepEqual(tt.wantConnOpts, mc.cluster.UpstreamConnectionOptions) {
+				t.Errorf("unexpected tcp keepalive settings, want %v, got %v", tt.wantConnOpts,
+					mc.cluster.UpstreamConnectionOptions)
+			}
+		})
+	}
+}
+
 func TestApplyConnectionPool(t *testing.T) {
+	// only test connectionPool.Http.IdleTimeout and connectionPool.Http.IdleTimeout.MaxRequestsPerConnection
 	cases := []struct {
 		name                string
 		cluster             *cluster.Cluster
@@ -3156,48 +3218,6 @@
 						Seconds: 22,
 					}),
 					MaxRequestsPerConnection: &wrappers.UInt32Value{Value: 22},
-=======
-func TestApplyTCPKeepalive(t *testing.T) {
-	cases := []struct {
-		name           string
-		mesh           *meshconfig.MeshConfig
-		connectionPool *networking.ConnectionPoolSettings
-		wantConnOpts   *cluster.UpstreamConnectionOptions
-	}{
-		{
-			name:           "no tcp alive",
-			mesh:           &meshconfig.MeshConfig{},
-			connectionPool: &networking.ConnectionPoolSettings{},
-			wantConnOpts:   nil,
-		},
-		{
-			name: "destination rule tcp alive",
-			mesh: &meshconfig.MeshConfig{},
-			connectionPool: &networking.ConnectionPoolSettings{
-				Tcp: &networking.ConnectionPoolSettings_TCPSettings{
-					TcpKeepalive: &networking.ConnectionPoolSettings_TCPSettings_TcpKeepalive{
-						Time: &types.Duration{Seconds: 10},
-					},
-				},
-			},
-			wantConnOpts: &cluster.UpstreamConnectionOptions{
-				TcpKeepalive: &core.TcpKeepalive{
-					KeepaliveTime: &wrappers.UInt32Value{Value: uint32(10)},
-				},
-			},
-		},
-		{
-			name: "mesh tcp alive",
-			mesh: &meshconfig.MeshConfig{
-				TcpKeepalive: &networking.ConnectionPoolSettings_TCPSettings_TcpKeepalive{
-					Time: &types.Duration{Seconds: 10},
-				},
-			},
-			connectionPool: &networking.ConnectionPoolSettings{},
-			wantConnOpts: &cluster.UpstreamConnectionOptions{
-				TcpKeepalive: &core.TcpKeepalive{
-					KeepaliveTime: &wrappers.UInt32Value{Value: uint32(10)},
->>>>>>> 2e018f14
 				},
 			},
 		},
@@ -3209,7 +3229,6 @@
 			proxy := cg.SetupProxy(nil)
 			cb := NewClusterBuilder(proxy, &model.PushRequest{Push: cg.PushContext()}, nil)
 			mc := &MutableCluster{
-<<<<<<< HEAD
 				cluster:             tt.cluster,
 				httpProtocolOptions: tt.httpProtocolOptions,
 			}
@@ -3224,17 +3243,6 @@
 				tt.expectedHTTPPOpt.CommonHttpProtocolOptions.IdleTimeout)
 			assert.Equal(t, opts.mutable.httpProtocolOptions.CommonHttpProtocolOptions.MaxRequestsPerConnection,
 				tt.expectedHTTPPOpt.CommonHttpProtocolOptions.MaxRequestsPerConnection)
-=======
-				cluster: &cluster.Cluster{Name: "foo", ClusterDiscoveryType: &cluster.Cluster_Type{Type: cluster.Cluster_EDS}},
-			}
-
-			cb.applyConnectionPool(tt.mesh, mc, tt.connectionPool)
-
-			if !reflect.DeepEqual(tt.wantConnOpts, mc.cluster.UpstreamConnectionOptions) {
-				t.Errorf("unexpected tcp keepalive settings, want %v, got %v", tt.wantConnOpts,
-					mc.cluster.UpstreamConnectionOptions)
-			}
->>>>>>> 2e018f14
 		})
 	}
 }