// Copyright Istio Authors
//
// Licensed under the Apache License, Version 2.0 (the "License");
// you may not use this file except in compliance with the License.
// You may obtain a copy of the License at
//
//     http://www.apache.org/licenses/LICENSE-2.0
//
// Unless required by applicable law or agreed to in writing, software
// distributed under the License is distributed on an "AS IS" BASIS,
// WITHOUT WARRANTIES OR CONDITIONS OF ANY KIND, either express or implied.
// See the License for the specific language governing permissions and
// limitations under the License.

package v1alpha3

import (
	"fmt"
	"strings"

	core "github.com/envoyproxy/go-control-plane/envoy/config/core/v3"
	listener "github.com/envoyproxy/go-control-plane/envoy/config/listener/v3"
	route "github.com/envoyproxy/go-control-plane/envoy/config/route/v3"
	hcm "github.com/envoyproxy/go-control-plane/envoy/extensions/filters/network/http_connection_manager/v3"
	tls "github.com/envoyproxy/go-control-plane/envoy/extensions/transport_sockets/tls/v3"
	"github.com/hashicorp/go-multierror"

	networking "istio.io/api/networking/v1alpha3"
	"istio.io/pkg/log"

	meshconfig "istio.io/api/mesh/v1alpha1"

	"istio.io/istio/pilot/pkg/features"
	"istio.io/istio/pilot/pkg/model"
	istionetworking "istio.io/istio/pilot/pkg/networking"
	istio_route "istio.io/istio/pilot/pkg/networking/core/v1alpha3/route"
	"istio.io/istio/pilot/pkg/networking/plugin"
	"istio.io/istio/pilot/pkg/networking/util"
	authn_model "istio.io/istio/pilot/pkg/security/model"
	"istio.io/istio/pkg/config/gateway"
	"istio.io/istio/pkg/config/host"
	"istio.io/istio/pkg/config/protocol"
	"istio.io/istio/pkg/proto"
)

func (configgen *ConfigGeneratorImpl) buildGatewayListeners(
	node *model.Proxy,
	push *model.PushContext,
	builder *ListenerBuilder) *ListenerBuilder {

	if node.MergedGateway == nil {
		log.Debuga("buildGatewayListeners: no gateways for router ", node.ID)
		return builder
	}

	mergedGateway := node.MergedGateway
	log.Debugf("buildGatewayListeners: gateways after merging: %v", mergedGateway)

	actualWildcard, _ := getActualWildcardAndLocalHost(node)
	errs := &multierror.Error{}
	listeners := make([]*listener.Listener, 0, len(mergedGateway.Servers))
	proxyConfig := node.Metadata.ProxyConfigOrDefault(push.Mesh.DefaultConfig)
	for portNumber, servers := range mergedGateway.Servers {
		var si *model.ServiceInstance
		services := make(map[host.Name]struct{}, len(node.ServiceInstances))
		for _, w := range node.ServiceInstances {
			if w.ServicePort.Port == int(portNumber) {
				if si == nil {
					si = w
				}
				services[w.Service.Hostname] = struct{}{}
			}
		}
		if len(services) != 1 {
			log.Warnf("buildGatewayListeners: found %d services on port %d: %v",
				len(services), portNumber, services)
		}
		// if we found a ServiceInstance with matching ServicePort, listen on TargetPort
		if si != nil && si.Endpoint != nil {
			portNumber = si.Endpoint.EndpointPort
		}
		// on a given port, we can either have plain text HTTP servers or
		// HTTPS/TLS servers with SNI. We cannot have a mix of http and https server on same port.
		opts := buildListenerOpts{
			push:       push,
			proxy:      node,
			bind:       actualWildcard,
			port:       int(portNumber),
			bindToPort: true,
		}

		p := protocol.Parse(servers[0].Port.Protocol)
		listenerProtocol := istionetworking.ModelProtocolToListenerProtocol(p, core.TrafficDirection_OUTBOUND)
		filterChains := make([]istionetworking.FilterChain, 0)
		if p.IsHTTP() {
			// We have a list of HTTP servers on this port. Build a single listener for the server port.
			// We only need to look at the first server in the list as the merge logic
			// ensures that all servers are of same type.
			routeName := mergedGateway.RouteNamesByServer[servers[0]]
			opts.filterChainOpts = []*filterChainOpts{configgen.createGatewayHTTPFilterChainOpts(node, servers[0], routeName, "", proxyConfig)}
			filterChains = append(filterChains, istionetworking.FilterChain{ListenerProtocol: istionetworking.ListenerProtocolHTTP})
		} else {
			// build http connection manager with TLS context, for HTTPS servers using simple/mutual TLS
			// build listener with tcp proxy, with or without TLS context, for TCP servers
			//   or TLS servers using simple/mutual/passthrough TLS
			//   or HTTPS servers using passthrough TLS
			// This process typically yields multiple filter chain matches (with SNI) [if TLS is used]
			filterChainOpts := make([]*filterChainOpts, 0)

			for _, server := range servers {
				if gateway.IsTLSServer(server) && gateway.IsHTTPServer(server) {
					// This is a HTTPS server, where we are doing TLS termination. Build a http connection manager with TLS context
					routeName := mergedGateway.RouteNamesByServer[server]
					filterChainOpts = append(filterChainOpts, configgen.createGatewayHTTPFilterChainOpts(node, server, routeName, push.Mesh.SdsUdsPath, proxyConfig))
					filterChains = append(filterChains, istionetworking.FilterChain{ListenerProtocol: istionetworking.ListenerProtocolHTTP})
				} else {
					// passthrough or tcp, yields multiple filter chains
					tcpChainOpts := configgen.createGatewayTCPFilterChainOpts(node, push,
						server, mergedGateway.GatewayNameForServer[server], node.RequestedTypes.LDS)
					filterChainOpts = append(filterChainOpts, tcpChainOpts...)
					for i := 0; i < len(tcpChainOpts); i++ {
						filterChains = append(filterChains, istionetworking.FilterChain{ListenerProtocol: istionetworking.ListenerProtocolTCP})
					}
				}
			}
			opts.filterChainOpts = filterChainOpts
		}

		l := buildListener(opts)
		l.TrafficDirection = core.TrafficDirection_OUTBOUND

		mutable := &istionetworking.MutableObjects{
			Listener: l,
			// Note: buildListener creates filter chains but does not populate the filters in the chain; that's what
			// this is for.
			FilterChains: filterChains,
		}

		pluginParams := &plugin.InputParams{
			ListenerProtocol: listenerProtocol,
			Node:             node,
			Push:             push,
			ServiceInstance:  si,
			Port: &model.Port{
				Name:     servers[0].Port.Name,
				Port:     int(portNumber),
				Protocol: p,
			},
		}
		for _, p := range configgen.Plugins {
			if err := p.OnOutboundListener(pluginParams, mutable); err != nil {
				log.Warna("buildGatewayListeners: failed to build listener for gateway: ", err.Error())
			}
		}

		// Filters are serialized one time into an opaque struct once we have the complete list.
		if err := buildCompleteFilterChain(pluginParams, mutable, opts); err != nil {
			errs = multierror.Append(errs, fmt.Errorf("gateway omitting listener %q due to: %v", mutable.Listener.Name, err.Error()))
			continue
		}

		if log.DebugEnabled() {
			log.Debugf("buildGatewayListeners: constructed listener with %d filter chains:\n%v",
				len(mutable.Listener.FilterChains), mutable.Listener)
		}
		listeners = append(listeners, mutable.Listener)
	}
	// We'll try to return any listeners we successfully marshaled; if we have none, we'll emit the error we built up
	err := errs.ErrorOrNil()
	if err != nil {
		// we have some listeners to return, but we also have some errors; log them
		log.Info(err.Error())
	}

	if len(listeners) == 0 {
		log.Error("buildGatewayListeners: Have zero listeners")
		return builder
	}

	builder.gatewayListeners = listeners
	return builder
}

func (configgen *ConfigGeneratorImpl) buildGatewayHTTPRouteConfig(node *model.Proxy, push *model.PushContext,
	routeName string) *route.RouteConfiguration {

	if node.MergedGateway == nil {
		log.Debuga("buildGatewayRoutes: no gateways for router ", node.ID)
		return nil
	}

	merged := node.MergedGateway
	log.Debugf("buildGatewayRoutes: gateways after merging: %v", merged)

	// make sure that there is some server listening on this port
	if _, ok := merged.ServersByRouteName[routeName]; !ok {
		log.Warnf("Gateway missing for route %s. This is normal if gateway was recently deleted.", routeName)

		// This can happen when a gateway has recently been deleted. Envoy will still request route
		// information due to the draining of listeners, so we should not return an error.
		return nil
	}

	servers := merged.ServersByRouteName[routeName]
	port := int(servers[0].Port.Number) // all these servers are for the same routeName, and therefore same port

	nameToServiceMap := push.ServiceByHostname

	vHostDedupMap := make(map[host.Name]*route.VirtualHost)
	for _, server := range servers {
		gatewayName := merged.GatewayNameForServer[server]
		if server.Tls != nil && server.Tls.HttpsRedirect {
			// this is a plaintext server with TLS redirect enabled. There is no point in processing the
			// virtual services for this server because all traffic is anyway going to get redirected
			// to https. short circuit the route computation by generating a virtual host with no routes
			// but with tls redirect enabled
			for _, hostname := range server.Hosts {
				newVHost := &route.VirtualHost{
					Name:                       domainName(hostname, port),
					Domains:                    buildGatewayVirtualHostDomains(hostname),
					IncludeRequestAttemptCount: true,
				}
				newVHost.RequireTls = route.VirtualHost_ALL
				vHostDedupMap[host.Name(hostname)] = newVHost
			}
			continue
		}
		virtualServices := push.VirtualServicesForGateway(node, gatewayName)

		// TODO: if there are no virtual services for this server, setup a 404
		// But get rid of the 404 when we encounter another virtual service for another Gateway server with same hostname
		for _, virtualService := range virtualServices {
			virtualServiceHosts := host.NewNames(virtualService.Spec.(*networking.VirtualService).Hosts)
			serverHosts := host.NamesForNamespace(server.Hosts, virtualService.Namespace)

			// We have two cases here:
			// 1. virtualService hosts are 1.foo.com, 2.foo.com, 3.foo.com and server hosts are ns/*.foo.com
			// 2. virtualService hosts are *.foo.com, and server hosts are ns/1.foo.com, ns/2.foo.com, ns/3.foo.com
			intersectingHosts := serverHosts.Intersection(virtualServiceHosts)
			if len(intersectingHosts) == 0 {
				continue
			}

			routes, err := istio_route.BuildHTTPRoutesForVirtualService(node, push, virtualService, nameToServiceMap, port, map[string]bool{gatewayName: true})
			if err != nil {
				log.Debugf("%s omitting routes for service %v due to error: %v", node.ID, virtualService, err)
				continue
			}

			for _, hostname := range intersectingHosts {
				if vHost, exists := vHostDedupMap[hostname]; exists {
					// before merging this virtual service's routes, make sure that the existing one is not a tls redirect host
					if vHost.RequireTls == route.VirtualHost_NONE {
						vHost.Routes = append(vHost.Routes, routes...)
					}
				} else {
					newVHost := &route.VirtualHost{
						Name:                       domainName(string(hostname), port),
						Domains:                    buildGatewayVirtualHostDomains(string(hostname)),
						Routes:                     routes,
						IncludeRequestAttemptCount: true,
					}
					vHostDedupMap[hostname] = newVHost
				}
			}
		}
	}

	var virtualHosts []*route.VirtualHost
	if len(vHostDedupMap) == 0 {
		log.Warnf("constructed http route config for route %s on port %d with no vhosts; Setting up a default 404 vhost", routeName, port)
		virtualHosts = []*route.VirtualHost{{
			Name:    domainName("blackhole", port),
			Domains: []string{"*"},
			Routes: []*route.Route{
				{
					Match: &route.RouteMatch{
						PathSpecifier: &route.RouteMatch_Prefix{Prefix: "/"},
					},
					Action: &route.Route_DirectResponse{
						DirectResponse: &route.DirectResponseAction{
							Status: 404,
						},
					},
				},
			},
		}}
		// add a name to the route
		virtualHosts[0].Routes[0].Name = istio_route.DefaultRouteName
	} else {
		virtualHosts = make([]*route.VirtualHost, 0, len(vHostDedupMap))
		for _, v := range vHostDedupMap {
			v.Routes = istio_route.CombineVHostRoutes(v.Routes)
			virtualHosts = append(virtualHosts, v)
		}
	}

	util.SortVirtualHosts(virtualHosts)

	routeCfg := &route.RouteConfiguration{
		// Retain the routeName as its used by EnvoyFilter patching logic
		Name:             routeName,
		VirtualHosts:     virtualHosts,
		ValidateClusters: proto.BoolFalse,
	}

	in := &plugin.InputParams{
		ListenerProtocol: istionetworking.ListenerProtocolHTTP,
		ListenerCategory: networking.EnvoyFilter_GATEWAY,
		Node:             node,
		Push:             push,
	}

	// call plugins
	for _, p := range configgen.Plugins {
		p.OnOutboundRouteConfiguration(in, routeCfg)
	}

	return routeCfg
}

// builds a HTTP connection manager for servers of type HTTP or HTTPS (mode: simple/mutual)
func (configgen *ConfigGeneratorImpl) createGatewayHTTPFilterChainOpts(
	node *model.Proxy, server *networking.Server, routeName string,
	sdsPath string, proxyConfig *meshconfig.ProxyConfig) *filterChainOpts {

	serverProto := protocol.Parse(server.Port.Protocol)

	httpProtoOpts := &core.Http1ProtocolOptions{}

	if features.HTTP10 || node.Metadata.HTTP10 == "1" {
		httpProtoOpts.AcceptHttp_10 = true
	}

	xffNumTrustedHops := uint32(0)
	forwardClientCertDetails := util.MeshConfigToEnvoyForwardClientCertDetails(meshconfig.Topology_SANITIZE_SET)

	if proxyConfig != nil && proxyConfig.GatewayTopology != nil {
		xffNumTrustedHops = proxyConfig.GatewayTopology.NumTrustedProxies
		if proxyConfig.GatewayTopology.ForwardClientCertDetails != meshconfig.Topology_UNDEFINED {
			forwardClientCertDetails = util.MeshConfigToEnvoyForwardClientCertDetails(proxyConfig.GatewayTopology.ForwardClientCertDetails)
		}
	}

	// Are we processing plaintext servers or HTTPS servers?
	// If plain text, we have to combine all servers into a single listener
	if serverProto.IsHTTP() {
		return &filterChainOpts{
			// This works because we validate that only HTTPS servers can have same port but still different port names
			// and that no two non-HTTPS servers can be on same port or share port names.
			// Validation is done per gateway and also during merging
			sniHosts:   nil,
			tlsContext: nil,
			httpOpts: &httpListenerOpts{
				rds:              routeName,
				useRemoteAddress: true,
				connectionManager: &hcm.HttpConnectionManager{
					XffNumTrustedHops: xffNumTrustedHops,
					// Forward client cert if connection is mTLS
					ForwardClientCertDetails: forwardClientCertDetails,
					SetCurrentClientCertDetails: &hcm.HttpConnectionManager_SetCurrentClientCertDetails{
						Subject: proto.BoolTrue,
						Cert:    true,
						Uri:     true,
						Dns:     true,
					},
					ServerName:          EnvoyServerName,
					HttpProtocolOptions: httpProtoOpts,
				},
				addGRPCWebFilter: serverProto == protocol.GRPCWeb,
			},
		}
	}

	// Build a filter chain for the HTTPS server
	// We know that this is a HTTPS server because this function is called only for ports of type HTTP/HTTPS
	// where HTTPS server's TLS mode is not passthrough and not nil
	return &filterChainOpts{
		// This works because we validate that only HTTPS servers can have same port but still different port names
		// and that no two non-HTTPS servers can be on same port or share port names.
		// Validation is done per gateway and also during merging
<<<<<<< HEAD
		sniHosts:   node.MergedGateway.SNIHostsByServer[server],
		tlsContext: buildGatewayListenerTLSContext(server, sdsPath, node.Metadata),
=======
		sniHosts:   getSNIHostsForServer(server),
		tlsContext: buildGatewayListenerTLSContext(server, sdsPath, node.Metadata, node.RequestedTypes.LDS),
>>>>>>> 991f89b9
		httpOpts: &httpListenerOpts{
			rds:              routeName,
			useRemoteAddress: true,
			connectionManager: &hcm.HttpConnectionManager{
				XffNumTrustedHops: xffNumTrustedHops,
				// Forward client cert if connection is mTLS
				ForwardClientCertDetails: forwardClientCertDetails,
				SetCurrentClientCertDetails: &hcm.HttpConnectionManager_SetCurrentClientCertDetails{
					Subject: proto.BoolTrue,
					Cert:    true,
					Uri:     true,
					Dns:     true,
				},
				ServerName:          EnvoyServerName,
				HttpProtocolOptions: httpProtoOpts,
			},
		},
	}
}

// sdsPath: is the path to the mesh-wide workload sds uds path, and it is assumed that if this path is unset, that sds is
// disabled mesh-wide
// metadata: map of miscellaneous configuration values sent from the Envoy instance back to Pilot, could include the field
//
// Below is a table of potential scenarios for the gateway configuration:
//
// TLS mode      | Mesh-wide SDS | Ingress SDS | Resulting Configuration
// SIMPLE/MUTUAL |    ENABLED    |   ENABLED   | support SDS at ingress gateway to terminate SSL communication outside the mesh
// ISTIO_MUTUAL  |    ENABLED    |   DISABLED  | support SDS at gateway to terminate workload mTLS, with internal workloads
// 											   | for egress or with another trusted cluster for ingress)
// ISTIO_MUTUAL  |    DISABLED   |   DISABLED  | use file-mounted secret paths to terminate workload mTLS from gateway
//
// Note that ISTIO_MUTUAL TLS mode and ingressSds should not be used simultaneously on the same ingress gateway.
func buildGatewayListenerTLSContext(
	server *networking.Server, sdsPath string, metadata *model.NodeMetadata, requestedType string) *tls.DownstreamTlsContext {
	// Server.TLS cannot be nil or passthrough. But as a safety guard, return nil
	if server.Tls == nil || gateway.IsPassThroughServer(server) {
		return nil // We don't need to setup TLS context for passthrough mode
	}

	ctx := &tls.DownstreamTlsContext{
		CommonTlsContext: &tls.CommonTlsContext{
			AlpnProtocols: util.ALPNHttp,
		},
	}

	if server.Tls.CredentialName != "" {
		// If SDS is enabled at gateway, and credential name is specified at gateway config, create
		// SDS config for gateway to fetch key/cert at gateway agent.
		authn_model.ApplyCustomSDSToServerCommonTLSContext(ctx.CommonTlsContext, server.Tls, authn_model.GatewaySdsUdsPath, requestedType)
	} else if server.Tls.Mode == networking.ServerTLSSettings_ISTIO_MUTUAL {
		authn_model.ApplyToCommonTLSContext(ctx.CommonTlsContext, metadata, sdsPath, server.Tls.SubjectAltNames, requestedType)
	} else {
		// Fall back to the read-from-file approach when SDS is not enabled or Tls.CredentialName is not specified.
		ctx.CommonTlsContext.TlsCertificates = []*tls.TlsCertificate{
			{
				CertificateChain: &core.DataSource{
					Specifier: &core.DataSource_Filename{
						Filename: server.Tls.ServerCertificate,
					},
				},
				PrivateKey: &core.DataSource{
					Specifier: &core.DataSource_Filename{
						Filename: server.Tls.PrivateKey,
					},
				},
			},
		}
		var trustedCa *core.DataSource
		if len(server.Tls.CaCertificates) != 0 {
			trustedCa = &core.DataSource{
				Specifier: &core.DataSource_Filename{
					Filename: server.Tls.CaCertificates,
				},
			}
		}
		if trustedCa != nil || len(server.Tls.SubjectAltNames) > 0 {
			ctx.CommonTlsContext.ValidationContextType = &tls.CommonTlsContext_ValidationContext{
				ValidationContext: &tls.CertificateValidationContext{
					TrustedCa:            trustedCa,
					MatchSubjectAltNames: util.StringToExactMatch(server.Tls.SubjectAltNames),
				},
			}
		}
	}

	ctx.RequireClientCertificate = proto.BoolFalse
	if server.Tls.Mode == networking.ServerTLSSettings_MUTUAL ||
		server.Tls.Mode == networking.ServerTLSSettings_ISTIO_MUTUAL {
		ctx.RequireClientCertificate = proto.BoolTrue
	}

	// Set TLS parameters if they are non-default
	if len(server.Tls.CipherSuites) > 0 ||
		server.Tls.MinProtocolVersion != networking.ServerTLSSettings_TLS_AUTO ||
		server.Tls.MaxProtocolVersion != networking.ServerTLSSettings_TLS_AUTO {

		ctx.CommonTlsContext.TlsParams = &tls.TlsParameters{
			TlsMinimumProtocolVersion: convertTLSProtocol(server.Tls.MinProtocolVersion),
			TlsMaximumProtocolVersion: convertTLSProtocol(server.Tls.MaxProtocolVersion),
			CipherSuites:              server.Tls.CipherSuites,
		}
	}

	return ctx
}

func convertTLSProtocol(in networking.ServerTLSSettings_TLSProtocol) tls.TlsParameters_TlsProtocol {
	out := tls.TlsParameters_TlsProtocol(in) // There should be a one-to-one enum mapping
	if out < tls.TlsParameters_TLS_AUTO || out > tls.TlsParameters_TLSv1_3 {
		log.Warnf("was not able to map TLS protocol to Envoy TLS protocol")
		return tls.TlsParameters_TLS_AUTO
	}
	return out
}

func (configgen *ConfigGeneratorImpl) createGatewayTCPFilterChainOpts(
	node *model.Proxy, push *model.PushContext, server *networking.Server,
	gatewayName string, requestedType string) []*filterChainOpts {

	// We have a TCP/TLS server. This could be TLS termination (user specifies server.TLS with simple/mutual)
	// or opaque TCP (server.TLS is nil). or it could be a TLS passthrough with SNI based routing.

	// This is opaque TCP server. Find matching virtual services with TCP blocks and forward
	if server.Tls == nil {
		if filters := buildGatewayNetworkFiltersFromTCPRoutes(node,
			push, server, gatewayName); len(filters) > 0 {
			return []*filterChainOpts{
				{
					sniHosts:       nil,
					tlsContext:     nil,
					networkFilters: filters,
				},
			}
		}
	} else if !gateway.IsPassThroughServer(server) {
		// TCP with TLS termination and forwarding. Setup TLS context to terminate, find matching services with TCP blocks
		// and forward to backend
		// Validation ensures that non-passthrough servers will have certs
		if filters := buildGatewayNetworkFiltersFromTCPRoutes(node,
			push, server, gatewayName); len(filters) > 0 {
			return []*filterChainOpts{
				{
<<<<<<< HEAD
					sniHosts:       node.MergedGateway.SNIHostsByServer[server],
					tlsContext:     buildGatewayListenerTLSContext(server, push.Mesh.SdsUdsPath, node.Metadata),
=======
					sniHosts:       getSNIHostsForServer(server),
					tlsContext:     buildGatewayListenerTLSContext(server, push.Mesh.SdsUdsPath, node.Metadata, requestedType),
>>>>>>> 991f89b9
					networkFilters: filters,
				},
			}
		}
	} else {
		// Passthrough server.
		return buildGatewayNetworkFiltersFromTLSRoutes(node, push, server, gatewayName)
	}

	return []*filterChainOpts{}
}

// buildGatewayNetworkFiltersFromTCPRoutes builds tcp proxy routes for all VirtualServices with TCP blocks.
// It first obtains all virtual services bound to the set of Gateways for this workload, filters them by this
// server's port and hostnames, and produces network filters for each destination from the filtered services.
func buildGatewayNetworkFiltersFromTCPRoutes(node *model.Proxy, push *model.PushContext, server *networking.Server, gateway string) []*listener.Filter {
	port := &model.Port{
		Name:     server.Port.Name,
		Port:     int(server.Port.Number),
		Protocol: protocol.Parse(server.Port.Protocol),
	}

	gatewayServerHosts := make(map[host.Name]bool, len(server.Hosts))
	for _, hostname := range server.Hosts {
		gatewayServerHosts[host.Name(hostname)] = true
	}

	virtualServices := push.VirtualServicesForGateway(node, gateway)
	for _, v := range virtualServices {
		vsvc := v.Spec.(*networking.VirtualService)
		// We have two cases here:
		// 1. virtualService hosts are 1.foo.com, 2.foo.com, 3.foo.com and gateway's hosts are ns/*.foo.com
		// 2. virtualService hosts are *.foo.com, and gateway's hosts are ns/1.foo.com, ns/2.foo.com, ns/3.foo.com
		// Since this is TCP, neither matters. We are simply looking for matching virtual service for this gateway
		matchingHosts := pickMatchingGatewayHosts(gatewayServerHosts, v)
		if len(matchingHosts) == 0 {
			// the VirtualService's hosts don't include hosts advertised by server
			continue
		}

		// ensure we satisfy the rule's l4 match conditions, if any exist
		// For the moment, there can be only one match that succeeds
		// based on the match port/server port and the gateway name
		for _, tcp := range vsvc.Tcp {
			if l4MultiMatch(tcp.Match, server, gateway) {
				return buildOutboundNetworkFilters(node, tcp.Route, push, port, v.ConfigMeta)
			}
		}
	}

	return nil
}

// buildGatewayNetworkFiltersFromTLSRoutes builds tcp proxy routes for all VirtualServices with TLS blocks.
// It first obtains all virtual services bound to the set of Gateways for this workload, filters them by this
// server's port and hostnames, and produces network filters for each destination from the filtered services
func buildGatewayNetworkFiltersFromTLSRoutes(node *model.Proxy, push *model.PushContext, server *networking.Server,
	gatewayName string) []*filterChainOpts {
	port := &model.Port{
		Name:     server.Port.Name,
		Port:     int(server.Port.Number),
		Protocol: protocol.Parse(server.Port.Protocol),
	}

	gatewayServerHosts := make(map[host.Name]bool, len(server.Hosts))
	for _, hostname := range server.Hosts {
		gatewayServerHosts[host.Name(hostname)] = true
	}

	filterChains := make([]*filterChainOpts, 0)

	if server.Tls.Mode == networking.ServerTLSSettings_AUTO_PASSTHROUGH {
		// auto passthrough does not require virtual services. It sets up envoy.filters.network.sni_cluster filter
		filterChains = append(filterChains, &filterChainOpts{
			sniHosts:       node.MergedGateway.SNIHostsByServer[server],
			tlsContext:     nil, // NO TLS context because this is passthrough
			networkFilters: buildOutboundAutoPassthroughFilterStack(push, node, port),
		})
	} else {
		virtualServices := push.VirtualServicesForGateway(node, gatewayName)
		for _, v := range virtualServices {
			vsvc := v.Spec.(*networking.VirtualService)
			// We have two cases here:
			// 1. virtualService hosts are 1.foo.com, 2.foo.com, 3.foo.com and gateway's hosts are ns/*.foo.com
			// 2. virtualService hosts are *.foo.com, and gateway's hosts are ns/1.foo.com, ns/2.foo.com, ns/3.foo.com
			// The code below only handles 1.
			// TODO: handle case 2
			matchingHosts := pickMatchingGatewayHosts(gatewayServerHosts, v)
			if len(matchingHosts) == 0 {
				// the VirtualService's hosts don't include hosts advertised by server
				continue
			}

			// For every matching TLS block, generate a filter chain with sni match
			// TODO: Bug..if there is a single virtual service with *.foo.com, and multiple TLS block
			// matches, one for 1.foo.com, another for 2.foo.com, this code will produce duplicate filter
			// chain matches
			for _, tls := range vsvc.Tls {
				for _, match := range tls.Match {
					if l4SingleMatch(convertTLSMatchToL4Match(match), server, gatewayName) {
						// the sni hosts in the match will become part of a filter chain match
						filterChains = append(filterChains, &filterChainOpts{
							sniHosts:       match.SniHosts,
							tlsContext:     nil, // NO TLS context because this is passthrough
							networkFilters: buildOutboundNetworkFilters(node, tls.Route, push, port, v.ConfigMeta),
						})
					}
				}
			}
		}
	}

	return filterChains
}

// Select the virtualService's hosts that match the ones specified in the gateway server's hosts
// based on the wildcard hostname match and the namespace match
func pickMatchingGatewayHosts(gatewayServerHosts map[host.Name]bool, virtualService model.Config) map[string]host.Name {
	matchingHosts := make(map[string]host.Name)
	virtualServiceHosts := virtualService.Spec.(*networking.VirtualService).Hosts
	for _, vsvcHost := range virtualServiceHosts {
		for gatewayHost := range gatewayServerHosts {
			gwHostnameForMatching := gatewayHost
			if strings.Contains(string(gwHostnameForMatching), "/") {
				// match the namespace first
				// gateway merging code ensures that we only have ns/host
				// and no ./* or */host
				parts := strings.Split(string(gwHostnameForMatching), "/")
				if parts[0] != virtualService.Namespace {
					continue
				}
				//strip the namespace
				gwHostnameForMatching = host.Name(parts[1])
			}
			if gwHostnameForMatching.Matches(host.Name(vsvcHost)) {
				// assign the actual gateway host because calling code uses it as a key
				// to locate TLS redirect servers
				matchingHosts[vsvcHost] = gatewayHost
			}
		}
	}
	return matchingHosts
}

func convertTLSMatchToL4Match(tlsMatch *networking.TLSMatchAttributes) *networking.L4MatchAttributes {
	return &networking.L4MatchAttributes{
		DestinationSubnets: tlsMatch.DestinationSubnets,
		Port:               tlsMatch.Port,
		SourceLabels:       tlsMatch.SourceLabels,
		Gateways:           tlsMatch.Gateways,
		SourceNamespace:    tlsMatch.SourceNamespace,
	}
}

func l4MultiMatch(predicates []*networking.L4MatchAttributes, server *networking.Server, gateway string) bool {
	// NB from proto definitions: each set of predicates is OR'd together; inside of a predicate all conditions are AND'd.
	// This means we can return as soon as we get any match of an entire predicate.
	for _, match := range predicates {
		if l4SingleMatch(match, server, gateway) {
			return true
		}
	}
	// If we had no predicates we match; otherwise we don't match since we'd have exited at the first match.
	return len(predicates) == 0
}

func l4SingleMatch(match *networking.L4MatchAttributes, server *networking.Server, gateway string) bool {
	// if there's no gateway predicate, gatewayMatch is true; otherwise we match against the gateways for this workload
	return isPortMatch(match.Port, server) && isGatewayMatch(gateway, match.Gateways)
}

func isPortMatch(port uint32, server *networking.Server) bool {
	// if there's no port predicate, portMatch is true; otherwise we evaluate the port predicate against the server's port
	portMatch := port == 0
	if port != 0 {
		portMatch = server.Port.Number == port
	}
	return portMatch
}

func isGatewayMatch(gateway string, gatewayNames []string) bool {
	// if there's no gateway predicate, gatewayMatch is true; otherwise we match against the gateways for this workload
	if len(gatewayNames) == 0 {
		return true
	}
	if len(gatewayNames) > 0 {
		for _, gatewayName := range gatewayNames {
			if gatewayName == gateway {
				return true
			}
		}
	}
	return false
}

func buildGatewayVirtualHostDomains(hostname string) []string {
	domains := []string{hostname}
	if hostname == "*" {
		return domains
	}
	// To support gateway behind a LB with unknown port.
	domains = append(domains, hostname+":*")
	return domains
}<|MERGE_RESOLUTION|>--- conflicted
+++ resolved
@@ -379,13 +379,8 @@
 		// This works because we validate that only HTTPS servers can have same port but still different port names
 		// and that no two non-HTTPS servers can be on same port or share port names.
 		// Validation is done per gateway and also during merging
-<<<<<<< HEAD
 		sniHosts:   node.MergedGateway.SNIHostsByServer[server],
-		tlsContext: buildGatewayListenerTLSContext(server, sdsPath, node.Metadata),
-=======
-		sniHosts:   getSNIHostsForServer(server),
 		tlsContext: buildGatewayListenerTLSContext(server, sdsPath, node.Metadata, node.RequestedTypes.LDS),
->>>>>>> 991f89b9
 		httpOpts: &httpListenerOpts{
 			rds:              routeName,
 			useRemoteAddress: true,
@@ -529,13 +524,8 @@
 			push, server, gatewayName); len(filters) > 0 {
 			return []*filterChainOpts{
 				{
-<<<<<<< HEAD
 					sniHosts:       node.MergedGateway.SNIHostsByServer[server],
-					tlsContext:     buildGatewayListenerTLSContext(server, push.Mesh.SdsUdsPath, node.Metadata),
-=======
-					sniHosts:       getSNIHostsForServer(server),
-					tlsContext:     buildGatewayListenerTLSContext(server, push.Mesh.SdsUdsPath, node.Metadata, requestedType),
->>>>>>> 991f89b9
+					tlsContext:     buildGatewayListenerTLSContext(server, push.Mesh.SdsUdsPath, node.Metadata, node.RequestedTypes.LDS),
 					networkFilters: filters,
 				},
 			}
