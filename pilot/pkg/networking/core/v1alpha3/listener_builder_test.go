--- conflicted
+++ resolved
@@ -288,17 +288,12 @@
 		t.Fatalf("fail to find the ipv4 passthrough filter chain in listener %v", l)
 	}
 
-<<<<<<< HEAD
+	if !sawFakePluginFilter {
+		t.Fatalf("fail to find the fake plugin TCP filter in listener %v", l)
+	}
+
 	if len(l.ListenerFilters) != 3 {
 		t.Fatalf("expected %d listener filters, found %d", 3, len(l.ListenerFilters))
-=======
-	if !sawFakePluginFilter {
-		t.Fatalf("fail to find the fake plugin TCP filter in listener %v", l)
-	}
-
-	if len(l.ListenerFilters) != 2 {
-		t.Fatalf("expected %d listener filters, found %d", 2, len(l.ListenerFilters))
->>>>>>> 39693f69
 	}
 
 	if l.ListenerFilters[0].Name != xdsutil.OriginalDestination ||
