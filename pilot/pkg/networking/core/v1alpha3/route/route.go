--- conflicted
+++ resolved
@@ -93,12 +93,8 @@
 	out := make([]VirtualHostWrapper, 0)
 
 	meshGateway := map[string]bool{model.IstioMeshGateway: true}
-<<<<<<< HEAD
-	virtualServices := configStore.VirtualServices(meshGateway)
-	amExperiments := configStore.AspenMeshExperiments()
-=======
 	virtualServices := push.VirtualServices(meshGateway)
->>>>>>> d5cb99f4
+	amExperiments := push.AspenMeshExperiments()
 	// translate all virtual service configs into virtual hosts
 	for _, virtualService := range virtualServices {
 		wrappers := buildVirtualHostsForVirtualService(node, push, virtualService, serviceRegistry, proxyLabels, meshGateway)
@@ -260,7 +256,7 @@
 	proxyLabels model.LabelsCollection,
 	gatewayNames map[string]bool) ([]route.Route, error) {
 
-	amExperiments := configStore.AspenMeshExperiments()
+	amExperiments := push.AspenMeshExperiments()
 	vs, ok := virtualService.Spec.(*networking.VirtualService)
 	if !ok { // should never happen
 		return nil, fmt.Errorf("in not a virtual service: %#v", virtualService)
@@ -272,29 +268,19 @@
 allroutes:
 	for _, http := range vs.Http {
 		if len(http.Match) == 0 {
-<<<<<<< HEAD
-			if r := translateRoute(node, http, nil, port, vsName, serviceRegistry, proxyLabels, gatewayNames, configStore); r != nil {
+			if r := translateRoute(push, node, http, nil, port, vsName, serviceRegistry, proxyLabels, gatewayNames); r != nil {
 				out = append(out, AddExperimentRoutes(r, amExperiments)...)
-=======
-			if r := translateRoute(push, node, http, nil, port, vsName, serviceRegistry, proxyLabels, gatewayNames); r != nil {
-				out = append(out, *r)
->>>>>>> d5cb99f4
 			}
 			break allroutes // we have a rule with catch all match prefix: /. Other rules are of no use
 		} else {
 			for _, match := range http.Match {
-<<<<<<< HEAD
-				if r := translateRoute(node, http, match, port, vsName, serviceRegistry, proxyLabels, gatewayNames, configStore); r != nil {
+				if r := translateRoute(push, node, http, match, port, vsName, serviceRegistry, proxyLabels, gatewayNames); r != nil {
 					out = append(out, AddExperimentRoutes(r, amExperiments)...)
-=======
-				if r := translateRoute(push, node, http, match, port, vsName, serviceRegistry, proxyLabels, gatewayNames); r != nil {
-					out = append(out, *r)
 					rType, _ := getEnvoyRouteTypeAndVal(r)
 					if rType == envoyCatchAll {
 						// We have a catch all route. No point building other routes, with match conditions
 						break allroutes
 					}
->>>>>>> d5cb99f4
 				}
 			}
 		}
