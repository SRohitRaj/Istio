--- conflicted
+++ resolved
@@ -161,14 +161,11 @@
 }
 
 func (p clusterPatcher) conditionallyAppend(l []*cluster.Cluster, hosts []host.Name, clusters ...*cluster.Cluster) []*cluster.Cluster {
-<<<<<<< HEAD
-	applied := false
-	var pc *cluster.Cluster
-=======
 	if !p.hasPatches() {
 		return append(l, clusters...)
 	}
->>>>>>> b8e8bd03
+	var pc *cluster.Cluster
+	applied := false
 	for _, c := range clusters {
 		if envoyfilter.ShouldKeepCluster(p.pctx, p.efw, c, hosts) {
 			pc, applied = envoyfilter.ApplyClusterMerge(p.pctx, p.efw, c, hosts)
@@ -185,7 +182,6 @@
 	return envoyfilter.InsertedClusters(p.pctx, p.efw)
 }
 
-<<<<<<< HEAD
 func (p clusterPatcher) incrementFilterMetrics() {
 	if p.efw != nil && len(p.efw.Patches[networking.EnvoyFilter_CLUSTER]) != p.patchesApplied {
 		skipped := len(p.efw.Patches[networking.EnvoyFilter_CLUSTER]) - p.patchesApplied
@@ -199,10 +195,10 @@
 			applied--
 		}
 	}
-=======
+}
+
 func (p clusterPatcher) hasPatches() bool {
 	return p.efw != nil && len(p.efw.Patches[networking.EnvoyFilter_CLUSTER]) > 0
->>>>>>> b8e8bd03
 }
 
 // SniDnat clusters do not have any TLS setting, as they simply forward traffic to upstream
