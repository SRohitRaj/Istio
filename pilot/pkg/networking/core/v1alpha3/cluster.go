--- conflicted
+++ resolved
@@ -88,14 +88,6 @@
 			defaultCluster := buildDefaultCluster(env, clusterName, convertResolution(service.Resolution), hosts)
 			updateEds(env, defaultCluster, service.Hostname)
 			setUpstreamProtocol(defaultCluster, port)
-<<<<<<< HEAD
-=======
-			// call plugins
-			for _, p := range configgen.Plugins {
-				p.OnOutboundCluster(env, proxy, service, port, defaultCluster)
-			}
-
->>>>>>> b5f4f5d6
 			clusters = append(clusters, defaultCluster)
 
 			if config != nil {
