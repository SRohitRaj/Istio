// Copyright 2017 Istio Authors
//
// Licensed under the Apache License, Version 2.0 (the "License");
// you may not use this file except in compliance with the License.
// You may obtain a copy of the License at
//
//     http://www.apache.org/licenses/LICENSE-2.0
//
// Unless required by applicable law or agreed to in writing, software
// distributed under the License is distributed on an "AS IS" BASIS,
// WITHOUT WARRANTIES OR CONDITIONS OF ANY KIND, either express or implied.
// See the License for the specific language governing permissions and
// limitations under the License.

package v1

import (
	"encoding/json"
	"errors"
	"fmt"
	"reflect"
	"sort"
	"strings"
	"time"

	"github.com/golang/protobuf/ptypes"
	"github.com/golang/protobuf/ptypes/duration"

	"istio.io/istio/pilot/pkg/model"
	"istio.io/istio/pkg/log"
)

const (
	// DefaultAccessLog is the name of the log channel (stdout in docker environment)
	DefaultAccessLog = "/dev/stdout"

	// DefaultLbType defines the default load balancer policy
	DefaultLbType = LbTypeRoundRobin

	// LDSName is the name of listener-discovery-service (LDS) cluster
	LDSName = "lds"

	// RDSName is the name of route-discovery-service (RDS) cluster
	RDSName = "rds"

	// SDSName is the name of service-discovery-service (SDS) cluster
	SDSName = "sds"

	// CDSName is the name of cluster-discovery-service (CDS) cluster
	CDSName = "cds"

	// RDSAll is the special name for HTTP PROXY route
	RDSAll = "http_proxy"

	// VirtualListenerName is the name for traffic capture listener
	VirtualListenerName = "virtual"

	// ClusterTypeStrictDNS name for clusters of type 'strict_dns'
	ClusterTypeStrictDNS = "strict_dns"

	// ClusterTypeStatic name for clusters of type 'static'
	ClusterTypeStatic = "static"

	// ClusterTypeOriginalDST name for clusters of type 'original_dst'
	ClusterTypeOriginalDST = "original_dst"

	// ClusterTypeSDS name for clusters of type 'sds'
	ClusterTypeSDS = "sds"

	// LbTypeRoundRobin is the name for round-robin LB
	LbTypeRoundRobin = "round_robin"

	// LbTypeLeastRequest is the name for least request LB
	LbTypeLeastRequest = "least_request"

	// LbTypeRingHash is the name for ring hash LB
	LbTypeRingHash = "ring_hash"

	// LbTypeRandom is the name for random LB
	LbTypeRandom = "random"

	// LbTypeOriginalDST is the name for LB of original_dst
	LbTypeOriginalDST = "original_dst_lb"

	// ClusterFeatureHTTP2 is the feature to use HTTP/2 for a cluster
	ClusterFeatureHTTP2 = "http2"

	// HTTPConnectionManager is the name of HTTP filter.
	HTTPConnectionManager = "http_connection_manager"

	// TCPProxyFilter is the name of the TCP Proxy network filter.
	TCPProxyFilter = "tcp_proxy"

	// CORSFilter is the name of the CORS network filter
	CORSFilter = "cors"

	// MongoProxyFilter is the name of the Mongo Proxy network filter.
	MongoProxyFilter = "mongo_proxy"

	// RedisProxyFilter is the name of the Redis Proxy network filter.
	RedisProxyFilter = "redis_proxy"

	// RedisDefaultOpTimeout is the op timeout used for Redis Proxy filter
	// Currently it is set to 30s (conversion happens in the filter)
	// TODO - Allow this to be configured.
	RedisDefaultOpTimeout = 30 * time.Second

	// WildcardAddress binds to all IP addresses
	WildcardAddress = "0.0.0.0"

	// LocalhostAddress for local binding
	LocalhostAddress = "127.0.0.1"

	// EgressTraceOperation denotes the name of trace operation for Envoy
	EgressTraceOperation = "egress"

	// IngressTraceOperation denotes the name of trace operation for Envoy
	IngressTraceOperation = "ingress"

	// ZipkinTraceDriverType denotes the Zipkin HTTP trace driver
	ZipkinTraceDriverType = "zipkin"

	// ZipkinCollectorCluster denotes the cluster where zipkin server is running
	ZipkinCollectorCluster = "zipkin"

	// ZipkinCollectorEndpoint denotes the REST endpoint where Envoy posts Zipkin spans
	ZipkinCollectorEndpoint = "/api/v1/spans"

	// MaxClusterNameLength is the maximum cluster name length
	MaxClusterNameLength = 189 // TODO: use MeshConfig.StatNameLength instead

	// Headers with special meaning in Envoy

	// HeaderMethod is the method header.
	HeaderMethod = ":method"
	// HeaderAuthority is the authority header.
	HeaderAuthority = ":authority"
	// HeaderScheme is the scheme header.
	HeaderScheme = ":scheme"

	router  = "router"
	auto    = "auto"
	decoder = "decoder"
	read    = "read"
	both    = "both"
)

// ListenersALPNProtocols denotes the the list of ALPN protocols that the listener
// should expose
var ListenersALPNProtocols = []string{"h2", "http/1.1"}

// convertDuration converts to golang duration and logs errors
func convertDuration(d *duration.Duration) time.Duration {
	if d == nil {
		return 0
	}
	dur, err := ptypes.Duration(d)
	if err != nil {
		log.Warnf("error converting duration %#v, using 0: %v", d, err)
	}
	return dur
}

func protoDurationToMS(dur *duration.Duration) int64 {
	return int64(convertDuration(dur) / time.Millisecond)
}

// Config defines the schema for Envoy JSON configuration format
type Config struct {
	RootRuntime        *RootRuntime   `json:"runtime,omitempty"`
	Listeners          Listeners      `json:"listeners"`
	LDS                *LDSCluster    `json:"lds,omitempty"`
	Admin              Admin          `json:"admin"`
	ClusterManager     ClusterManager `json:"cluster_manager"`
	StatsdUDPIPAddress string         `json:"statsd_udp_ip_address,omitempty"`
	Tracing            *Tracing       `json:"tracing,omitempty"`

	// Special value used to hash all referenced values (e.g. TLS secrets)
	Hash []byte `json:"-"`
}

// Tracing definition
type Tracing struct {
	HTTPTracer HTTPTracer `json:"http"`
}

// HTTPTracer definition
type HTTPTracer struct {
	HTTPTraceDriver HTTPTraceDriver `json:"driver"`
}

// HTTPTraceDriver definition
type HTTPTraceDriver struct {
	HTTPTraceDriverType   string                `json:"type"`
	HTTPTraceDriverConfig HTTPTraceDriverConfig `json:"config"`
}

// HTTPTraceDriverConfig definition
type HTTPTraceDriverConfig struct {
	CollectorCluster  string `json:"collector_cluster"`
	CollectorEndpoint string `json:"collector_endpoint"`
}

// RootRuntime definition.
// See https://envoyproxy.github.io/envoy/configuration/overview/overview.html
type RootRuntime struct {
	SymlinkRoot          string `json:"symlink_root"`
	Subdirectory         string `json:"subdirectory"`
	OverrideSubdirectory string `json:"override_subdirectory,omitempty"`
}

// AbortFilter definition
type AbortFilter struct {
	Percent    int `json:"abort_percent,omitempty"`
	HTTPStatus int `json:"http_status,omitempty"`
}

// DelayFilter definition
type DelayFilter struct {
	Type     string `json:"type,omitempty"`
	Percent  int    `json:"fixed_delay_percent,omitempty"`
	Duration int64  `json:"fixed_duration_ms,omitempty"`
}

// AppendedHeader definition
type AppendedHeader struct {
	Key   string `json:"key"`
	Value string `json:"value"`
}

// Header definition
type Header struct {
	Name  string `json:"name"`
	Value string `json:"value"`
	Regex bool   `json:"regex,omitempty"`
}

// FilterFaultConfig definition
type FilterFaultConfig struct {
	Abort           *AbortFilter `json:"abort,omitempty"`
	Delay           *DelayFilter `json:"delay,omitempty"`
	Headers         Headers      `json:"headers,omitempty"`
	UpstreamCluster string       `json:"upstream_cluster,omitempty"`
}

// FilterRouterConfig definition
type FilterRouterConfig struct {
	// DynamicStats defaults to true
	DynamicStats bool `json:"dynamic_stats,omitempty"`
}

// HTTPFilter definition
type HTTPFilter struct {
	Type   string      `json:"type"`
	Name   string      `json:"name"`
	Config interface{} `json:"config"`
}

// Runtime definition
type Runtime struct {
	Key     string `json:"key"`
	Default int    `json:"default"`
}

// Decorator definition
type Decorator struct {
	Operation string `json:"operation"`
}

// HTTPRoute definition
type HTTPRoute struct {
	Runtime *Runtime `json:"runtime,omitempty"`

	Path   string `json:"path,omitempty"`
	Prefix string `json:"prefix,omitempty"`
	Regex  string `json:"regex,omitempty"`

	PrefixRewrite string `json:"prefix_rewrite,omitempty"`
	HostRewrite   string `json:"host_rewrite,omitempty"`

	PathRedirect string `json:"path_redirect,omitempty"`
	HostRedirect string `json:"host_redirect,omitempty"`

	Cluster          string           `json:"cluster,omitempty"`
	WeightedClusters *WeightedCluster `json:"weighted_clusters,omitempty"`

	Headers      Headers           `json:"headers,omitempty"`
	TimeoutMS    int64             `json:"timeout_ms"`
	RetryPolicy  *RetryPolicy      `json:"retry_policy,omitempty"`
	OpaqueConfig map[string]string `json:"opaque_config,omitempty"`

	AutoHostRewrite  bool `json:"auto_host_rewrite,omitempty"`
	WebsocketUpgrade bool `json:"use_websocket,omitempty"`

	ShadowCluster *ShadowCluster `json:"shadow,omitempty"`

	HeadersToAdd []AppendedHeader `json:"request_headers_to_add,omitempty"`

	CORSPolicy *CORSPolicy `json:"cors,omitempty"`

	Decorator *Decorator `json:"decorator,omitempty"`

	// clusters contains the set of referenced clusters in the route; the field is special
	// and used only to aggregate cluster information after composing routes
	Clusters Clusters `json:"-"`

	// faults contains the set of referenced faults in the route; the field is special
	// and used only to aggregate fault filter information after composing routes
	faults []*HTTPFilter
}

// Redirect returns true if route contains redirect logic
func (route *HTTPRoute) Redirect() bool {
	return route.HostRedirect != "" || route.PathRedirect != ""
}

// CatchAll returns true if the route matches all requests
func (route *HTTPRoute) CatchAll() bool {
	return len(route.Headers) == 0 && route.Path == "" && route.Prefix == "/"
}

// CombinePathPrefix checks that the route applies for a given path and prefix
// match and updates the path and the prefix in the route. If the route is
// incompatible with the path or the prefix, returns nil.  Either path or
// prefix must be set but not both.  The resulting route must match exactly the
// requests that match both the original route and the supplied path and
// prefix.
func (route *HTTPRoute) CombinePathPrefix(path, prefix string) *HTTPRoute {
	switch {
	case path == "" && route.Path == "" && strings.HasPrefix(route.Prefix, prefix):
		// pick the longest prefix if both are prefix matches
		return route
	case path == "" && route.Path == "" && strings.HasPrefix(prefix, route.Prefix):
		route.Prefix = prefix
		return route
	case prefix == "" && route.Prefix == "" && route.Path == path:
		// pick only if path matches if both are path matches
		return route
	case path == "" && route.Prefix == "" && strings.HasPrefix(route.Path, prefix):
		// if mixed, pick if route path satisfies the prefix
		return route
	case prefix == "" && route.Path == "" && strings.HasPrefix(path, route.Prefix):
		// if mixed, pick if route prefix satisfies the path and change route to path
		route.Path = path
		route.Prefix = ""
		return route
	default:
		return nil
	}
}

// CORSPolicy definition
// See: https://www.envoyproxy.io/envoy/configuration/http_filters/cors_filter.html#config-http-filters-cors
type CORSPolicy struct {
	Enabled          bool     `json:"enabled,omitempty"`
	AllowCredentials bool     `json:"allow_credentials,omitempty"`
	AllowMethods     string   `json:"allow_methods,omitempty"`
	AllowHeaders     string   `json:"allow_headers,omitempty"`
	ExposeHeaders    string   `json:"expose_headers,omitempty"`
	MaxAge           string   `json:"max_age,omitempty"`
	AllowOrigin      []string `json:"allow_origin,omitempty"`
}

// RetryPolicy definition
// See: https://lyft.github.io/envoy/docs/configuration/http_conn_man/route_config/route.html#retry-policy
type RetryPolicy struct {
	Policy          string `json:"retry_on"` //if unset, set to 5xx,connect-failure,refused-stream
	NumRetries      int    `json:"num_retries,omitempty"`
	PerTryTimeoutMS int64  `json:"per_try_timeout_ms,omitempty"`
}

// ShadowCluster definition
// See: https://www.envoyproxy.io/envoy/configuration/http_conn_man/route_config/route.html?
// highlight=shadow#config-http-conn-man-route-table-route-shadow
type ShadowCluster struct {
	Cluster string `json:"cluster"`
}

// WeightedCluster definition
// See https://envoyproxy.github.io/envoy/configuration/http_conn_man/route_config/route.html
type WeightedCluster struct {
	Clusters         []*WeightedClusterEntry `json:"clusters"`
	RuntimeKeyPrefix string                  `json:"runtime_key_prefix,omitempty"`
}

// WeightedClusterEntry definition. Describes the format of each entry in the WeightedCluster
type WeightedClusterEntry struct {
	Name   string `json:"name"`
	Weight int    `json:"weight"`
}

// VirtualHost definition
type VirtualHost struct {
	Name    string       `json:"name"`
	Domains []string     `json:"domains"`
	Routes  []*HTTPRoute `json:"routes"`
}

func (host *VirtualHost) clusters() Clusters {
	out := make(Clusters, 0)
	for _, route := range host.Routes {
		out = append(out, route.Clusters...)
	}
	return out
}

// HTTPRouteConfig definition
type HTTPRouteConfig struct {
	ValidateClusters bool           `json:"validate_clusters"`
	VirtualHosts     []*VirtualHost `json:"virtual_hosts"`
}

// HTTPRouteConfigs is a map from the port number to the route config
type HTTPRouteConfigs map[int]*HTTPRouteConfig

// EnsurePort creates a route config if necessary
func (routes HTTPRouteConfigs) EnsurePort(port int) *HTTPRouteConfig {
	config, ok := routes[port]
	if !ok {
		config = &HTTPRouteConfig{ValidateClusters: ValidateClustersDefault}
		routes[port] = config
	}
	return config
}

// Clusters returns the clusters corresponding to the given routes.
func (routes HTTPRouteConfigs) Clusters() Clusters {
	out := make(Clusters, 0)
	for _, config := range routes {
		out = append(out, config.Clusters()...)
	}
	return out
}

// Normalize normalizes the route configs.
func (routes HTTPRouteConfigs) Normalize() HTTPRouteConfigs {
	out := make(HTTPRouteConfigs)

	// sort HTTP routes by virtual hosts, rest should be deterministic
	for port, routeConfig := range routes {
		out[port] = routeConfig.Normalize()
	}

	return out
}

// Combine creates a new route config that is the union of all HTTP routes.
// note that the virtual hosts without an explicit port suffix (IP:PORT) are stripped
// for all routes except the route for port 80.
<<<<<<< HEAD
func (routes HTTPRouteConfigs) combine() *HTTPRouteConfig {
	out := &HTTPRouteConfig{ValidateClusters: ValidateClustersDefault}
=======
func (routes HTTPRouteConfigs) Combine() *HTTPRouteConfig {
	out := &HTTPRouteConfig{}
>>>>>>> 98c71b7d
	for port, config := range routes {
		for _, host := range config.VirtualHosts {
			vhost := &VirtualHost{
				Name:   host.Name,
				Routes: host.Routes,
			}
			for _, domain := range host.Domains {
				if port == 80 || strings.Contains(domain, ":") {
					vhost.Domains = append(vhost.Domains, domain)
				}
			}

			if len(vhost.Domains) > 0 {
				out.VirtualHosts = append(out.VirtualHosts, vhost)
			}
		}
	}
	return out.Normalize()
}

// faults aggregates fault filters across virtual hosts in single http_conn_man
func (rc *HTTPRouteConfig) faults() []*HTTPFilter {
	out := make([]*HTTPFilter, 0)
	for _, host := range rc.VirtualHosts {
		for _, route := range host.Routes {
			out = append(out, route.faults...)
		}
	}
	return out
}

// Clusters returns the clusters for the given route config.
func (rc *HTTPRouteConfig) Clusters() Clusters {
	out := make(Clusters, 0)
	for _, host := range rc.VirtualHosts {
		out = append(out, host.clusters()...)
	}
	return out
}

// Normalize normalizes the route config.
func (rc *HTTPRouteConfig) Normalize() *HTTPRouteConfig {
	hosts := make([]*VirtualHost, len(rc.VirtualHosts))
	copy(hosts, rc.VirtualHosts)
	sort.Slice(hosts, func(i, j int) bool { return hosts[i].Name < hosts[j].Name })
	return &HTTPRouteConfig{ValidateClusters: ValidateClustersDefault, VirtualHosts: hosts}
}

// AccessLog definition.
type AccessLog struct {
	Path   string `json:"path"`
	Format string `json:"format,omitempty"`
	Filter string `json:"filter,omitempty"`
}

// HTTPFilterConfig definition
type HTTPFilterConfig struct {
	CodecType         string                 `json:"codec_type"`
	StatPrefix        string                 `json:"stat_prefix"`
	GenerateRequestID bool                   `json:"generate_request_id,omitempty"`
	UseRemoteAddress  bool                   `json:"use_remote_address,omitempty"`
	Tracing           *HTTPFilterTraceConfig `json:"tracing,omitempty"`
	RouteConfig       *HTTPRouteConfig       `json:"route_config,omitempty"`
	RDS               *RDS                   `json:"rds,omitempty"`
	Filters           []HTTPFilter           `json:"filters"`
	AccessLog         []AccessLog            `json:"access_log"`
}

// IsNetworkFilterConfig marks HTTPFilterConfig as an implementation of NetworkFilterConfig
func (*HTTPFilterConfig) IsNetworkFilterConfig() {}

// HTTPFilterTraceConfig definition
type HTTPFilterTraceConfig struct {
	OperationName string `json:"operation_name"`
}

// TCPRoute definition
type TCPRoute struct {
	Cluster           string   `json:"cluster"`
	DestinationIPList []string `json:"destination_ip_list,omitempty"`
	DestinationPorts  string   `json:"destination_ports,omitempty"`
	SourceIPList      []string `json:"source_ip_list,omitempty"`
	SourcePorts       string   `json:"source_ports,omitempty"`

	// special value to retain dependent cluster definition for TCP routes.
	clusterRef *Cluster
}

// TCPRouteByRoute sorts TCP routes over all route sub fields.
type TCPRouteByRoute []*TCPRoute

func (r TCPRouteByRoute) Len() int {
	return len(r)
}

func (r TCPRouteByRoute) Swap(i, j int) {
	r[i], r[j] = r[j], r[i]
}

func (r TCPRouteByRoute) Less(i, j int) bool {
	if r[i].Cluster != r[j].Cluster {
		return r[i].Cluster < r[j].Cluster
	}

	compare := func(a, b []string) bool {
		lenA, lenB := len(a), len(b)
		min := lenA
		if min > lenB {
			min = lenB
		}
		for k := 0; k < min; k++ {
			if a[k] != b[k] {
				return a[k] < b[k]
			}
		}
		return lenA < lenB
	}

	if less := compare(r[i].DestinationIPList, r[j].DestinationIPList); less {
		return less
	}
	if r[i].DestinationPorts != r[j].DestinationPorts {
		return r[i].DestinationPorts < r[j].DestinationPorts
	}
	if less := compare(r[i].SourceIPList, r[j].SourceIPList); less {
		return less
	}
	if r[i].SourcePorts != r[j].SourcePorts {
		return r[i].SourcePorts < r[j].SourcePorts
	}
	return false
}

// TCPProxyFilterConfig definition
type TCPProxyFilterConfig struct {
	StatPrefix  string          `json:"stat_prefix"`
	RouteConfig *TCPRouteConfig `json:"route_config"`
}

// IsNetworkFilterConfig marks TCPProxyFilterConfig as an implementation of NetworkFilterConfig
func (*TCPProxyFilterConfig) IsNetworkFilterConfig() {}

// TCPRouteConfig (or generalize as RouteConfig or L4RouteConfig for TCP/UDP?)
type TCPRouteConfig struct {
	Routes []*TCPRoute `json:"routes"`
}

// MongoProxyFilterConfig definition
type MongoProxyFilterConfig struct {
	StatPrefix string `json:"stat_prefix"`
}

// IsNetworkFilterConfig marks MongoProxyFilterConfig as an implementation of NetworkFilterConfig
func (*MongoProxyFilterConfig) IsNetworkFilterConfig() {}

// CORSFilterConfig definition
// See: https://www.envoyproxy.io/envoy/configuration/http_filters/cors_filter.html#config-http-filters-cors
type CORSFilterConfig struct{}

// IsNetworkFilterConfig marks CORSFilterConfig as an implementation of NetworkFilterConfig
func (*CORSFilterConfig) IsNetworkFilterConfig() {}

// RedisConnPool definition
type RedisConnPool struct {
	OperationTimeoutMS int64 `json:"op_timeout_ms"`
}

// RedisProxyFilterConfig definition
type RedisProxyFilterConfig struct {
	ClusterName string         `json:"cluster_name"`
	ConnPool    *RedisConnPool `json:"conn_pool"`
	StatPrefix  string         `json:"stat_prefix"`
}

// IsNetworkFilterConfig marks RedisProxyFilterConfig as an implementation of NetworkFilterConfig
func (*RedisProxyFilterConfig) IsNetworkFilterConfig() {}

// NetworkFilter definition
type NetworkFilter struct {
	Type   string              `json:"type"`
	Name   string              `json:"name"`
	Config NetworkFilterConfig `json:"config"`
}

// NetworkFilterConfig is a marker interface
type NetworkFilterConfig interface {
	IsNetworkFilterConfig()
}

// NetworkFilterTypes maps filter names to types of structs that implement them. It is used when unmarshaling JSON data.
// To add your own NetworkFilter types, add additional entries to this map prior to calling json.Unmarshal.
var NetworkFilterTypes = map[string]reflect.Type{
	RedisProxyFilter:      reflect.TypeOf(RedisProxyFilterConfig{}),
	CORSFilter:            reflect.TypeOf(CORSFilterConfig{}),
	MongoProxyFilter:      reflect.TypeOf(MongoProxyFilterConfig{}),
	TCPProxyFilter:        reflect.TypeOf(TCPProxyFilterConfig{}),
	HTTPConnectionManager: reflect.TypeOf(HTTPFilterConfig{}),
	MixerFilter:           reflect.TypeOf(FilterMixerConfig{}),
}

// UnmarshalJSON handles custom unmarshal logic for the NetworkFilter struct. This is needed because the config field
// depends on the filter name.
func (nf *NetworkFilter) UnmarshalJSON(b []byte) error {

	// First, unmarshal to a generic data structure so we can get the name.
	var j interface{}
	err := json.Unmarshal(b, &j)
	if err != nil {
		return err
	}
	m := j.(map[string]interface{})
	n, ok := m["name"].(string)
	if !ok {
		return errors.New("filter missing name field")
	}

	// Once we have the name, we can look up the concrete type of the config field.
	t, ok := NetworkFilterTypes[n]
	if !ok {
		return fmt.Errorf("unknown filter name: %s", n)
	}
	v := reflect.New(t)

	// Since Unmarshal takes a []byte, we re-marshall the config and then call Unmarshal on it.
	cfgBytes, err := json.Marshal(m["config"])
	if err != nil {
		return err
	}
	err = json.Unmarshal(cfgBytes, v.Interface())
	if err != nil {
		return err
	}

	// Fill in the NetworkFilter
	nf.Name = n
	nf.Type = m["type"].(string)
	nf.Config = v.Interface().(NetworkFilterConfig)
	return nil
}

// Listener definition
type Listener struct {
	Address        string           `json:"address"`
	Name           string           `json:"name,omitempty"`
	Filters        []*NetworkFilter `json:"filters"`
	SSLContext     *SSLContext      `json:"ssl_context,omitempty"`
	BindToPort     bool             `json:"bind_to_port"`
	UseOriginalDst bool             `json:"use_original_dst,omitempty"`
}

// Listeners is a collection of listeners
type Listeners []*Listener

// Normalize sorts and de-duplicates listeners by address
func (listeners Listeners) normalize() Listeners {
	out := make(Listeners, 0, len(listeners))
	set := make(map[string]bool)
	for _, listener := range listeners {
		if !set[listener.Address] {
			set[listener.Address] = true
			out = append(out, listener)
		}
	}
	sort.Slice(out, func(i, j int) bool { return out[i].Address < out[j].Address })
	return out
}

// GetByAddress returns a listener by its address
func (listeners Listeners) GetByAddress(addr string) *Listener {
	for _, listener := range listeners {
		if listener.Address == addr {
			return listener
		}
	}
	return nil
}

// SSLContext definition
type SSLContext struct {
	CertChainFile            string `json:"cert_chain_file"`
	PrivateKeyFile           string `json:"private_key_file"`
	CaCertFile               string `json:"ca_cert_file,omitempty"`
	RequireClientCertificate bool   `json:"require_client_certificate"`
	ALPNProtocols            string `json:"alpn_protocols,omitempty"`
}

// SSLContextExternal definition
type SSLContextExternal struct {
	CaCertFile string `json:"ca_cert_file,omitempty"`
}

// SSLContextWithSAN definition, VerifySubjectAltName cannot be nil.
type SSLContextWithSAN struct {
	CertChainFile        string   `json:"cert_chain_file"`
	PrivateKeyFile       string   `json:"private_key_file"`
	CaCertFile           string   `json:"ca_cert_file,omitempty"`
	VerifySubjectAltName []string `json:"verify_subject_alt_name"`
}

// Admin definition
type Admin struct {
	AccessLogPath string `json:"access_log_path"`
	Address       string `json:"address"`
}

// Host definition
type Host struct {
	URL string `json:"url"`
}

// Cluster definition
type Cluster struct {
	Name                     string            `json:"name"`
	ServiceName              string            `json:"service_name,omitempty"`
	ConnectTimeoutMs         int64             `json:"connect_timeout_ms"`
	Type                     string            `json:"type"`
	LbType                   string            `json:"lb_type"`
	MaxRequestsPerConnection int               `json:"max_requests_per_connection,omitempty"`
	Hosts                    []Host            `json:"hosts,omitempty"`
	SSLContext               interface{}       `json:"ssl_context,omitempty"`
	Features                 string            `json:"features,omitempty"`
	CircuitBreaker           *CircuitBreaker   `json:"circuit_breakers,omitempty"`
	OutlierDetection         *OutlierDetection `json:"outlier_detection,omitempty"`

	// special values used by the post-processing passes for outbound mesh-local clusters
	outbound bool
	Hostname string      `json:"-"`
	Port     *model.Port `json:"-"`
	labels   model.Labels
}

// CircuitBreaker definition
// See: https://lyft.github.io/envoy/docs/configuration/cluster_manager/cluster_circuit_breakers.html#circuit-breakers
type CircuitBreaker struct {
	Default DefaultCBPriority `json:"default"`
}

// DefaultCBPriority defines the circuit breaker for default cluster priority
type DefaultCBPriority struct {
	MaxConnections     int `json:"max_connections,omitempty"`
	MaxPendingRequests int `json:"max_pending_requests,omitempty"`
	MaxRequests        int `json:"max_requests,omitempty"`
	MaxRetries         int `json:"max_retries,omitempty"`
}

// OutlierDetection definition
// See: https://lyft.github.io/envoy/docs/configuration/cluster_manager/cluster_runtime.html#outlier-detection
type OutlierDetection struct {
	ConsecutiveErrors  int   `json:"consecutive_5xx,omitempty"`
	IntervalMS         int64 `json:"interval_ms,omitempty"`
	BaseEjectionTimeMS int64 `json:"base_ejection_time_ms,omitempty"`
	MaxEjectionPercent int   `json:"max_ejection_percent,omitempty"`
}

// Clusters is a collection of clusters
type Clusters []*Cluster

// Normalize deduplicates and sorts clusters by name
func (clusters Clusters) Normalize() Clusters {
	out := make(Clusters, 0, len(clusters))
	set := make(map[string]bool)
	for _, cluster := range clusters {
		if !set[cluster.Name] {
			set[cluster.Name] = true
			out = append(out, cluster)
		}
	}
	sort.Slice(out, func(i, j int) bool { return out[i].Name < out[j].Name })
	return out
}

// RoutesByPath sorts routes by their path and/or prefix, such that:
// - Exact path routes are "less than" than prefix path routes
// - Exact path routes are sorted lexicographically
// - Prefix path routes are sorted anti-lexicographically
//
// This order ensures that prefix path routes do not shadow more
// specific routes which share the same prefix.
type RoutesByPath []*HTTPRoute

func (r RoutesByPath) Len() int {
	return len(r)
}

func (r RoutesByPath) Swap(i, j int) {
	r[i], r[j] = r[j], r[i]
}

func (r RoutesByPath) Less(i, j int) bool {
	if r[i].Path != "" {
		if r[j].Path != "" {
			// i and j are both path
			return r[i].Path < r[j].Path
		}
		// i is path and j is prefix => i is "less than" j
		return true
	}
	if r[j].Path != "" {
		// i is prefix nad j is path => j is "less than" i
		return false
	}
	// i and j are both prefix
	return r[i].Prefix > r[j].Prefix
}

// Headers sorts headers
type Headers []Header

func (s Headers) Len() int {
	return len(s)
}

func (s Headers) Swap(i, j int) {
	s[i], s[j] = s[j], s[i]
}

func (s Headers) Less(i, j int) bool {
	if s[i].Name == s[j].Name {
		if s[i].Regex == s[j].Regex {
			return s[i].Value < s[j].Value
		}
		// true is less, false is more
		return s[i].Regex
	}
	return s[i].Name < s[j].Name
}

// DiscoveryCluster is a service discovery service definition
type DiscoveryCluster struct {
	Cluster        *Cluster `json:"cluster"`
	RefreshDelayMs int64    `json:"refresh_delay_ms"`
}

// LDSCluster is a reference to LDS cluster by name
type LDSCluster struct {
	Cluster        string `json:"cluster"`
	RefreshDelayMs int64  `json:"refresh_delay_ms"`
}

// RDS definition
type RDS struct {
	Cluster         string `json:"cluster"`
	RouteConfigName string `json:"route_config_name"`
	RefreshDelayMs  int64  `json:"refresh_delay_ms"`
}

// ClusterManager definition
type ClusterManager struct {
	Clusters         Clusters          `json:"clusters"`
	SDS              *DiscoveryCluster `json:"sds,omitempty"`
	CDS              *DiscoveryCluster `json:"cds,omitempty"`
	LocalClusterName string            `json:"local_cluster_name,omitempty"`
}<|MERGE_RESOLUTION|>--- conflicted
+++ resolved
@@ -447,13 +447,8 @@
 // Combine creates a new route config that is the union of all HTTP routes.
 // note that the virtual hosts without an explicit port suffix (IP:PORT) are stripped
 // for all routes except the route for port 80.
-<<<<<<< HEAD
-func (routes HTTPRouteConfigs) combine() *HTTPRouteConfig {
+func (routes HTTPRouteConfigs) Combine() *HTTPRouteConfig {
 	out := &HTTPRouteConfig{ValidateClusters: ValidateClustersDefault}
-=======
-func (routes HTTPRouteConfigs) Combine() *HTTPRouteConfig {
-	out := &HTTPRouteConfig{}
->>>>>>> 98c71b7d
 	for port, config := range routes {
 		for _, host := range config.VirtualHosts {
 			vhost := &VirtualHost{
