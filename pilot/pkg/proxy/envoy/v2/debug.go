--- conflicted
+++ resolved
@@ -53,11 +53,8 @@
 		Controller:       s.MemRegistry.controller,
 	})
 
-<<<<<<< HEAD
-=======
 	mux.HandleFunc("/ready", s.ready)
 
->>>>>>> 283b8582
 	mux.HandleFunc("/debug/edsz", s.edsz)
 	mux.HandleFunc("/debug/adsz", s.adsz)
 	mux.HandleFunc("/debug/cdsz", cdsz)
