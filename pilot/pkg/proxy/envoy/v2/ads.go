--- conflicted
+++ resolved
@@ -235,11 +235,7 @@
 					if discReq.ErrorDetail != nil {
 						adsLog.Warnf("ADS:CDS: ACK ERROR %v %s (%s) %v", peerAddr, con.ConID, con.node.ID, discReq.String())
 						errCode := codes.Code(discReq.ErrorDetail.Code)
-<<<<<<< HEAD
-						incrementXDSRejects(cdsReject, node.Id, fmt.Sprintf("%s:%s", errCode.String(), discReq.ErrorDetail.GetMessage()))
-=======
-						incrementXDSRejects(cdsReject, con.node.ID, errCode.String())
->>>>>>> 1f77f549
+						incrementXDSRejects(cdsReject, con.node.ID, fmt.Sprintf("%s:%s", errCode.String(), discReq.ErrorDetail.GetMessage()))
 					} else if discReq.ResponseNonce != "" {
 						con.ClusterNonceAcked = discReq.ResponseNonce
 					}
@@ -262,11 +258,7 @@
 					if discReq.ErrorDetail != nil {
 						adsLog.Warnf("ADS:LDS: ACK ERROR %v %s (%s) %v", peerAddr, con.ConID, con.node.ID, discReq.String())
 						errCode := codes.Code(discReq.ErrorDetail.Code)
-<<<<<<< HEAD
-						incrementXDSRejects(ldsReject, node.Id, fmt.Sprintf("%s:%s", errCode.String(), discReq.ErrorDetail.GetMessage()))
-=======
-						incrementXDSRejects(ldsReject, con.node.ID, errCode.String())
->>>>>>> 1f77f549
+						incrementXDSRejects(ldsReject, con.node.ID, fmt.Sprintf("%s:%s", errCode.String(), discReq.ErrorDetail.GetMessage()))
 					} else if discReq.ResponseNonce != "" {
 						con.ListenerNonceAcked = discReq.ResponseNonce
 					}
@@ -285,11 +277,7 @@
 				if discReq.ErrorDetail != nil {
 					adsLog.Warnf("ADS:RDS: ACK ERROR %v %s (%s) %v", peerAddr, con.ConID, con.node.ID, discReq.String())
 					errCode := codes.Code(discReq.ErrorDetail.Code)
-<<<<<<< HEAD
-					incrementXDSRejects(rdsReject, node.Id, fmt.Sprintf("%s:%s", errCode.String(), discReq.ErrorDetail.GetMessage()))
-=======
-					incrementXDSRejects(rdsReject, con.node.ID, errCode.String())
->>>>>>> 1f77f549
+					incrementXDSRejects(rdsReject, con.node.ID, fmt.Sprintf("%s:%s", errCode.String(), discReq.ErrorDetail.GetMessage()))
 					continue
 				}
 				routes := discReq.GetResourceNames()
@@ -320,11 +308,7 @@
 						if discReq.ErrorDetail != nil {
 							adsLog.Warnf("ADS:RDS: ACK ERROR %v %s (%s) %v", peerAddr, con.ConID, con.node.ID, discReq.String())
 							errCode := codes.Code(discReq.ErrorDetail.Code)
-<<<<<<< HEAD
-							incrementXDSRejects(rdsReject, node.Id, fmt.Sprintf("%s:%s", errCode.String(), discReq.ErrorDetail.GetMessage()))
-=======
-							incrementXDSRejects(rdsReject, con.node.ID, errCode.String())
->>>>>>> 1f77f549
+							incrementXDSRejects(rdsReject, con.node.ID, fmt.Sprintf("%s:%s", errCode.String(), discReq.ErrorDetail.GetMessage()))
 						}
 						continue
 					} else if len(routes) == 0 {
@@ -350,11 +334,7 @@
 				if discReq.ErrorDetail != nil {
 					adsLog.Warnf("ADS:EDS: ACK ERROR %v %s (%s) %v", peerAddr, con.ConID, con.node.ID, discReq.String())
 					errCode := codes.Code(discReq.ErrorDetail.Code)
-<<<<<<< HEAD
-					incrementXDSRejects(edsReject, node.Id, fmt.Sprintf("%s:%s", errCode.String(), discReq.ErrorDetail.GetMessage()))
-=======
-					incrementXDSRejects(edsReject, con.node.ID, errCode.String())
->>>>>>> 1f77f549
+					incrementXDSRejects(edsReject, con.node.ID, fmt.Sprintf("%s:%s", errCode.String(), discReq.ErrorDetail.GetMessage()))
 					continue
 				}
 				clusters := discReq.GetResourceNames()
