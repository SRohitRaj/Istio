--- conflicted
+++ resolved
@@ -209,33 +209,23 @@
 			// TODO: metric !!
 			return
 		}
+
+		if err = s.ConfigGenerator.BuildSharedPushState(s.env, push); err != nil {
+			adsLog.Errorf("XDS: Failed to rebuild share state in configgen: %v", err)
+			return
+		}
+
 		s.env.PushContext = push
 		versionLocal := time.Now().Format(time.RFC3339)
 		initContextTime := time.Since(t0)
-		adsLog.Debugf("InitContext %v for push takes %s", versionLocal, initContextTime)
+		adsLog.Debugf("InitContext %v for push took %s", versionLocal, initContextTime)
 
 		// TODO: propagate K8S version and use it instead
 		versionMutex.Lock()
-<<<<<<< HEAD
-		s.env.PushContext = push
-		if err = s.ConfigGenerator.BuildSharedPushState(s.env); err == nil {
-			version = time.Now().Format(time.RFC3339)
-		}
-		versionMutex.Unlock()
-
-		if err != nil {
-			adsLog.Errorf("XDS: Failed to rebuild share state in configgen: %v", err)
-			return
-		}
-		adsLog.Infof("Context init for push %v %s", initContextTime, version)
-
-		go s.AdsPushAll(versionInfo(), push)
-=======
 		version = versionLocal
 		versionMutex.Unlock()
 
 		go s.AdsPushAll(versionLocal, push)
->>>>>>> d4209ac8
 	}
 }
 
