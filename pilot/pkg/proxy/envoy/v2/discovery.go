--- conflicted
+++ resolved
@@ -440,13 +440,7 @@
 
 			go func() {
 				edsUpdates := info.EdsUpdates
-<<<<<<< HEAD
-				proxyFull := info.Full || checkProxyNeedsFullPush(client.modelNode)
-
-				if proxyFull {
-=======
 				if info.Full {
->>>>>>> 7e1b986d
 					// Setting this to nil will trigger a full push
 					edsUpdates = nil
 				}
