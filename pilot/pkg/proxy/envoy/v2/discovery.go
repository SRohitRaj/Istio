--- conflicted
+++ resolved
@@ -325,10 +325,6 @@
 			model.LastPushStatus = push
 		}
 		push.UpdateMetrics()
-<<<<<<< HEAD
-		// TODO: env to customize
-=======
->>>>>>> a6bfa7ba
 	}
 }
 
