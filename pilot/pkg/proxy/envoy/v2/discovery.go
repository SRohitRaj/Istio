// Copyright 2018 Istio Authors
//
// Licensed under the Apache License, Version 2.0 (the "License");
// you may not use this file except in compliance with the License.
// You may obtain a copy of the License at
//
//     http://www.apache.org/licenses/LICENSE-2.0
//
// Unless required by applicable law or agreed to in writing, software
// distributed under the License is distributed on an "AS IS" BASIS,
// WITHOUT WARRANTIES OR CONDITIONS OF ANY KIND, either express or implied.
// See the License for the specific language governing permissions and
// limitations under the License.

package v2

import (
	"strconv"
	"sync"
	"time"

	ads "github.com/envoyproxy/go-control-plane/envoy/service/discovery/v2"
	"github.com/google/uuid"
	"go.uber.org/atomic"
	"google.golang.org/grpc"

	"istio.io/istio/pilot/pkg/features"
	"istio.io/istio/pilot/pkg/model"
	"istio.io/istio/pilot/pkg/networking/core"
	"istio.io/istio/pilot/pkg/util/sets"
)

var (
	versionMutex sync.RWMutex
	// version is the timestamp of the last registry event.
	version = "0"
	// versionNum counts versions
	versionNum = atomic.NewUint64(0)

	periodicRefreshMetrics = 10 * time.Second

	// debounceAfter is the delay added to events to wait
	// after a registry/config event for debouncing.
	// This will delay the push by at least this interval, plus
	// the time getting subsequent events. If no change is
	// detected the push will happen, otherwise we'll keep
	// delaying until things settle.
	debounceAfter time.Duration

	// debounceMax is the maximum time to wait for events
	// while debouncing. Defaults to 10 seconds. If events keep
	// showing up with no break for this time, we'll trigger a push.
	debounceMax time.Duration

	// enableEDSDebounce indicates whether EDS pushes should be debounced.
	enableEDSDebounce bool
)

const (
	typePrefix = "type.googleapis.com/envoy.api.v2."

	// Constants used for XDS

	// ClusterType is used for cluster discovery. Typically first request received
	ClusterType = typePrefix + "Cluster"
	// EndpointType is used for EDS and ADS endpoint discovery. Typically second request.
	EndpointType = typePrefix + "ClusterLoadAssignment"
	// ListenerType is sent after clusters and endpoints.
	ListenerType = typePrefix + "Listener"
	// RouteType is sent after listeners.
	RouteType = typePrefix + "RouteConfiguration"

	// EndpointTypeV3 is used for EDS and ADS endpoint discovery. Typically second request.
	EndpointTypeV3 = "type.googleapis.com/envoy.config.endpoint.v3.ClusterLoadAssignment"
	ClusterTypeV3  = "type.googleapis.com/envoy.config.cluster.v3.Cluster"
)

func init() {
	debounceAfter = features.DebounceAfter
	debounceMax = features.DebounceMax
	enableEDSDebounce = features.EnableEDSDebounce.Get()
}

// DiscoveryServer is Pilot's gRPC implementation for Envoy's v2 xds APIs
type DiscoveryServer struct {
	// Env is the model environment.
	Env *model.Environment

	// MemRegistry is used for debug and load testing, allow adding services. Visible for testing.
	MemRegistry *MemServiceDiscovery

	// MemRegistry is used for debug and load testing, allow adding services. Visible for testing.
	MemConfigController model.ConfigStoreCache

	// ConfigGenerator is responsible for generating data plane configuration using Istio networking
	// APIs and service registry info
	ConfigGenerator core.ConfigGenerator

	// Generators allow customizing the generated config, based on the client metadata.
	// Key is the generator type - will match the Generator metadata to set the per-connection
	// default generator, or the combination of Generator metadata and TypeUrl to select a
	// different generator for a type.
	// Normal istio clients use the default generator - will not be impacted by this.
	Generators map[string]model.XdsResourceGenerator

	concurrentPushLimit chan struct{}

	// DebugConfigs controls saving snapshots of configs for /debug/adsz.
	// Defaults to false, can be enabled with PILOT_DEBUG_ADSZ_CONFIG=1
	DebugConfigs bool

	// mutex protecting global structs updated or read by ADS service, including ConfigsUpdated and
	// shards.
	mutex sync.RWMutex

	// EndpointShards for a service. This is a global (per-server) list, built from
	// incremental updates. This is keyed by service and namespace
	EndpointShardsByService map[string]map[string]*EndpointShards

	pushChannel chan *model.PushRequest

	// mutex used for config update scheduling (former cache update mutex)
	updateMutex sync.RWMutex

	// pushQueue is the buffer that used after debounce and before the real xds push.
	pushQueue *PushQueue

	// debugHandlers is the list of all the supported debug handlers.
	debugHandlers map[string]string

	// adsClients reflect active gRPC channels, for both ADS and EDS.
	adsClients      map[string]*XdsConnection
	adsClientsMutex sync.RWMutex

<<<<<<< HEAD
	InternalGen    *InternalGen
	StatusReporter DistributionEventHandler
=======
	StatusReporter DistributionStatusCache
>>>>>>> 85075d3e
}

// EndpointShards holds the set of endpoint shards of a service. Registries update
// individual shards incrementally. The shards are aggregated and split into
// clusters when a push for the specific cluster is needed.
type EndpointShards struct {
	// mutex protecting below map.
	mutex sync.RWMutex

	// Shards is used to track the shards. EDS updates are grouped by shard.
	// Current implementation uses the registry name as key - in multicluster this is the
	// name of the k8s cluster, derived from the config (secret).
	Shards map[string][]*model.IstioEndpoint

	// ServiceAccounts has the concatenation of all service accounts seen so far in endpoints.
	// This is updated on push, based on shards. If the previous list is different than
	// current list, a full push will be forced, to trigger a secure naming update.
	// Due to the larger time, it is still possible that connection errors will occur while
	// CDS is updated.
	ServiceAccounts sets.Set
}

// NewDiscoveryServer creates DiscoveryServer that sources data from Pilot's internal mesh data structures
func NewDiscoveryServer(env *model.Environment, plugins []string) *DiscoveryServer {
	out := &DiscoveryServer{
		Env:                     env,
		ConfigGenerator:         core.NewConfigGenerator(plugins),
		Generators:              map[string]model.XdsResourceGenerator{},
		EndpointShardsByService: map[string]map[string]*EndpointShards{},
		concurrentPushLimit:     make(chan struct{}, features.PushThrottle),
		pushChannel:             make(chan *model.PushRequest, 10),
		pushQueue:               NewPushQueue(),
		DebugConfigs:            features.DebugConfigs,
		debugHandlers:           map[string]string{},
		adsClients:              map[string]*XdsConnection{},
	}

	// Flush cached discovery responses when detecting jwt public key change.
	model.JwtKeyResolver.PushFunc = func() {
		out.ConfigUpdate(&model.PushRequest{Full: true, Reason: []model.TriggerReason{model.UnknownTrigger}})
	}

	return out
}

// Register adds the ADS and EDS handles to the grpc server
func (s *DiscoveryServer) Register(rpcs *grpc.Server) {
	ads.RegisterAggregatedDiscoveryServiceServer(rpcs, s)
}

func (s *DiscoveryServer) Start(stopCh <-chan struct{}) {
	adsLog.Infof("Starting ADS server")
	go s.handleUpdates(stopCh)
	go s.periodicRefreshMetrics(stopCh)
	go s.sendPushes(stopCh)
}

// Push metrics are updated periodically (10s default)
func (s *DiscoveryServer) periodicRefreshMetrics(stopCh <-chan struct{}) {
	ticker := time.NewTicker(periodicRefreshMetrics)
	defer ticker.Stop()
	for {
		select {
		case <-ticker.C:
			push := s.globalPushContext()
			push.Mutex.Lock()

			model.LastPushMutex.Lock()
			if model.LastPushStatus != push {
				model.LastPushStatus = push
				push.UpdateMetrics()
				out, _ := model.LastPushStatus.StatusJSON()
				adsLog.Infof("Push Status: %s", string(out))
			}
			model.LastPushMutex.Unlock()

			push.Mutex.Unlock()
		case <-stopCh:
			return
		}
	}
}

// Push is called to push changes on config updates using ADS. This is set in DiscoveryService.Push,
// to avoid direct dependencies.
func (s *DiscoveryServer) Push(req *model.PushRequest) {
	if !req.Full {
		req.Push = s.globalPushContext()
		go s.AdsPushAll(versionInfo(), req)
		return
	}
	// Reset the status during the push.
	oldPushContext := s.globalPushContext()
	if oldPushContext != nil {
		oldPushContext.OnConfigChange()
	}
	// PushContext is reset after a config change. Previous status is
	// saved.
	t0 := time.Now()
	push := model.NewPushContext()
	if err := push.InitContext(s.Env, oldPushContext, req); err != nil {
		adsLog.Errorf("XDS: Failed to update services: %v", err)
		// We can't push if we can't read the data - stick with previous version.
		pushContextErrors.Increment()
		return
	}

	if err := s.UpdateServiceShards(push); err != nil {
		return
	}

	s.updateMutex.Lock()
	s.Env.PushContext = push
	s.updateMutex.Unlock()

	versionLocal := time.Now().Format(time.RFC3339) + "/" + strconv.FormatUint(versionNum.Load(), 10)
	versionNum.Inc()
	initContextTime := time.Since(t0)
	adsLog.Debugf("InitContext %v for push took %s", versionLocal, initContextTime)

	versionMutex.Lock()
	version = versionLocal
	versionMutex.Unlock()

	req.Push = push
	go s.AdsPushAll(versionLocal, req)
}

func nonce(noncePrefix string) string {
	return noncePrefix + uuid.New().String()
}

func versionInfo() string {
	versionMutex.RLock()
	defer versionMutex.RUnlock()
	return version
}

// Returns the global push context.
func (s *DiscoveryServer) globalPushContext() *model.PushContext {
	s.updateMutex.RLock()
	defer s.updateMutex.RUnlock()
	return s.Env.PushContext
}

// ConfigUpdate implements ConfigUpdater interface, used to request pushes.
// It replaces the 'clear cache' from v1.
func (s *DiscoveryServer) ConfigUpdate(req *model.PushRequest) {
	inboundConfigUpdates.Increment()
	s.pushChannel <- req
}

// Debouncing and push request happens in a separate thread, it uses locks
// and we want to avoid complications, ConfigUpdate may already hold other locks.
// handleUpdates processes events from pushChannel
// It ensures that at minimum minQuiet time has elapsed since the last event before processing it.
// It also ensures that at most maxDelay is elapsed between receiving an event and processing it.
func (s *DiscoveryServer) handleUpdates(stopCh <-chan struct{}) {
	debounce(s.pushChannel, stopCh, s.Push)
}

// The debounce helper function is implemented to enable mocking
func debounce(ch chan *model.PushRequest, stopCh <-chan struct{}, pushFn func(req *model.PushRequest)) {
	var timeChan <-chan time.Time
	var startDebounce time.Time
	var lastConfigUpdateTime time.Time

	pushCounter := 0
	debouncedEvents := 0

	// Keeps track of the push requests. If updates are debounce they will be merged.
	var req *model.PushRequest

	free := true
	freeCh := make(chan struct{}, 1)

	push := func(req *model.PushRequest) {
		pushFn(req)
		freeCh <- struct{}{}
	}

	pushWorker := func() {
		eventDelay := time.Since(startDebounce)
		quietTime := time.Since(lastConfigUpdateTime)
		// it has been too long or quiet enough
		if eventDelay >= debounceMax || quietTime >= debounceAfter {
			if req != nil {
				pushCounter++
				adsLog.Infof("Push debounce stable[%d] %d: %v since last change, %v since last push, full=%v",
					pushCounter, debouncedEvents,
					quietTime, eventDelay, req.Full)

				free = false
				go push(req)
				req = nil
				debouncedEvents = 0
			}
		} else {
			timeChan = time.After(debounceAfter - quietTime)
		}
	}

	for {
		select {
		case <-freeCh:
			free = true
			pushWorker()
		case r := <-ch:
			// If reason is not set, record it as an unknown reason
			if len(r.Reason) == 0 {
				r.Reason = []model.TriggerReason{model.UnknownTrigger}
			}
			if !enableEDSDebounce && !r.Full {
				// trigger push now, just for EDS
				go pushFn(r)
				continue
			}

			lastConfigUpdateTime = time.Now()
			if debouncedEvents == 0 {
				timeChan = time.After(debounceAfter)
				startDebounce = lastConfigUpdateTime
			}
			debouncedEvents++

			req = req.Merge(r)
		case <-timeChan:
			if free {
				pushWorker()
			}
		case <-stopCh:
			return
		}
	}
}

func doSendPushes(stopCh <-chan struct{}, semaphore chan struct{}, queue *PushQueue) {
	for {
		select {
		case <-stopCh:
			return
		default:
			// We can send to it until it is full, then it will block until a pushes finishes and reads from it.
			// This limits the number of pushes that can happen concurrently
			semaphore <- struct{}{}

			// Get the next proxy to push. This will block if there are no updates required.
			client, info := queue.Dequeue()
			recordPushTriggers(info.Reason...)
			// Signals that a push is done by reading from the semaphore, allowing another send on it.
			doneFunc := func() {
				queue.MarkDone(client)
				<-semaphore
			}

			proxiesQueueTime.Record(time.Since(info.Start).Seconds())

			go func() {
				pushEv := &XdsEvent{
					full:           info.Full,
					push:           info.Push,
					done:           doneFunc,
					start:          info.Start,
					configsUpdated: info.ConfigsUpdated,
					noncePrefix:    info.Push.Version,
				}

				select {
				case client.pushChannel <- pushEv:
					return
				case <-client.stream.Context().Done(): // grpc stream was closed
					doneFunc()
					adsLog.Infof("Client closed connection %v", client.ConID)
				}
			}()
		}
	}
}

func (s *DiscoveryServer) sendPushes(stopCh <-chan struct{}) {
	doSendPushes(stopCh, s.concurrentPushLimit, s.pushQueue)
}<|MERGE_RESOLUTION|>--- conflicted
+++ resolved
@@ -132,12 +132,7 @@
 	adsClients      map[string]*XdsConnection
 	adsClientsMutex sync.RWMutex
 
-<<<<<<< HEAD
-	InternalGen    *InternalGen
-	StatusReporter DistributionEventHandler
-=======
-	StatusReporter DistributionStatusCache
->>>>>>> 85075d3e
+	InternalGen *InternalGen
 }
 
 // EndpointShards holds the set of endpoint shards of a service. Registries update
