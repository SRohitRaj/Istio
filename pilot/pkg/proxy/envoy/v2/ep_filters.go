// Copyright 2018 Istio Authors
//
// Licensed under the Apache License, Version 2.0 (the "License");
// you may not use this file except in compliance with the License.
// You may obtain a copy of the License at
//
//     http://www.apache.org/licenses/LICENSE-2.0
//
// Unless required by applicable law or agreed to in writing, software
// distributed under the License is distributed on an "AS IS" BASIS,
// WITHOUT WARRANTIES OR CONDITIONS OF ANY KIND, either express or implied.
// See the License for the specific language governing permissions and
// limitations under the License.

package v2

import (
	endpoint "github.com/envoyproxy/go-control-plane/envoy/api/v2/endpoint"
	"github.com/golang/protobuf/ptypes/wrappers"

	"istio.io/istio/pilot/pkg/model"
	"istio.io/istio/pilot/pkg/networking/util"
)

// EndpointsByNetworkFilter is a network filter function to support Split Horizon EDS - filter the endpoints based on the network
// of the connected sidecar. The filter will filter out all endpoints which are not present within the
// sidecar network and add a gateway endpoint to remote networks that have endpoints (if gateway exists).
// Information for the mesh networks is provided as a MeshNetwork config map.
func EndpointsByNetworkFilter(push *model.PushContext, proxyNetwork string, endpoints []*endpoint.LocalityLbEndpoints) []*endpoint.LocalityLbEndpoints {
	// calculate the multiples of weight.
	// It is needed to normalize the LB Weight across different networks.
	multiples := 1
	for _, gateways := range push.NetworkGateways() {
		if num := len(gateways); num > 0 {
			multiples *= num
		}
	}

	// A new array of endpoints to be returned that will have both local and
	// remote gateways (if any)
	filtered := make([]*endpoint.LocalityLbEndpoints, 0)

	// Go through all cluster endpoints and add those with the same network as the sidecar
	// to the result. Also count the number of endpoints per each remote network while
	// iterating so that it can be used as the weight for the gateway endpoint
	for _, ep := range endpoints {
		lbEndpoints := make([]*endpoint.LbEndpoint, 0)

		// Weight (number of endpoints) for the EDS cluster for each remote networks
		remoteEps := map[string]uint32{}
		// calculate remote network endpoints
		for _, lbEp := range ep.LbEndpoints {
			epNetwork := istioMetadata(lbEp, "network")
			// This is a local endpoint or remote network endpoint
			// but can be accessed directly from local network.
			if epNetwork == proxyNetwork ||
				len(push.NetworkGatewaysByNetwork(epNetwork)) == 0 {
<<<<<<< HEAD
				// shallow lbEndpoint to prevent data race
=======
				// Clone the endpoint so subsequent updates to the shared cache of
				// service endpoints doesn't overwrite endpoints already in-flight.
>>>>>>> 6c050fb1
				clonedLbEp := util.CloneLbEndpoint(lbEp)
				clonedLbEp.LoadBalancingWeight = &wrappers.UInt32Value{
					Value: uint32(multiples),
				}
				lbEndpoints = append(lbEndpoints, clonedLbEp)
			} else {
				// Remote network endpoint which can not be accessed directly from local network.
				// Increase the weight counter
				remoteEps[epNetwork]++
			}
		}

		// Add remote networks' gateways to endpoints

		// Iterate over all networks that have the cluster endpoint (weight>0) and
		// for each one of those add a new endpoint that points to the network's
		// gateway with the relevant weight. For each gateway endpoint, set the tlsMode metadata so that
		// we initiate mTLS automatically to this remote gateway. Split horizon to remote gateway cannot
		// work with plaintext
		for network, w := range remoteEps {
			gateways := push.NetworkGatewaysByNetwork(network)

			gatewayNum := len(gateways)
			weight := w * uint32(multiples/gatewayNum)

			// There may be multiples gateways for one network. Add each gateway as an endpoint.
			for _, gw := range gateways {
				epAddr := util.BuildAddress(gw.Addr, gw.Port)
				gwEp := &endpoint.LbEndpoint{
					HostIdentifier: &endpoint.LbEndpoint_Endpoint{
						Endpoint: &endpoint.Endpoint{
							Address: epAddr,
						},
					},
					LoadBalancingWeight: &wrappers.UInt32Value{
						Value: weight,
					},
				}
				// TODO: figure out a way to extract locality data from the gateway public endpoints in meshNetworks
				gwEp.Metadata = util.BuildLbEndpointMetadata("", network, model.IstioMutualTLSModeLabel, push)
				lbEndpoints = append(lbEndpoints, gwEp)
			}
		}

		// Found endpoint(s) that can be accessed from local network
		// and then build a new LocalityLbEndpoints with them.
		newEp := createLocalityLbEndpoints(ep, lbEndpoints)
		filtered = append(filtered, newEp)
	}

	return filtered
}

// TODO: remove this, filtering should be done before generating the config, and
// network metadata should not be included in output. A node only receives endpoints
// in the same network as itself - so passing an network meta, with exactly
// same value that the node itself had, on each endpoint is a bit absurd.

// Checks whether there is an istio metadata string value for the provided key
// within the endpoint metadata. If exists, it will return the value.
func istioMetadata(ep *endpoint.LbEndpoint, key string) string {
	if ep.Metadata != nil &&
		ep.Metadata.FilterMetadata["istio"] != nil &&
		ep.Metadata.FilterMetadata["istio"].Fields != nil &&
		ep.Metadata.FilterMetadata["istio"].Fields[key] != nil {
		return ep.Metadata.FilterMetadata["istio"].Fields[key].GetStringValue()
	}
	return ""
}

func createLocalityLbEndpoints(base *endpoint.LocalityLbEndpoints, lbEndpoints []*endpoint.LbEndpoint) *endpoint.LocalityLbEndpoints {
	var weight *wrappers.UInt32Value
	if len(lbEndpoints) == 0 {
		weight = nil
	} else {
		weight = &wrappers.UInt32Value{}
		for _, lbEp := range lbEndpoints {
			weight.Value += lbEp.GetLoadBalancingWeight().Value
		}
	}
	ep := &endpoint.LocalityLbEndpoints{
		Locality:            base.Locality,
		LbEndpoints:         lbEndpoints,
		LoadBalancingWeight: weight,
		Priority:            base.Priority,
	}
	return ep
}<|MERGE_RESOLUTION|>--- conflicted
+++ resolved
@@ -55,12 +55,8 @@
 			// but can be accessed directly from local network.
 			if epNetwork == proxyNetwork ||
 				len(push.NetworkGatewaysByNetwork(epNetwork)) == 0 {
-<<<<<<< HEAD
-				// shallow lbEndpoint to prevent data race
-=======
 				// Clone the endpoint so subsequent updates to the shared cache of
 				// service endpoints doesn't overwrite endpoints already in-flight.
->>>>>>> 6c050fb1
 				clonedLbEp := util.CloneLbEndpoint(lbEp)
 				clonedLbEp.LoadBalancingWeight = &wrappers.UInt32Value{
 					Value: uint32(multiples),
