--- conflicted
+++ resolved
@@ -349,24 +349,8 @@
 					continue
 				}
 			}
-<<<<<<< HEAD
 			if edsDebug {
-				log.Infof("EDS: REQ %s %v %v raw: %s ", node, clusters2, peerAddr, discReq.String())
-=======
-			if len(con.Clusters) > 0 {
-				// Should not happen
-				log.Infof("EDS: REQ repeated %s %v/%v %v raw: %s ",
-					node, clusters2, con.Clusters, peerAddr, discReq.String())
-			}
-			// Initial request
-			if edsDebug {
-				log.Infof("EDS: REQ %s %v %v raw: %s ",
-					node, clusters2, peerAddr, discReq.String())
-			}
-
-			if len(clusters2) > 0 {
-				con.Clusters = clusters2
->>>>>>> 11415732
+				log.Infof("EDS: REQ %s %v %v raw: %s ", node, con.Clusters, peerAddr, discReq.String())
 			}
 			con.Clusters = discReq.GetResourceNames()
 			initialRequestReceived = true
