--- conflicted
+++ resolved
@@ -64,17 +64,7 @@
 				t.Fatal("Recv failed", err)
 			}
 		}
-<<<<<<< HEAD
-		node, _ := model.ParseServiceNode(sidecarId(app3Ip, "syncApp"))
-		verifySyncStatus(t, node.ID, true, true)
-	})
-	t.Run("sync status not set when Nackd", func(t *testing.T) {
-		initLocalPilotTestEnv(t)
-		adsstr, err := connectADS(util.MockPilotGrpcAddr)
-		if err != nil {
-=======
 		if err := sendRDSReq(sidecarID(app3Ip, "syncApp"), []string{"80", "8080"}, "", adsstr); err != nil {
->>>>>>> 82797c0c
 			t.Fatal(err)
 		}
 		rdsResponse, err := adsReceive(adsstr, 5*time.Second)
@@ -116,19 +106,12 @@
 		if err := sendLDSNack(sidecarID(app3Ip, "syncApp2"), adsstr); err != nil {
 			t.Fatal(err)
 		}
-<<<<<<< HEAD
-		for i := 0; i < 4; i++ {
-=======
 		for i := 0; i < 3; i++ {
->>>>>>> 82797c0c
 			_, err := adsReceive(adsstr, 5*time.Second)
 			if err != nil {
 				t.Fatal("Recv failed", err)
 			}
 		}
-<<<<<<< HEAD
-		node, _ := model.ParseServiceNode(sidecarId(app3Ip, "syncApp2"))
-=======
 		if err := sendRDSReq(sidecarID(app3Ip, "syncApp2"), []string{"80", "8080"}, "", adsstr); err != nil {
 			t.Fatal(err)
 		}
@@ -140,7 +123,6 @@
 			t.Fatal(err)
 		}
 		node, _ := model.ParseServiceNodeWithMetadata(sidecarID(app3Ip, "syncApp2"), nil)
->>>>>>> 82797c0c
 		verifySyncStatus(t, node.ID, true, false)
 	})
 }
