--- conflicted
+++ resolved
@@ -29,7 +29,6 @@
 	authn_alpha_api "istio.io/api/authentication/v1alpha1"
 	"istio.io/api/security/v1beta1"
 	"istio.io/istio/pilot/pkg/features"
-	"istio.io/istio/pkg/config/labels"
 	"istio.io/istio/pilot/pkg/model"
 	"istio.io/istio/pilot/pkg/networking/plugin"
 	"istio.io/istio/pilot/pkg/networking/util"
@@ -135,20 +134,15 @@
 	}
 }
 
-<<<<<<< HEAD
-func (a *v1beta1PolicyApplier) AcceptMtls(ns string, labels labels.Collection, port uint32) bool {
+func (a *v1beta1PolicyApplier) AcceptMtls(port uint32) bool {
 	if a.consolidatedPeerPolicy == nil {
 		return true
 	}
-	// TODO(incfly): add port later.
-	mode := getMutualTLSMode(a.consolidatedPeerPolicy.Mtls)
+	mode := a.getMutualTLSModeForPort(port)
 	return mode == model.MTLSPermissive || mode == model.MTLSStrict
 }
 
-func (a *v1beta1PolicyApplier) InboundFilterChain(sdsUdsPath string, node *model.Proxy) []plugin.FilterChain {
-=======
 func (a *v1beta1PolicyApplier) InboundFilterChain(endpointPort uint32, sdsUdsPath string, node *model.Proxy) []plugin.FilterChain {
->>>>>>> 040096ea
 	// If beta mTLS policy (PeerAuthentication) is not used for this workload, fallback to alpha policy.
 	if a.consolidatedPeerPolicy == nil && a.hasAlphaMTLSPolicy {
 		authnLog.Debug("InboundFilterChain: fallback to alpha policy applier")
