// Copyright 2018 Istio Authors
//
// Licensed under the Apache License, Version 2.0 (the "License");
// you may not use this file except in compliance with the License.
// You may obtain a copy of the License at
//
//     http://www.apache.org/licenses/LICENSE-2.0
//
// Unless required by applicable law or agreed to in writing, software
// distributed under the License is distributed on an "AS IS" BASIS,
// WITHOUT WARRANTIES OR CONDITIONS OF ANY KIND, either express or implied.
// See the License for the specific language governing permissions and
// limitations under the License.

package inject

import (
	"bytes"
	"fmt"
	"os"
	"regexp"
	"strings"
	"testing"
	"time"

	"github.com/gogo/protobuf/types"

	meshconfig "istio.io/api/mesh/v1alpha1"
	"istio.io/istio/pilot/pkg/model"
	"istio.io/istio/pilot/test/util"
)

const (
	// This is the hub to expect in
	// platform/kube/inject/testdata/frontend.yaml.injected and the
	// other .injected "want" YAMLs
	unitTestHub = "docker.io/istio"

	// Tag name should be kept in sync with value in
	// platform/kube/inject/refresh.sh
	unitTestTag = "unittest"

	statusReplacement = "sidecar.istio.io/status: '{\"version\":\"\","
)

var (
	statusPattern = regexp.MustCompile("sidecar.istio.io/status: '{\"version\":\"([0-9a-f]+)\",")
)

func TestImageName(t *testing.T) {
	want := "docker.io/istio/proxy_init:latest"
	if got := InitImageName("docker.io/istio", "latest", true); got != want {
		t.Errorf("InitImageName() failed: got %q want %q", got, want)
	}
	want = "docker.io/istio/proxy_debug:latest"
	if got := ProxyImageName("docker.io/istio", "latest", true); got != want {
		t.Errorf("ProxyImageName() failed: got %q want %q", got, want)
	}
	want = "docker.io/istio/proxyv2:latest"
	if got := ProxyImageName("docker.io/istio", "latest", false); got != want {
		t.Errorf("ProxyImageName(debug:false) failed: got %q want %q", got, want)
	}
}

func TestIntoResourceFile(t *testing.T) {
	cases := []struct {
		in                           string
		want                         string
		imagePullPolicy              string
		duration                     time.Duration
		includeIPRanges              string
		excludeIPRanges              string
		includeInboundPorts          string
		excludeInboundPorts          string
		kubevirtInterfaces           string
		statusPort                   int
		readinessInitialDelaySeconds uint32
		readinessPeriodSeconds       uint32
		readinessFailureThreshold    uint32
		enableAuth                   bool
		enableCoreDump               bool
		debugMode                    bool
		privileged                   bool
		tproxy                       bool
	}{
		// "testdata/hello.yaml" is tested in http_test.go (with debug)
		{
			in:                           "hello.yaml",
			want:                         "hello.yaml.injected",
			includeIPRanges:              DefaultIncludeIPRanges,
			includeInboundPorts:          DefaultIncludeInboundPorts,
			statusPort:                   DefaultStatusPort,
			readinessInitialDelaySeconds: DefaultReadinessInitialDelaySeconds,
			readinessPeriodSeconds:       DefaultReadinessPeriodSeconds,
			readinessFailureThreshold:    DefaultReadinessFailureThreshold,
		},
		{
			in:                           "hello-namespace.yaml",
			want:                         "hello-namespace.yaml.injected",
			includeIPRanges:              DefaultIncludeIPRanges,
			includeInboundPorts:          DefaultIncludeInboundPorts,
			statusPort:                   DefaultStatusPort,
			readinessInitialDelaySeconds: DefaultReadinessInitialDelaySeconds,
			readinessPeriodSeconds:       DefaultReadinessPeriodSeconds,
			readinessFailureThreshold:    DefaultReadinessFailureThreshold,
		},
		{
			in:                           "hello-proxy-override.yaml",
			want:                         "hello-proxy-override.yaml.injected",
			includeIPRanges:              DefaultIncludeIPRanges,
			includeInboundPorts:          DefaultIncludeInboundPorts,
			statusPort:                   DefaultStatusPort,
			readinessInitialDelaySeconds: DefaultReadinessInitialDelaySeconds,
			readinessPeriodSeconds:       DefaultReadinessPeriodSeconds,
			readinessFailureThreshold:    DefaultReadinessFailureThreshold,
		},
		{
			in:     "hello.yaml",
			want:   "hello-tproxy.yaml.injected",
			tproxy: true,
		},
		{
			in:                           "hello.yaml",
			want:                         "hello-config-map-name.yaml.injected",
			includeIPRanges:              DefaultIncludeIPRanges,
			includeInboundPorts:          DefaultIncludeInboundPorts,
			statusPort:                   DefaultStatusPort,
			readinessInitialDelaySeconds: DefaultReadinessInitialDelaySeconds,
			readinessPeriodSeconds:       DefaultReadinessPeriodSeconds,
			readinessFailureThreshold:    DefaultReadinessFailureThreshold,
		},
		{
			in:                           "frontend.yaml",
			want:                         "frontend.yaml.injected",
			includeIPRanges:              DefaultIncludeIPRanges,
			includeInboundPorts:          DefaultIncludeInboundPorts,
			statusPort:                   DefaultStatusPort,
			readinessInitialDelaySeconds: DefaultReadinessInitialDelaySeconds,
			readinessPeriodSeconds:       DefaultReadinessPeriodSeconds,
			readinessFailureThreshold:    DefaultReadinessFailureThreshold,
		},
		{
			in:                           "hello-service.yaml",
			want:                         "hello-service.yaml.injected",
			includeIPRanges:              DefaultIncludeIPRanges,
			includeInboundPorts:          DefaultIncludeInboundPorts,
			statusPort:                   DefaultStatusPort,
			readinessInitialDelaySeconds: DefaultReadinessInitialDelaySeconds,
			readinessPeriodSeconds:       DefaultReadinessPeriodSeconds,
			readinessFailureThreshold:    DefaultReadinessFailureThreshold,
		},
		{
			in:                           "hello-multi.yaml",
			want:                         "hello-multi.yaml.injected",
			includeIPRanges:              DefaultIncludeIPRanges,
			includeInboundPorts:          DefaultIncludeInboundPorts,
			statusPort:                   DefaultStatusPort,
			readinessInitialDelaySeconds: DefaultReadinessInitialDelaySeconds,
			readinessPeriodSeconds:       DefaultReadinessPeriodSeconds,
			readinessFailureThreshold:    DefaultReadinessFailureThreshold,
		},
		{
			in:                           "hello.yaml",
			want:                         "hello-always.yaml.injected",
			imagePullPolicy:              "Always",
			includeIPRanges:              DefaultIncludeIPRanges,
			includeInboundPorts:          DefaultIncludeInboundPorts,
			statusPort:                   DefaultStatusPort,
			readinessInitialDelaySeconds: DefaultReadinessInitialDelaySeconds,
			readinessPeriodSeconds:       DefaultReadinessPeriodSeconds,
			readinessFailureThreshold:    DefaultReadinessFailureThreshold,
		},
		{
			in:                           "hello.yaml",
			want:                         "hello-never.yaml.injected",
			imagePullPolicy:              "Never",
			includeIPRanges:              DefaultIncludeIPRanges,
			includeInboundPorts:          DefaultIncludeInboundPorts,
			statusPort:                   DefaultStatusPort,
			readinessInitialDelaySeconds: DefaultReadinessInitialDelaySeconds,
			readinessPeriodSeconds:       DefaultReadinessPeriodSeconds,
			readinessFailureThreshold:    DefaultReadinessFailureThreshold,
		},
		{
			in:                           "hello-ignore.yaml",
			want:                         "hello-ignore.yaml.injected",
			includeIPRanges:              DefaultIncludeIPRanges,
			includeInboundPorts:          DefaultIncludeInboundPorts,
			statusPort:                   DefaultStatusPort,
			readinessInitialDelaySeconds: DefaultReadinessInitialDelaySeconds,
			readinessPeriodSeconds:       DefaultReadinessPeriodSeconds,
			readinessFailureThreshold:    DefaultReadinessFailureThreshold,
		},
		{
			in:                           "multi-init.yaml",
			want:                         "multi-init.yaml.injected",
			includeIPRanges:              DefaultIncludeIPRanges,
			includeInboundPorts:          DefaultIncludeInboundPorts,
			statusPort:                   DefaultStatusPort,
			readinessInitialDelaySeconds: DefaultReadinessInitialDelaySeconds,
			readinessPeriodSeconds:       DefaultReadinessPeriodSeconds,
			readinessFailureThreshold:    DefaultReadinessFailureThreshold,
		},
		{
			in:                           "statefulset.yaml",
			want:                         "statefulset.yaml.injected",
			includeIPRanges:              DefaultIncludeIPRanges,
			includeInboundPorts:          DefaultIncludeInboundPorts,
			statusPort:                   DefaultStatusPort,
			readinessInitialDelaySeconds: DefaultReadinessInitialDelaySeconds,
			readinessPeriodSeconds:       DefaultReadinessPeriodSeconds,
			readinessFailureThreshold:    DefaultReadinessFailureThreshold,
		},
		{
			in:                           "enable-core-dump.yaml",
			want:                         "enable-core-dump.yaml.injected",
			enableCoreDump:               true,
			includeIPRanges:              DefaultIncludeIPRanges,
			includeInboundPorts:          DefaultIncludeInboundPorts,
			statusPort:                   DefaultStatusPort,
			readinessInitialDelaySeconds: DefaultReadinessInitialDelaySeconds,
			readinessPeriodSeconds:       DefaultReadinessPeriodSeconds,
			readinessFailureThreshold:    DefaultReadinessFailureThreshold,
		},
		{
			in:                           "auth.yaml",
			want:                         "auth.yaml.injected",
			enableAuth:                   true,
			includeIPRanges:              DefaultIncludeIPRanges,
			includeInboundPorts:          DefaultIncludeInboundPorts,
			statusPort:                   DefaultStatusPort,
			readinessInitialDelaySeconds: DefaultReadinessInitialDelaySeconds,
			readinessPeriodSeconds:       DefaultReadinessPeriodSeconds,
			readinessFailureThreshold:    DefaultReadinessFailureThreshold,
		},
		{
			in:                           "auth.non-default-service-account.yaml",
			want:                         "auth.non-default-service-account.yaml.injected",
			enableAuth:                   true,
			includeIPRanges:              DefaultIncludeIPRanges,
			includeInboundPorts:          DefaultIncludeInboundPorts,
			statusPort:                   DefaultStatusPort,
			readinessInitialDelaySeconds: DefaultReadinessInitialDelaySeconds,
			readinessPeriodSeconds:       DefaultReadinessPeriodSeconds,
			readinessFailureThreshold:    DefaultReadinessFailureThreshold,
		},
		{
			in:                           "auth.yaml",
			want:                         "auth.cert-dir.yaml.injected",
			enableAuth:                   true,
			includeIPRanges:              DefaultIncludeIPRanges,
			includeInboundPorts:          DefaultIncludeInboundPorts,
			statusPort:                   DefaultStatusPort,
			readinessInitialDelaySeconds: DefaultReadinessInitialDelaySeconds,
			readinessPeriodSeconds:       DefaultReadinessPeriodSeconds,
			readinessFailureThreshold:    DefaultReadinessFailureThreshold,
		},
		{
			in:                           "daemonset.yaml",
			want:                         "daemonset.yaml.injected",
			includeIPRanges:              DefaultIncludeIPRanges,
			includeInboundPorts:          DefaultIncludeInboundPorts,
			statusPort:                   DefaultStatusPort,
			readinessInitialDelaySeconds: DefaultReadinessInitialDelaySeconds,
			readinessPeriodSeconds:       DefaultReadinessPeriodSeconds,
			readinessFailureThreshold:    DefaultReadinessFailureThreshold,
		},
		{
			in:                           "job.yaml",
			want:                         "job.yaml.injected",
			includeIPRanges:              DefaultIncludeIPRanges,
			includeInboundPorts:          DefaultIncludeInboundPorts,
			statusPort:                   DefaultStatusPort,
			readinessInitialDelaySeconds: DefaultReadinessInitialDelaySeconds,
			readinessPeriodSeconds:       DefaultReadinessPeriodSeconds,
			readinessFailureThreshold:    DefaultReadinessFailureThreshold,
		},
		{
			in:                           "replicaset.yaml",
			want:                         "replicaset.yaml.injected",
			includeIPRanges:              DefaultIncludeIPRanges,
			includeInboundPorts:          DefaultIncludeInboundPorts,
			statusPort:                   DefaultStatusPort,
			readinessInitialDelaySeconds: DefaultReadinessInitialDelaySeconds,
			readinessPeriodSeconds:       DefaultReadinessPeriodSeconds,
			readinessFailureThreshold:    DefaultReadinessFailureThreshold,
		},
		{
			in:                           "replicationcontroller.yaml",
			want:                         "replicationcontroller.yaml.injected",
			includeIPRanges:              DefaultIncludeIPRanges,
			includeInboundPorts:          DefaultIncludeInboundPorts,
			statusPort:                   DefaultStatusPort,
			readinessInitialDelaySeconds: DefaultReadinessInitialDelaySeconds,
			readinessPeriodSeconds:       DefaultReadinessPeriodSeconds,
			readinessFailureThreshold:    DefaultReadinessFailureThreshold,
		},
		{
			in:                           "cronjob.yaml",
			want:                         "cronjob.yaml.injected",
			includeIPRanges:              DefaultIncludeIPRanges,
			includeInboundPorts:          DefaultIncludeInboundPorts,
			statusPort:                   DefaultStatusPort,
			readinessInitialDelaySeconds: DefaultReadinessInitialDelaySeconds,
			readinessPeriodSeconds:       DefaultReadinessPeriodSeconds,
			readinessFailureThreshold:    DefaultReadinessFailureThreshold,
		},
		{
			in:                           "pod.yaml",
			want:                         "pod.yaml.injected",
			includeIPRanges:              DefaultIncludeIPRanges,
			includeInboundPorts:          DefaultIncludeInboundPorts,
			statusPort:                   DefaultStatusPort,
			readinessInitialDelaySeconds: DefaultReadinessInitialDelaySeconds,
			readinessPeriodSeconds:       DefaultReadinessPeriodSeconds,
			readinessFailureThreshold:    DefaultReadinessFailureThreshold,
		},
		{
			in:                           "hello-host-network.yaml",
			want:                         "hello-host-network.yaml.injected",
			includeIPRanges:              DefaultIncludeIPRanges,
			includeInboundPorts:          DefaultIncludeInboundPorts,
			statusPort:                   DefaultStatusPort,
			readinessInitialDelaySeconds: DefaultReadinessInitialDelaySeconds,
			readinessPeriodSeconds:       DefaultReadinessPeriodSeconds,
			readinessFailureThreshold:    DefaultReadinessFailureThreshold,
		},
		{
			in:                           "list.yaml",
			want:                         "list.yaml.injected",
			includeIPRanges:              DefaultIncludeIPRanges,
			includeInboundPorts:          DefaultIncludeInboundPorts,
			statusPort:                   DefaultStatusPort,
			readinessInitialDelaySeconds: DefaultReadinessInitialDelaySeconds,
			readinessPeriodSeconds:       DefaultReadinessPeriodSeconds,
			readinessFailureThreshold:    DefaultReadinessFailureThreshold,
		},
		{
			in:                           "list-frontend.yaml",
			want:                         "list-frontend.yaml.injected",
			includeIPRanges:              DefaultIncludeIPRanges,
			includeInboundPorts:          DefaultIncludeInboundPorts,
			statusPort:                   DefaultStatusPort,
			readinessInitialDelaySeconds: DefaultReadinessInitialDelaySeconds,
			readinessPeriodSeconds:       DefaultReadinessPeriodSeconds,
			readinessFailureThreshold:    DefaultReadinessFailureThreshold,
		},
		{
			in:                           "deploymentconfig.yaml",
			want:                         "deploymentconfig.yaml.injected",
			includeIPRanges:              DefaultIncludeIPRanges,
			includeInboundPorts:          DefaultIncludeInboundPorts,
			statusPort:                   DefaultStatusPort,
			readinessInitialDelaySeconds: DefaultReadinessInitialDelaySeconds,
			readinessPeriodSeconds:       DefaultReadinessPeriodSeconds,
			readinessFailureThreshold:    DefaultReadinessFailureThreshold,
		},
		{
			in:                           "deploymentconfig-multi.yaml",
			want:                         "deploymentconfig-multi.yaml.injected",
			includeIPRanges:              DefaultIncludeIPRanges,
			includeInboundPorts:          DefaultIncludeInboundPorts,
			statusPort:                   DefaultStatusPort,
			readinessInitialDelaySeconds: DefaultReadinessInitialDelaySeconds,
			readinessPeriodSeconds:       DefaultReadinessPeriodSeconds,
			readinessFailureThreshold:    DefaultReadinessFailureThreshold,
		},
		{
			in:                           "format-duration.yaml",
			want:                         "format-duration.yaml.injected",
			duration:                     42 * time.Second,
			includeIPRanges:              DefaultIncludeIPRanges,
			includeInboundPorts:          DefaultIncludeInboundPorts,
			statusPort:                   DefaultStatusPort,
			readinessInitialDelaySeconds: DefaultReadinessInitialDelaySeconds,
			readinessPeriodSeconds:       DefaultReadinessPeriodSeconds,
			readinessFailureThreshold:    DefaultReadinessFailureThreshold,
		},
		{
			// Verifies that parameters are applied properly when no annotations are provided.
			in:                  "traffic-params.yaml",
			want:                "traffic-params.yaml.injected",
			includeIPRanges:     "127.0.0.1/24,10.96.0.1/24",
			excludeIPRanges:     "10.96.0.2/24,10.96.0.3/24",
			includeInboundPorts: "1,2,3",
			excludeInboundPorts: "4,5,6",
			statusPort:          0,
		},
		{
			// Verifies that empty include lists are applied properly from parameters.
			in:                           "traffic-params-empty-includes.yaml",
			want:                         "traffic-params-empty-includes.yaml.injected",
			includeIPRanges:              "",
			excludeIPRanges:              "",
			kubevirtInterfaces:           "",
			statusPort:                   DefaultStatusPort,
			readinessInitialDelaySeconds: DefaultReadinessInitialDelaySeconds,
			readinessPeriodSeconds:       DefaultReadinessPeriodSeconds,
			readinessFailureThreshold:    DefaultReadinessFailureThreshold,
		},
		{
			// Verifies that annotation values are applied properly. This also tests that annotation values
			// override params when specified.
			in:                           "traffic-annotations.yaml",
			want:                         "traffic-annotations.yaml.injected",
			includeIPRanges:              DefaultIncludeIPRanges,
			includeInboundPorts:          DefaultIncludeInboundPorts,
			statusPort:                   DefaultStatusPort,
			readinessInitialDelaySeconds: DefaultReadinessInitialDelaySeconds,
			readinessPeriodSeconds:       DefaultReadinessPeriodSeconds,
			readinessFailureThreshold:    DefaultReadinessFailureThreshold,
		},
		{
			// Verifies that the wildcard character "*" behaves properly when used in annotations.
			in:                           "traffic-annotations-wildcards.yaml",
			want:                         "traffic-annotations-wildcards.yaml.injected",
			includeIPRanges:              DefaultIncludeIPRanges,
			includeInboundPorts:          DefaultIncludeInboundPorts,
			statusPort:                   DefaultStatusPort,
			readinessInitialDelaySeconds: DefaultReadinessInitialDelaySeconds,
			readinessPeriodSeconds:       DefaultReadinessPeriodSeconds,
			readinessFailureThreshold:    DefaultReadinessFailureThreshold,
		},
		{
			// Verifies that the wildcard character "*" behaves properly when used in annotations.
			in:                           "traffic-annotations-empty-includes.yaml",
			want:                         "traffic-annotations-empty-includes.yaml.injected",
			includeIPRanges:              DefaultIncludeIPRanges,
			includeInboundPorts:          DefaultIncludeInboundPorts,
			statusPort:                   DefaultStatusPort,
			readinessInitialDelaySeconds: DefaultReadinessInitialDelaySeconds,
			readinessPeriodSeconds:       DefaultReadinessPeriodSeconds,
			readinessFailureThreshold:    DefaultReadinessFailureThreshold,
		},
		{
			// Verifies that the status params behave properly.
			in:                           "status_params.yaml",
			want:                         "status_params.yaml.injected",
			includeIPRanges:              DefaultIncludeIPRanges,
			includeInboundPorts:          DefaultIncludeInboundPorts,
			kubevirtInterfaces:           DefaultkubevirtInterfaces,
			statusPort:                   123,
			readinessInitialDelaySeconds: 100,
			readinessPeriodSeconds:       200,
			readinessFailureThreshold:    300,
		},
		{
			// Verifies that the status annotations override the params.
			in:                           "status_annotations.yaml",
			want:                         "status_annotations.yaml.injected",
			includeIPRanges:              DefaultIncludeIPRanges,
			includeInboundPorts:          DefaultIncludeInboundPorts,
			statusPort:                   DefaultStatusPort,
			readinessInitialDelaySeconds: DefaultReadinessInitialDelaySeconds,
			readinessPeriodSeconds:       DefaultReadinessPeriodSeconds,
			readinessFailureThreshold:    DefaultReadinessFailureThreshold,
		},
		{
			// Verifies that the kubevirtInterfaces list are applied properly from parameters..
			in:                           "kubevirtInterfaces.yaml",
			want:                         "kubevirtInterfaces.yaml.injected",
			includeIPRanges:              DefaultIncludeIPRanges,
			includeInboundPorts:          DefaultIncludeInboundPorts,
			kubevirtInterfaces:           "net1",
			statusPort:                   DefaultStatusPort,
			readinessInitialDelaySeconds: DefaultReadinessInitialDelaySeconds,
			readinessPeriodSeconds:       DefaultReadinessPeriodSeconds,
			readinessFailureThreshold:    DefaultReadinessFailureThreshold,
		},
		{
			// Verifies that the kubevirtInterfaces list are applied properly from parameters..
			in:                           "kubevirtInterfaces_list.yaml",
			want:                         "kubevirtInterfaces_list.yaml.injected",
			includeIPRanges:              DefaultIncludeIPRanges,
			includeInboundPorts:          DefaultIncludeInboundPorts,
			kubevirtInterfaces:           "net1,net2",
			statusPort:                   DefaultStatusPort,
			readinessInitialDelaySeconds: DefaultReadinessInitialDelaySeconds,
			readinessPeriodSeconds:       DefaultReadinessPeriodSeconds,
			readinessFailureThreshold:    DefaultReadinessFailureThreshold,
		},
	}

	for i, c := range cases {
		testName := fmt.Sprintf("[%02d] %s", i, c.want)
		t.Run(testName, func(t *testing.T) {
			mesh := model.DefaultMeshConfig()
			if c.duration != 0 {
				mesh.DefaultConfig.DrainDuration = types.DurationProto(c.duration)
				mesh.DefaultConfig.ParentShutdownDuration = types.DurationProto(c.duration)
				mesh.DefaultConfig.ConnectTimeout = types.DurationProto(c.duration)
			}
			if c.tproxy {
				mesh.DefaultConfig.InterceptionMode = meshconfig.ProxyConfig_TPROXY
			} else {
				mesh.DefaultConfig.InterceptionMode = meshconfig.ProxyConfig_REDIRECT
			}

			params := &Params{
				InitImage:                    InitImageName(unitTestHub, unitTestTag, c.debugMode),
				ProxyImage:                   ProxyImageName(unitTestHub, unitTestTag, c.debugMode),
				ImagePullPolicy:              "IfNotPresent",
				SDSEnabled:                   false,
				EnableSdsTokenMount:          false,
				Verbosity:                    DefaultVerbosity,
				SidecarProxyUID:              DefaultSidecarProxyUID,
				Version:                      "12345678",
				EnableCoreDump:               c.enableCoreDump,
				Privileged:                   c.privileged,
				Mesh:                         &mesh,
				DebugMode:                    c.debugMode,
				IncludeIPRanges:              c.includeIPRanges,
				ExcludeIPRanges:              c.excludeIPRanges,
				IncludeInboundPorts:          c.includeInboundPorts,
				ExcludeInboundPorts:          c.excludeInboundPorts,
				KubevirtInterfaces:           c.kubevirtInterfaces,
				StatusPort:                   c.statusPort,
				ReadinessInitialDelaySeconds: c.readinessInitialDelaySeconds,
				ReadinessPeriodSeconds:       c.readinessPeriodSeconds,
				ReadinessFailureThreshold:    c.readinessFailureThreshold,
				RewriteAppHTTPProbe:          false,
			}
			if c.imagePullPolicy != "" {
				params.ImagePullPolicy = c.imagePullPolicy
			}
<<<<<<< HEAD
			sidecarTemplate := loadConfigMapWithHelm(params, t)
=======
			sidecarTemplate := loadSidecarTemplate(t)
			valuesConfig := getValues(params, t)
>>>>>>> 9767831a
			inputFilePath := "testdata/inject/" + c.in
			wantFilePath := "testdata/inject/" + c.want
			in, err := os.Open(inputFilePath)
			if err != nil {
				t.Fatalf("Failed to open %q: %v", inputFilePath, err)
			}
			defer func() { _ = in.Close() }()
			var got bytes.Buffer
			if err = IntoResourceFile(sidecarTemplate, valuesConfig, &mesh, in, &got); err != nil {
				t.Fatalf("IntoResourceFile(%v) returned an error: %v", inputFilePath, err)
			}

			// The version string is a maintenance pain for this test. Strip the version string before comparing.
			gotBytes := got.Bytes()
			wantedBytes := util.ReadGoldenFile(gotBytes, wantFilePath, t)

			wantBytes := stripVersion(wantedBytes)
			gotBytes = stripVersion(gotBytes)

			util.CompareBytes(gotBytes, wantBytes, wantFilePath, t)

			if util.Refresh() {
				util.RefreshGoldenFile(gotBytes, wantFilePath, t)
			}
		})
	}
}

// TestRewriteAppProbe tests the feature for pilot agent to take over app health check traffic.
func TestRewriteAppProbe(t *testing.T) {
	cases := []struct {
		in                  string
		rewriteAppHTTPProbe bool
		want                string
	}{
		{
			in:                  "hello-probes.yaml",
			rewriteAppHTTPProbe: true,
			want:                "hello-probes.yaml.injected",
		},
		{
			in:                  "hello-readiness.yaml",
			rewriteAppHTTPProbe: true,
			want:                "hello-readiness.yaml.injected",
		},
		{
			in:                  "named_port.yaml",
			rewriteAppHTTPProbe: true,
			want:                "named_port.yaml.injected",
		},
		{
			in:                  "one_container.yaml",
			rewriteAppHTTPProbe: true,
			want:                "one_container.yaml.injected",
		},
		{
			in:                  "two_container.yaml",
			rewriteAppHTTPProbe: true,
			want:                "two_container.yaml.injected",
		},
		{
			in:                  "ready_only.yaml",
			rewriteAppHTTPProbe: true,
			want:                "ready_only.yaml.injected",
		},
		{
			in:                  "https-probes.yaml",
			rewriteAppHTTPProbe: true,
			want:                "https-probes.yaml.injected",
		},
		{
			in:                  "hello-probes-with-flag-set-in-annotation.yaml",
			rewriteAppHTTPProbe: false,
			want:                "hello-probes-with-flag-set-in-annotation.yaml.injected",
		},
		{
			in:                  "hello-probes-with-flag-unset-in-annotation.yaml",
			rewriteAppHTTPProbe: true,
			want:                "hello-probes-with-flag-unset-in-annotation.yaml.injected",
		},
		// TODO(incfly): add more test case covering different -statusPort=123, --statusPort=123
		// No statusport, --statusPort 123.
	}

	for i, c := range cases {
		testName := fmt.Sprintf("[%02d] %s", i, c.want)
		t.Run(testName, func(t *testing.T) {
			mesh := model.DefaultMeshConfig()
			params := &Params{
				InitImage:                    InitImageName(unitTestHub, unitTestTag, false),
				ProxyImage:                   ProxyImageName(unitTestHub, unitTestTag, false),
				ImagePullPolicy:              "IfNotPresent",
				SidecarProxyUID:              DefaultSidecarProxyUID,
				Version:                      "12345678",
				StatusPort:                   DefaultStatusPort,
				ReadinessInitialDelaySeconds: DefaultReadinessPeriodSeconds,
				ReadinessPeriodSeconds:       DefaultReadinessFailureThreshold,
				ReadinessFailureThreshold:    DefaultReadinessFailureThreshold,
				RewriteAppHTTPProbe:          c.rewriteAppHTTPProbe,
			}
<<<<<<< HEAD
			sidecarTemplate := loadConfigMapWithHelm(params, t)
=======
			sidecarTemplate := loadSidecarTemplate(t)
			valuesConfig := getValues(params, t)
>>>>>>> 9767831a
			inputFilePath := "testdata/inject/app_probe/" + c.in
			wantFilePath := "testdata/inject/app_probe/" + c.want
			in, err := os.Open(inputFilePath)
			if err != nil {
				t.Fatalf("Failed to open %q: %v", inputFilePath, err)
			}
			defer func() { _ = in.Close() }()
			var got bytes.Buffer
			if err = IntoResourceFile(sidecarTemplate, valuesConfig, &mesh, in, &got); err != nil {
				t.Fatalf("IntoResourceFile(%v) returned an error: %v", inputFilePath, err)
			}

			// The version string is a maintenance pain for this test. Strip the version string before comparing.
			gotBytes := got.Bytes()
			wantedBytes := util.ReadGoldenFile(gotBytes, wantFilePath, t)

			wantBytes := stripVersion(wantedBytes)
			gotBytes = stripVersion(gotBytes)

			util.CompareBytes(gotBytes, wantBytes, wantFilePath, t)
		})
	}
}

func stripVersion(yaml []byte) []byte {
	return statusPattern.ReplaceAllLiteral(yaml, []byte(statusReplacement))
}

func TestInvalidParams(t *testing.T) {
	cases := []struct {
		annotation    string
		paramModifier func(p *Params)
	}{
		{
			annotation: "includeipranges",
			paramModifier: func(p *Params) {
				p.IncludeIPRanges = "bad"
			},
		},
		{
			annotation: "excludeipranges",
			paramModifier: func(p *Params) {
				p.ExcludeIPRanges = "*"
			},
		},
		{
			annotation: "includeinboundports",
			paramModifier: func(p *Params) {
				p.IncludeInboundPorts = "bad"
			},
		},
		{
			annotation: "excludeinboundports",
			paramModifier: func(p *Params) {
				p.ExcludeInboundPorts = "*"
			},
		},
	}

	for _, c := range cases {
		t.Run(c.annotation, func(t *testing.T) {
			params := newTestParams()
			c.paramModifier(params)

			if err := params.Validate(); err == nil {
				t.Fatalf("expected error")
			} else if !strings.Contains(strings.ToLower(err.Error()), c.annotation) {
				t.Fatalf("unexpected error: %v", err)
			}
		})
	}
}

func TestInvalidAnnotations(t *testing.T) {
	cases := []struct {
		annotation string
		in         string
	}{
		{
			annotation: "includeipranges",
			in:         "traffic-annotations-bad-includeipranges.yaml",
		},
		{
			annotation: "excludeipranges",
			in:         "traffic-annotations-bad-excludeipranges.yaml",
		},
		{
			annotation: "includeinboundports",
			in:         "traffic-annotations-bad-includeinboundports.yaml",
		},
		{
			annotation: "excludeinboundports",
			in:         "traffic-annotations-bad-excludeinboundports.yaml",
		},
	}

	for _, c := range cases {
		t.Run(c.annotation, func(t *testing.T) {
			params := newTestParams()
<<<<<<< HEAD
			sidecarTemplate := loadConfigMapWithHelm(params, t)
=======
			sidecarTemplate := loadSidecarTemplate(t)
			valuesConfig := getValues(params, t)
>>>>>>> 9767831a
			inputFilePath := "testdata/inject/" + c.in
			in, err := os.Open(inputFilePath)
			if err != nil {
				t.Fatalf("Failed to open %q: %v", inputFilePath, err)
			}
			defer func() { _ = in.Close() }()
			var got bytes.Buffer
			if err = IntoResourceFile(sidecarTemplate, valuesConfig, params.Mesh, in, &got); err == nil {
				t.Fatalf("expected error")
			} else if !strings.Contains(strings.ToLower(err.Error()), c.annotation) {
				t.Fatalf("unexpected error: %v", err)
			}
		})
	}
}

func newTestParams() *Params {
	mesh := model.DefaultMeshConfig()
	return &Params{
		InitImage:           InitImageName(unitTestHub, unitTestTag, false),
		ProxyImage:          ProxyImageName(unitTestHub, unitTestTag, false),
		ImagePullPolicy:     "IfNotPresent",
		SDSEnabled:          false,
		Verbosity:           DefaultVerbosity,
		SidecarProxyUID:     DefaultSidecarProxyUID,
		Version:             "12345678",
		EnableCoreDump:      false,
		Mesh:                &mesh,
		DebugMode:           false,
		IncludeIPRanges:     DefaultIncludeIPRanges,
		ExcludeIPRanges:     "",
		IncludeInboundPorts: DefaultIncludeInboundPorts,
		ExcludeInboundPorts: "",
	}
}<|MERGE_RESOLUTION|>--- conflicted
+++ resolved
@@ -523,12 +523,8 @@
 			if c.imagePullPolicy != "" {
 				params.ImagePullPolicy = c.imagePullPolicy
 			}
-<<<<<<< HEAD
-			sidecarTemplate := loadConfigMapWithHelm(params, t)
-=======
 			sidecarTemplate := loadSidecarTemplate(t)
 			valuesConfig := getValues(params, t)
->>>>>>> 9767831a
 			inputFilePath := "testdata/inject/" + c.in
 			wantFilePath := "testdata/inject/" + c.want
 			in, err := os.Open(inputFilePath)
@@ -629,12 +625,8 @@
 				ReadinessFailureThreshold:    DefaultReadinessFailureThreshold,
 				RewriteAppHTTPProbe:          c.rewriteAppHTTPProbe,
 			}
-<<<<<<< HEAD
-			sidecarTemplate := loadConfigMapWithHelm(params, t)
-=======
 			sidecarTemplate := loadSidecarTemplate(t)
 			valuesConfig := getValues(params, t)
->>>>>>> 9767831a
 			inputFilePath := "testdata/inject/app_probe/" + c.in
 			wantFilePath := "testdata/inject/app_probe/" + c.want
 			in, err := os.Open(inputFilePath)
@@ -734,12 +726,8 @@
 	for _, c := range cases {
 		t.Run(c.annotation, func(t *testing.T) {
 			params := newTestParams()
-<<<<<<< HEAD
-			sidecarTemplate := loadConfigMapWithHelm(params, t)
-=======
 			sidecarTemplate := loadSidecarTemplate(t)
 			valuesConfig := getValues(params, t)
->>>>>>> 9767831a
 			inputFilePath := "testdata/inject/" + c.in
 			in, err := os.Open(inputFilePath)
 			if err != nil {
