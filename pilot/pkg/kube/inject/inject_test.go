--- conflicted
+++ resolved
@@ -76,10 +76,7 @@
 		excludeIPRanges              string
 		includeInboundPorts          string
 		excludeInboundPorts          string
-<<<<<<< HEAD
-=======
 		kubevirtInterfaces           string
->>>>>>> 82797c0c
 		statusPort                   int
 		readinessPath                string
 		readinessInitialDelaySeconds uint32
@@ -100,8 +97,6 @@
 			readinessFailureThreshold:    DefaultReadinessFailureThreshold,
 		},
 		{
-<<<<<<< HEAD
-=======
 			in:                           "hello-namespace.yaml",
 			want:                         "hello-namespace.yaml.injected",
 			debugMode:                    true,
@@ -113,7 +108,6 @@
 			readinessFailureThreshold:    DefaultReadinessFailureThreshold,
 		},
 		{
->>>>>>> 82797c0c
 			in:                           "hello-proxy-override.yaml",
 			want:                         "hello-proxy-override.yaml.injected",
 			debugMode:                    true,
@@ -136,19 +130,6 @@
 			tproxy:    true,
 		},
 		{
-<<<<<<< HEAD
-			in:                           "hello-probes.yaml",
-			want:                         "hello-probes.yaml.injected",
-			includeIPRanges:              DefaultIncludeIPRanges,
-			includeInboundPorts:          DefaultIncludeInboundPorts,
-			statusPort:                   DefaultStatusPort,
-			readinessInitialDelaySeconds: DefaultReadinessInitialDelaySeconds,
-			readinessPeriodSeconds:       DefaultReadinessPeriodSeconds,
-			readinessFailureThreshold:    DefaultReadinessFailureThreshold,
-		},
-		{
-=======
->>>>>>> 82797c0c
 			in:                           "hello.yaml",
 			want:                         "hello-config-map-name.yaml.injected",
 			includeIPRanges:              DefaultIncludeIPRanges,
@@ -397,11 +378,7 @@
 		{
 			in:                           "format-duration.yaml",
 			want:                         "format-duration.yaml.injected",
-<<<<<<< HEAD
-			duration:                     time.Duration(42 * time.Second),
-=======
 			duration:                     42 * time.Second,
->>>>>>> 82797c0c
 			includeIPRanges:              DefaultIncludeIPRanges,
 			includeInboundPorts:          DefaultIncludeInboundPorts,
 			statusPort:                   DefaultStatusPort,
@@ -425,10 +402,7 @@
 			want:                         "traffic-params-empty-includes.yaml.injected",
 			includeIPRanges:              "",
 			excludeIPRanges:              "",
-<<<<<<< HEAD
-=======
 			kubevirtInterfaces:           "",
->>>>>>> 82797c0c
 			statusPort:                   DefaultStatusPort,
 			readinessInitialDelaySeconds: DefaultReadinessInitialDelaySeconds,
 			readinessPeriodSeconds:       DefaultReadinessPeriodSeconds,
@@ -474,10 +448,7 @@
 			want:                         "status_params.yaml.injected",
 			includeIPRanges:              DefaultIncludeIPRanges,
 			includeInboundPorts:          DefaultIncludeInboundPorts,
-<<<<<<< HEAD
-=======
 			kubevirtInterfaces:           DefaultkubevirtInterfaces,
->>>>>>> 82797c0c
 			statusPort:                   123,
 			readinessInitialDelaySeconds: 100,
 			readinessPeriodSeconds:       200,
@@ -493,8 +464,6 @@
 			readinessInitialDelaySeconds: DefaultReadinessInitialDelaySeconds,
 			readinessPeriodSeconds:       DefaultReadinessPeriodSeconds,
 			readinessFailureThreshold:    DefaultReadinessFailureThreshold,
-<<<<<<< HEAD
-=======
 		},
 		{
 			// Verifies that the kubevirtInterfaces list are applied properly from parameters..
@@ -521,7 +490,6 @@
 			readinessInitialDelaySeconds: DefaultReadinessInitialDelaySeconds,
 			readinessPeriodSeconds:       DefaultReadinessPeriodSeconds,
 			readinessFailureThreshold:    DefaultReadinessFailureThreshold,
->>>>>>> 82797c0c
 		},
 	}
 
@@ -544,11 +512,8 @@
 				InitImage:                    InitImageName(unitTestHub, unitTestTag, c.debugMode),
 				ProxyImage:                   ProxyImageName(unitTestHub, unitTestTag, c.debugMode),
 				ImagePullPolicy:              "IfNotPresent",
-<<<<<<< HEAD
-=======
 				SDSEnabled:                   false,
 				EnableSdsTokenMount:          false,
->>>>>>> 82797c0c
 				Verbosity:                    DefaultVerbosity,
 				SidecarProxyUID:              DefaultSidecarProxyUID,
 				Version:                      "12345678",
@@ -560,18 +525,12 @@
 				ExcludeIPRanges:              c.excludeIPRanges,
 				IncludeInboundPorts:          c.includeInboundPorts,
 				ExcludeInboundPorts:          c.excludeInboundPorts,
-<<<<<<< HEAD
-=======
 				KubevirtInterfaces:           c.kubevirtInterfaces,
->>>>>>> 82797c0c
 				StatusPort:                   c.statusPort,
 				ReadinessInitialDelaySeconds: c.readinessInitialDelaySeconds,
 				ReadinessPeriodSeconds:       c.readinessPeriodSeconds,
 				ReadinessFailureThreshold:    c.readinessFailureThreshold,
-<<<<<<< HEAD
-=======
 				RewriteAppHTTPProbe:          false,
->>>>>>> 82797c0c
 			}
 			if c.imagePullPolicy != "" {
 				params.ImagePullPolicy = c.imagePullPolicy
@@ -593,16 +552,6 @@
 			}
 
 			// The version string is a maintenance pain for this test. Strip the version string before comparing.
-<<<<<<< HEAD
-			wantBytes := stripVersion(util.ReadFile(wantFilePath, t))
-			gotBytes := stripVersion(got.Bytes())
-
-			util.CompareBytes(gotBytes, wantBytes, wantFilePath, t)
-		})
-	}
-}
-
-=======
 			gotBytes := got.Bytes()
 			wantedBytes := util.ReadGoldenFile(gotBytes, wantFilePath, t)
 
@@ -697,7 +646,6 @@
 	}
 }
 
->>>>>>> 82797c0c
 func stripVersion(yaml []byte) []byte {
 	return statusPattern.ReplaceAllLiteral(yaml, []byte(statusReplacement))
 }
