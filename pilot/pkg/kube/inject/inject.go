// Copyright 2018 Istio Authors
//
// Licensed under the Apache License, Version 2.0 (the "License");
// you may not use this file except in compliance with the License.
// You may obtain a copy of the License at
//
//     http://www.apache.org/licenses/LICENSE-2.0
//
// Unless required by applicable law or agreed to in writing, software
// distributed under the License is distributed on an "AS IS" BASIS,
// WITHOUT WARRANTIES OR CONDITIONS OF ANY KIND, either express or implied.
// See the License for the specific language governing permissions and
// limitations under the License.

package inject

import (
	"bufio"
	"bytes"
	"crypto/sha256"
	"encoding/hex"
	"encoding/json"
	"fmt"
	"io"
	"net"
	"os"
	"path"
	"reflect"
	"strconv"
	"strings"
	"text/template"

	"github.com/ghodss/yaml"
<<<<<<< HEAD
	"github.com/golang/protobuf/ptypes"
	"github.com/golang/protobuf/ptypes/duration"
	"github.com/hashicorp/go-multierror"
=======
	"github.com/gogo/protobuf/types"
	multierror "github.com/hashicorp/go-multierror"
>>>>>>> 82797c0c
	"k8s.io/api/batch/v2alpha1"
	corev1 "k8s.io/api/core/v1"
	metav1 "k8s.io/apimachinery/pkg/apis/meta/v1"
	"k8s.io/apimachinery/pkg/labels"
	"k8s.io/apimachinery/pkg/runtime"
	"k8s.io/apimachinery/pkg/runtime/schema"
	yamlDecoder "k8s.io/apimachinery/pkg/util/yaml"

	meshconfig "istio.io/api/mesh/v1alpha1"
	"istio.io/istio/pilot/pkg/model"
	"istio.io/istio/pkg/log"
)

// per-sidecar policy and status
var (
	alwaysValidFunc = func(value string) error {
		return nil
	}

	annotationRegistry = []*registeredAnnotation{
		{"sidecar.istio.io/inject", alwaysValidFunc},
		{"sidecar.istio.io/status", alwaysValidFunc},
		{"sidecar.istio.io/proxyImage", alwaysValidFunc},
		{"sidecar.istio.io/interceptionMode", validateInterceptionMode},
		{"status.sidecar.istio.io/port", validateStatusPort},
		{"readiness.status.sidecar.istio.io/initialDelaySeconds", validateUInt32},
		{"readiness.status.sidecar.istio.io/periodSeconds", validateUInt32},
		{"readiness.status.sidecar.istio.io/failureThreshold", validateUInt32},
		{"readiness.status.sidecar.istio.io/applicationPorts", validateReadinessApplicationPorts},
		{"traffic.sidecar.istio.io/includeOutboundIPRanges", ValidateIncludeIPRanges},
		{"traffic.sidecar.istio.io/excludeOutboundIPRanges", ValidateExcludeIPRanges},
		{"traffic.sidecar.istio.io/includeInboundPorts", ValidateIncludeInboundPorts},
		{"traffic.sidecar.istio.io/excludeInboundPorts", ValidateExcludeInboundPorts},
<<<<<<< HEAD
=======
		{"traffic.sidecar.istio.io/kubevirtInterfaces", alwaysValidFunc},
>>>>>>> 82797c0c
	}

	annotationPolicy = annotationRegistry[0]
	annotationStatus = annotationRegistry[1]
)

type annotationValidationFunc func(value string) error

func validateAnnotations(annotations map[string]string) (err error) {
	for _, validator := range annotationRegistry {
		if e := validator.validate(annotations); e != nil {
			err = multierror.Append(err, e)
		}
	}
	return
}

type registeredAnnotation struct {
	name      string
	validator annotationValidationFunc
}

func (v *registeredAnnotation) getValueOrDefault(annotations map[string]string, defaultValue string) string {
	if val, ok := annotations[v.name]; ok {
		return val
	}
	return defaultValue
}

func (v *registeredAnnotation) validate(annotations map[string]string) error {
	if val, ok := annotations[v.name]; ok {
		if err := v.validator(val); err != nil {
			return fmt.Errorf("injection failed. Invalid value for annotation %s: %s. Error: %v", v.name, val, err)
		}
	}
	return nil
}

// InjectionPolicy determines the policy for injecting the
// sidecar proxy into the watched namespace(s).
type InjectionPolicy string

const (
	// InjectionPolicyDisabled specifies that the sidecar injector
	// will not inject the sidecar into resources by default for the
	// namespace(s) being watched. Resources can enable injection
	// using the "sidecar.istio.io/inject" annotation with value of
	// true.
	InjectionPolicyDisabled InjectionPolicy = "disabled"

	// InjectionPolicyEnabled specifies that the sidecar injector will
	// inject the sidecar into resources by default for the
	// namespace(s) being watched. Resources can disable injection
	// using the "sidecar.istio.io/inject" annotation with value of
	// false.
	InjectionPolicyEnabled InjectionPolicy = "enabled"
)

// Defaults values for injecting istio proxy into kubernetes
// resources.
const (
	DefaultSidecarProxyUID              = uint64(1337)
	DefaultVerbosity                    = 2
	DefaultImagePullPolicy              = "IfNotPresent"
	DefaultStatusPort                   = 15020
	DefaultReadinessInitialDelaySeconds = 1
	DefaultReadinessPeriodSeconds       = 2
	DefaultReadinessFailureThreshold    = 30
	DefaultIncludeIPRanges              = "*"
	DefaultIncludeInboundPorts          = "*"
<<<<<<< HEAD
=======
	DefaultkubevirtInterfaces           = ""
>>>>>>> 82797c0c
)

const (
	// ProxyContainerName is used by e2e integration tests for fetching logs
	ProxyContainerName = "istio-proxy"
)

// SidecarInjectionSpec collects all container types and volumes for
// sidecar mesh injection
type SidecarInjectionSpec struct {
	// RewriteHTTPProbe indicates whether Kubernetes HTTP prober in the PodSpec
	// will be rewritten to be redirected by pilot agent.
	RewriteAppHTTPProbe bool                          `yaml:"rewriteAppHTTPProbe"`
	InitContainers      []corev1.Container            `yaml:"initContainers"`
	Containers          []corev1.Container            `yaml:"containers"`
	Volumes             []corev1.Volume               `yaml:"volumes"`
	DNSConfig           *corev1.PodDNSConfig          `yaml:"dnsConfig"`
	ImagePullSecrets    []corev1.LocalObjectReference `yaml:"imagePullSecrets"`
}

// SidecarTemplateData is the data object to which the templated
// version of `SidecarInjectionSpec` is applied.
type SidecarTemplateData struct {
	DeploymentMeta *metav1.ObjectMeta
	ObjectMeta     *metav1.ObjectMeta
	Spec           *corev1.PodSpec
	ProxyConfig    *meshconfig.ProxyConfig
	MeshConfig     *meshconfig.MeshConfig
}

// InitImageName returns the fully qualified image name for the istio
// init image given a docker hub and tag and debug flag
func InitImageName(hub string, tag string, _ bool) string {
	return hub + "/proxy_init:" + tag
}

// ProxyImageName returns the fully qualified image name for the istio
// proxy image given a docker hub and tag and whether to use debug or not.
func ProxyImageName(hub string, tag string, debug bool) string {
	// Allow overriding the proxy image.
	if debug {
		return hub + "/proxy_debug:" + tag
	}
	return hub + "/proxyv2:" + tag
}

// Params describes configurable parameters for injecting istio proxy
// into a kubernetes resource.
type Params struct {
	InitImage                    string                 `json:"initImage"`
<<<<<<< HEAD
=======
	RewriteAppHTTPProbe          bool                   `json:"rewriteAppHTTPProbe"`
>>>>>>> 82797c0c
	ProxyImage                   string                 `json:"proxyImage"`
	Verbosity                    int                    `json:"verbosity"`
	SidecarProxyUID              uint64                 `json:"sidecarProxyUID"`
	Version                      string                 `json:"version"`
	EnableCoreDump               bool                   `json:"enableCoreDump"`
	DebugMode                    bool                   `json:"debugMode"`
	Privileged                   bool                   `json:"privileged"`
	Mesh                         *meshconfig.MeshConfig `json:"-"`
	ImagePullPolicy              string                 `json:"imagePullPolicy"`
	StatusPort                   int                    `json:"statusPort"`
	ReadinessInitialDelaySeconds uint32                 `json:"readinessInitialDelaySeconds"`
	ReadinessPeriodSeconds       uint32                 `json:"readinessPeriodSeconds"`
	ReadinessFailureThreshold    uint32                 `json:"readinessFailureThreshold"`
<<<<<<< HEAD
=======
	SDSEnabled                   bool                   `json:"sdsEnabled"`
	EnableSdsTokenMount          bool                   `json:"enableSdsTokenMount"`
>>>>>>> 82797c0c
	// Comma separated list of IP ranges in CIDR form. If set, only redirect outbound traffic to Envoy for these IP
	// ranges. All outbound traffic can be redirected with the wildcard character "*". Defaults to "*".
	IncludeIPRanges string `json:"includeIPRanges"`
	// Comma separated list of IP ranges in CIDR form. If set, outbound traffic will not be redirected for
	// these IP ranges. Exclusions are only applied if configured to redirect all outbound traffic. By default,
	// no IP ranges are excluded.
	ExcludeIPRanges string `json:"excludeIPRanges"`
	// Comma separated list of inbound ports for which traffic is to be redirected to Envoy. All ports can be
	// redirected with the wildcard character "*". Defaults to "*".
	IncludeInboundPorts string `json:"includeInboundPorts"`
	// Comma separated list of inbound ports. If set, inbound traffic will not be redirected for those ports.
	// Exclusions are only applied if configured to redirect all inbound traffic. By default, no ports are excluded.
	ExcludeInboundPorts string `json:"excludeInboundPorts"`
	// Comma separated list of virtual interfaces whose inbound traffic (from VM) will be treated as outbound
	// By default, no interfaces are configured.
	KubevirtInterfaces string `json:"kubevirtInterfaces"`
}

// Validate validates the parameters and returns an error if there is configuration issue.
func (p *Params) Validate() error {
	if err := ValidateIncludeIPRanges(p.IncludeIPRanges); err != nil {
		return err
	}
	if err := ValidateExcludeIPRanges(p.ExcludeIPRanges); err != nil {
		return err
	}
	if err := ValidateIncludeInboundPorts(p.IncludeInboundPorts); err != nil {
		return err
	}
	return ValidateExcludeInboundPorts(p.ExcludeInboundPorts)
}

// Config specifies the sidecar injection configuration This includes
// the sidecar template and cluster-side injection policy. It is used
// by kube-inject, sidecar injector, and http endpoint.
type Config struct {
	Policy InjectionPolicy `json:"policy"`

	// Template is the templated version of `SidecarInjectionSpec` prior to
	// expansion over the `SidecarTemplateData`.
	Template string `json:"template"`

	// NeverInjectSelector: Refuses the injection on pods whose labels match this selector.
	// It's an array of label selectors, that will be OR'ed, meaning we will iterate
	// over it and stop at the first match
	// Takes precedence over AlwaysInjectSelector.
	NeverInjectSelector []metav1.LabelSelector `json:"neverInjectSelector"`

	// AlwaysInjectSelector: Forces the injection on pods whose labels match this selector.
	// It's an array of label selectors, that will be OR'ed, meaning we will iterate
	// over it and stop at the first match
	AlwaysInjectSelector []metav1.LabelSelector `json:"alwaysInjectSelector"`
}

func validateCIDRList(cidrs string) error {
	if len(cidrs) > 0 {
		for _, cidr := range strings.Split(cidrs, ",") {
			if _, _, err := net.ParseCIDR(cidr); err != nil {
				return fmt.Errorf("failed parsing cidr '%s': %v", cidr, err)
			}
		}
	}
	return nil
}

func splitPorts(portsString string) []string {
	return strings.Split(portsString, ",")
}

func parsePort(portStr string) (int, error) {
	port, err := strconv.ParseUint(strings.TrimSpace(portStr), 10, 16)
	if err != nil {
		return 0, fmt.Errorf("failed parsing port '%d': %v", port, err)
	}
	return int(port), nil
}

func parsePorts(portsString string) ([]int, error) {
	portsString = strings.TrimSpace(portsString)
	ports := make([]int, 0)
	if len(portsString) > 0 {
		for _, portStr := range splitPorts(portsString) {
			port, err := parsePort(portStr)
			if err != nil {
				return nil, fmt.Errorf("failed parsing port '%d': %v", port, err)
			}
<<<<<<< HEAD
			ports = append(ports, int(port))
=======
			ports = append(ports, port)
>>>>>>> 82797c0c
		}
	}
	return ports, nil
}

func validatePortList(parameterName, ports string) error {
	if _, err := parsePorts(ports); err != nil {
		return fmt.Errorf("%s invalid: %v", parameterName, err)
	}
	return nil
}

// validateInterceptionMode validates the interceptionMode annotation
func validateInterceptionMode(mode string) error {
	switch mode {
	case meshconfig.ProxyConfig_REDIRECT.String():
	case meshconfig.ProxyConfig_TPROXY.String():
	case string(model.InterceptionNone): // not a global mesh config - must be enabled for each sidecar
	default:
		return fmt.Errorf("interceptionMode invalid, use REDIRECT,TPROXY,NONE: %v", mode)
	}
	return nil
}

// ValidateIncludeIPRanges validates the includeIPRanges parameter
func ValidateIncludeIPRanges(ipRanges string) error {
	if ipRanges != "*" {
		if e := validateCIDRList(ipRanges); e != nil {
			return fmt.Errorf("includeIPRanges invalid: %v", e)
		}
	}
	return nil
}

// ValidateExcludeIPRanges validates the excludeIPRanges parameter
func ValidateExcludeIPRanges(ipRanges string) error {
	if e := validateCIDRList(ipRanges); e != nil {
		return fmt.Errorf("excludeIPRanges invalid: %v", e)
	}
	return nil
}

func validateReadinessApplicationPorts(ports string) error {
	if ports != "*" {
		return validatePortList("readinessApplicationPorts", ports)
	}
	return nil
}

// ValidateIncludeInboundPorts validates the includeInboundPorts parameter
func ValidateIncludeInboundPorts(ports string) error {
	if ports != "*" {
		return validatePortList("includeInboundPorts", ports)
	}
	return nil
}

// ValidateExcludeInboundPorts validates the excludeInboundPorts parameter
func ValidateExcludeInboundPorts(ports string) error {
	return validatePortList("excludeInboundPorts", ports)
}

// validateStatusPort validates the statusPort parameter
func validateStatusPort(port string) error {
	if _, e := parsePort(port); e != nil {
		return fmt.Errorf("excludeInboundPorts invalid: %v", e)
	}
	return nil
}

// validateUInt32 validates that the given annotation value is a positive integer.
func validateUInt32(value string) error {
	_, err := strconv.ParseUint(value, 10, 32)
	return err
}

<<<<<<< HEAD
func injectRequired(ignored []string, namespacePolicy InjectionPolicy, podSpec *corev1.PodSpec, metadata *metav1.ObjectMeta) bool { // nolint: lll
=======
func injectRequired(ignored []string, config *Config, podSpec *corev1.PodSpec, metadata *metav1.ObjectMeta) bool { // nolint: lll
>>>>>>> 82797c0c
	// Skip injection when host networking is enabled. The problem is
	// that the iptable changes are assumed to be within the pod when,
	// in fact, they are changing the routing at the host level. This
	// often results in routing failures within a node which can
	// affect the network provider within the cluster causing
	// additional pod failures.
	if podSpec.HostNetwork {
		return false
	}

	// skip special kubernetes system namespaces
	for _, namespace := range ignored {
		if metadata.Namespace == namespace {
			return false
		}
	}

	annotations := metadata.GetAnnotations()
	if annotations == nil {
		annotations = map[string]string{}
	}

	var useDefault bool
	var inject bool
	switch strings.ToLower(annotations[annotationPolicy.name]) {
	// http://yaml.org/type/bool.html
	case "y", "yes", "true", "on":
		inject = true
	case "":
		useDefault = true
	}

	// If an annotation is not explicitly given, check the LabelSelectors, starting with NeverInject
	if useDefault {
		for _, neverSelector := range config.NeverInjectSelector {
			selector, err := metav1.LabelSelectorAsSelector(&neverSelector)
			if err != nil {
				log.Warnf("Invalid selector for NeverInjectSelector: %v (%v)", neverSelector, err)
			} else {
				if !selector.Empty() && selector.Matches(labels.Set(metadata.Labels)) {
					log.Debugf("Explicitly disabling injection for pod %s/%s due to pod labels matching NeverInjectSelector config map entry.",
						metadata.Namespace, potentialPodName(metadata))
					inject = false
					useDefault = false
					break
				}
			}
		}
	}

	// If there's no annotation nor a NeverInjectSelector, check the AlwaysInject one
	if useDefault {
		for _, alwaysSelector := range config.AlwaysInjectSelector {
			selector, err := metav1.LabelSelectorAsSelector(&alwaysSelector)
			if err != nil {
				log.Warnf("Invalid selector for AlwaysInjectSelector: %v (%v)", alwaysSelector, err)
			} else {
				if !selector.Empty() && selector.Matches(labels.Set(metadata.Labels)) {
					log.Debugf("Explicitly enabling injection for pod %s/%s due to pod labels matching AlwaysInjectSelector config map entry.",
						metadata.Namespace, potentialPodName(metadata))
					inject = true
					useDefault = false
					break
				}
			}
		}
	}

	var required bool
	switch config.Policy {
	default: // InjectionPolicyOff
		log.Errorf("Illegal value for autoInject:%s, must be one of [%s,%s]. Auto injection disabled!",
<<<<<<< HEAD
			namespacePolicy, InjectionPolicyDisabled, InjectionPolicyEnabled)
=======
			config.Policy, InjectionPolicyDisabled, InjectionPolicyEnabled)
>>>>>>> 82797c0c
		required = false
	case InjectionPolicyDisabled:
		if useDefault {
			required = false
		} else {
			required = inject
		}
	case InjectionPolicyEnabled:
		if useDefault {
			required = true
		} else {
			required = inject
		}
	}

	if log.DebugEnabled() {
		// Build a log message for the annotations.
		annotationStr := ""
		for _, a := range annotationRegistry {
			annotationStr += fmt.Sprintf("%s:%s ", a.name, a.getValueOrDefault(annotations, "(unset)"))
		}

		log.Debugf("Sidecar injection policy for %v/%v: namespacePolicy:%v useDefault:%v inject:%v required:%v %s",
			metadata.Namespace,
<<<<<<< HEAD
			metadata.Name,
			namespacePolicy,
=======
			potentialPodName(metadata),
			config.Policy,
>>>>>>> 82797c0c
			useDefault,
			inject,
			required,
			annotationStr)
	}

	return required
}

func formatDuration(in *types.Duration) string {
	dur, err := types.DurationFromProto(in)
	if err != nil {
		return "1s"
	}
	return dur.String()
}

func isset(m map[string]string, key string) bool {
	_, ok := m[key]
	return ok
}

<<<<<<< HEAD
func injectionData(sidecarTemplate, version string, spec *corev1.PodSpec, metadata *metav1.ObjectMeta, proxyConfig *meshconfig.ProxyConfig, meshConfig *meshconfig.MeshConfig) (*SidecarInjectionSpec, string, error) { // nolint: lll
	if err := validateAnnotations(metadata.GetAnnotations()); err != nil {
=======
func directory(filepath string) string {
	dir, _ := path.Split(filepath)
	return dir
}

func injectionData(sidecarTemplate, version string, deploymentMetadata *metav1.ObjectMeta, spec *corev1.PodSpec,
	metadata *metav1.ObjectMeta, proxyConfig *meshconfig.ProxyConfig, meshConfig *meshconfig.MeshConfig) (
	*SidecarInjectionSpec, string, error) { // nolint: lll
	if err := validateAnnotations(metadata.GetAnnotations()); err != nil {
		log.Infof("Invalid annotations: %v %v\n", err, metadata.GetAnnotations())
>>>>>>> 82797c0c
		return nil, "", err
	}

	data := SidecarTemplateData{
		DeploymentMeta: deploymentMetadata,
		ObjectMeta:     metadata,
		Spec:           spec,
		ProxyConfig:    proxyConfig,
		MeshConfig:     meshConfig,
	}

	funcMap := template.FuncMap{
		"formatDuration":      formatDuration,
		"isset":               isset,
		"excludeInboundPort":  excludeInboundPort,
		"includeInboundPorts": includeInboundPorts,
<<<<<<< HEAD
		"applicationPorts":    applicationPorts,
		"annotation":          annotation,
		"toJson":              toJson,
=======
		"kubevirtInterfaces":  kubevirtInterfaces,
		"applicationPorts":    applicationPorts,
		"annotation":          annotation,
		"valueOrDefault":      valueOrDefault,
		"toJSON":              toJSON,
		"toJson":              toJSON, // Used by, e.g. Istio 1.0.5 template sidecar-injector-configmap.yaml
		"fromJSON":            fromJSON,
		"toYaml":              toYaml,
		"indent":              indent,
		"directory":           directory,
>>>>>>> 82797c0c
	}

	var tmpl bytes.Buffer
	temp := template.New("inject").Delims(sidecarTemplateDelimBegin, sidecarTemplateDelimEnd)
	t, err := temp.Funcs(funcMap).Parse(sidecarTemplate)
	if err != nil {
		log.Infof("Failed to parse template: %v %v\n", err, sidecarTemplate)
		return nil, "", err
	}
	if err := t.Execute(&tmpl, &data); err != nil {
		log.Infof("Invalid template: %v %v\n", err, sidecarTemplate)
		return nil, "", err
	}

	var sic SidecarInjectionSpec
	if err := yaml.Unmarshal(tmpl.Bytes(), &sic); err != nil {
		log.Warnf("Failed to unmarshall template %v %s", err, tmpl.String())
		return nil, "", err
	}

	// set sidecar --concurrency
	applyConcurrency(sic.Containers)

	status := &SidecarInjectionStatus{Version: version}
	for _, c := range sic.InitContainers {
		status.InitContainers = append(status.InitContainers, c.Name)
	}
	for _, c := range sic.Containers {
		status.Containers = append(status.Containers, c.Name)
	}
	for _, c := range sic.Volumes {
		status.Volumes = append(status.Volumes, c.Name)
	}
	for _, c := range sic.ImagePullSecrets {
		status.ImagePullSecrets = append(status.ImagePullSecrets, c.Name)
	}
	statusAnnotationValue, err := json.Marshal(status)
	if err != nil {
		return nil, "", fmt.Errorf("error encoded injection status: %v", err)
	}
	return &sic, string(statusAnnotationValue), nil
}

// IntoResourceFile injects the istio proxy into the specified
// kubernetes YAML file.
func IntoResourceFile(sidecarTemplate string, meshconfig *meshconfig.MeshConfig, in io.Reader, out io.Writer) error {
	reader := yamlDecoder.NewYAMLReader(bufio.NewReaderSize(in, 4096))
	for {
		raw, err := reader.Read()
		if err == io.EOF {
			break
		}
		if err != nil {
			return err
		}

		obj, err := fromRawToObject(raw)
		if err != nil && !runtime.IsNotRegisteredError(err) {
			return err
		}

		var updated []byte
		if err == nil {
			outObject, err := intoObject(sidecarTemplate, meshconfig, obj) // nolint: vetshadow
			if err != nil {
				return err
			}
			if updated, err = yaml.Marshal(outObject); err != nil {
				return err
			}
		} else {
			updated = raw // unchanged
		}

		if _, err = out.Write(updated); err != nil {
			return err
		}
		if _, err = fmt.Fprint(out, "---\n"); err != nil {
			return err
		}
	}
	return nil
}

func fromRawToObject(raw []byte) (runtime.Object, error) {
	var typeMeta metav1.TypeMeta
	if err := yaml.Unmarshal(raw, &typeMeta); err != nil {
		return nil, err
	}

	gvk := schema.FromAPIVersionAndKind(typeMeta.APIVersion, typeMeta.Kind)
	obj, err := injectScheme.New(gvk)
	if err != nil {
		return nil, err
	}
	if err = yaml.Unmarshal(raw, obj); err != nil {
		return nil, err
	}

	return obj, nil
}

func intoObject(sidecarTemplate string, meshconfig *meshconfig.MeshConfig, in runtime.Object) (interface{}, error) {
	out := in.DeepCopyObject()

	var deploymentMetadata *metav1.ObjectMeta
	var metadata *metav1.ObjectMeta
	var podSpec *corev1.PodSpec

	// Handle Lists
	if list, ok := out.(*corev1.List); ok {
		result := list

		for i, item := range list.Items {
			obj, err := fromRawToObject(item.Raw)
			if runtime.IsNotRegisteredError(err) {
				continue
			}
			if err != nil {
				return nil, err
			}

			r, err := intoObject(sidecarTemplate, meshconfig, obj) // nolint: vetshadow
			if err != nil {
				return nil, err
			}

			re := runtime.RawExtension{}
			re.Object = r.(runtime.Object)
			result.Items[i] = re
		}
		return result, nil
	}

	// CronJobs have JobTemplates in them, instead of Templates, so we
	// special case them.
	if job, ok := out.(*v2alpha1.CronJob); ok {
		metadata = &job.Spec.JobTemplate.ObjectMeta
		deploymentMetadata = &job.ObjectMeta
		podSpec = &job.Spec.JobTemplate.Spec.Template.Spec
	} else if pod, ok := out.(*corev1.Pod); ok {
		metadata = &pod.ObjectMeta
		deploymentMetadata = &pod.ObjectMeta
		podSpec = &pod.Spec
	} else {
		// `in` is a pointer to an Object. Dereference it.
		outValue := reflect.ValueOf(out).Elem()

		deploymentMetadata = outValue.FieldByName("ObjectMeta").Addr().Interface().(*metav1.ObjectMeta)

		templateValue := outValue.FieldByName("Spec").FieldByName("Template")
		// `Template` is defined as a pointer in some older API
		// definitions, e.g. ReplicationController
		if templateValue.Kind() == reflect.Ptr {
			templateValue = templateValue.Elem()
		}
		metadata = templateValue.FieldByName("ObjectMeta").Addr().Interface().(*metav1.ObjectMeta)
		podSpec = templateValue.FieldByName("Spec").Addr().Interface().(*corev1.PodSpec)
	}

	// Skip injection when host networking is enabled. The problem is
	// that the iptable changes are assumed to be within the pod when,
	// in fact, they are changing the routing at the host level. This
	// often results in routing failures within a node which can
	// affect the network provider within the cluster causing
	// additional pod failures.
	if podSpec.HostNetwork {
		fmt.Fprintf(os.Stderr, "Skipping injection because %q has host networking enabled\n", metadata.Name) //nolint: errcheck
		return out, nil
	}

	spec, status, err := injectionData(
		sidecarTemplate,
		sidecarTemplateVersionHash(sidecarTemplate),
		deploymentMetadata,
		podSpec,
		metadata,
		meshconfig.DefaultConfig,
		meshconfig)
	if err != nil {
		return nil, err
	}

	podSpec.InitContainers = append(podSpec.InitContainers, spec.InitContainers...)

	podSpec.Containers = append(podSpec.Containers, spec.Containers...)
	podSpec.Volumes = append(podSpec.Volumes, spec.Volumes...)

	podSpec.DNSConfig = spec.DNSConfig

	// Modify application containers' HTTP probe after appending injected containers.
	// Because we need to extract istio-proxy's statusPort.
	rewriteAppHTTPProbe(podSpec, spec)

	// due to bug https://github.com/kubernetes/kubernetes/issues/57923,
	// k8s sa jwt token volume mount file is only accessible to root user, not istio-proxy(the user that istio proxy runs as).
	// workaround by https://kubernetes.io/docs/tasks/configure-pod-container/security-context/#set-the-security-context-for-a-pod
	if meshconfig.EnableSdsTokenMount && meshconfig.SdsUdsPath != "" {
		var grp = int64(1337)
		podSpec.SecurityContext = &corev1.PodSecurityContext{
			FSGroup: &grp,
		}
	}

	if metadata.Annotations == nil {
		metadata.Annotations = make(map[string]string)
	}
	metadata.Annotations[annotationStatus.name] = status

	return out, nil
}

// GenerateTemplateFromParams generates a sidecar template from the legacy injection parameters
func GenerateTemplateFromParams(params *Params) (string, error) {
	// Validate the parameters before we go any farther.
	if err := params.Validate(); err != nil {
		return "", err
	}

	var tmp bytes.Buffer
	err := template.Must(template.New("inject").Parse(parameterizedTemplate)).Execute(&tmp, params)
	return tmp.String(), err
}

func getPortsForContainer(container corev1.Container) []string {
	parts := make([]string, 0)
	for _, p := range container.Ports {
		parts = append(parts, strconv.Itoa(int(p.ContainerPort)))
	}
	return parts
}

func getContainerPorts(containers []corev1.Container, shouldIncludePorts func(corev1.Container) bool) string {
	parts := make([]string, 0)
	for _, c := range containers {
		if shouldIncludePorts(c) {
			parts = append(parts, getPortsForContainer(c)...)
		}
	}

	return strings.Join(parts, ",")
}

func applicationPorts(containers []corev1.Container) string {
	return getContainerPorts(containers, func(c corev1.Container) bool {
		return c.Name != ProxyContainerName
	})
}

func includeInboundPorts(containers []corev1.Container) string {
	// Include the ports from all containers in the deployment.
	return getContainerPorts(containers, func(corev1.Container) bool { return true })
}

<<<<<<< HEAD
func toJson(m map[string]string) string {
=======
func kubevirtInterfaces(s string) string {
	return s
}

func toJSON(m map[string]string) string {
>>>>>>> 82797c0c
	if m == nil {
		return "{}"
	}

	ba, err := json.Marshal(m)
	if err != nil {
		log.Warnf("Unable to marshal %v", m)
		return "{}"
	}

	return string(ba)
}

<<<<<<< HEAD
=======
func fromJSON(j string) interface{} {
	var m interface{}
	err := json.Unmarshal([]byte(j), &m)
	if err != nil {
		log.Warnf("Unable to unmarshal %s", j)
		return "{}"
	}

	log.Warnf("%v", m)
	return m
}

func indent(spaces int, source string) string {
	res := strings.Split(source, "\n")
	for i, line := range res {
		if i > 0 {
			res[i] = fmt.Sprintf(fmt.Sprintf("%% %ds%%s", spaces), "", line)
		}
	}
	return strings.Join(res, "\n")
}

func toYaml(value interface{}) string {
	y, err := yaml.Marshal(value)
	if err != nil {
		log.Warnf("Unable to marshal %v", value)
		return ""
	}

	return string(y)
}

>>>>>>> 82797c0c
func annotation(meta metav1.ObjectMeta, name string, defaultValue interface{}) string {
	value, ok := meta.Annotations[name]
	if !ok {
		value = fmt.Sprint(defaultValue)
	}
	return value
}

func excludeInboundPort(port interface{}, excludedInboundPorts string) string {
	portStr := strings.TrimSpace(fmt.Sprint(port))
	if len(portStr) == 0 || portStr == "0" {
		// Nothing to do.
		return excludedInboundPorts
	}

	// Exclude the readiness port if not already excluded.
	ports := splitPorts(excludedInboundPorts)
	outPorts := make([]string, 0, len(ports))
	for _, port := range ports {
		if port == portStr {
			// The port is already excluded.
			return excludedInboundPorts
		}
		port = strings.TrimSpace(port)
		if len(port) > 0 {
			outPorts = append(outPorts, port)
		}
	}

	// The port was not already excluded - exclude it now.
	outPorts = append(outPorts, portStr)
	return strings.Join(outPorts, ",")
}

<<<<<<< HEAD
=======
func valueOrDefault(value string, defaultValue string) string {
	if value == "" {
		return defaultValue
	}
	return value
}

>>>>>>> 82797c0c
// SidecarInjectionStatus contains basic information about the
// injected sidecar. This includes the names of added containers and
// volumes.
type SidecarInjectionStatus struct {
	Version          string   `json:"version"`
	InitContainers   []string `json:"initContainers"`
	Containers       []string `json:"containers"`
	Volumes          []string `json:"volumes"`
	ImagePullSecrets []string `json:"imagePullSecrets"`
}

// helper function to generate a template version identifier from a
// hash of the un-executed template contents.
func sidecarTemplateVersionHash(in string) string {
	hash := sha256.Sum256([]byte(in))
	return hex.EncodeToString(hash[:])
}

func potentialPodName(metadata *metav1.ObjectMeta) string {
	if metadata.Name != "" {
		return metadata.Name
	}
	if metadata.GenerateName != "" {
		return metadata.GenerateName + "***** (actual name not yet known)"
	}
	return ""
}<|MERGE_RESOLUTION|>--- conflicted
+++ resolved
@@ -31,14 +31,8 @@
 	"text/template"
 
 	"github.com/ghodss/yaml"
-<<<<<<< HEAD
-	"github.com/golang/protobuf/ptypes"
-	"github.com/golang/protobuf/ptypes/duration"
-	"github.com/hashicorp/go-multierror"
-=======
 	"github.com/gogo/protobuf/types"
 	multierror "github.com/hashicorp/go-multierror"
->>>>>>> 82797c0c
 	"k8s.io/api/batch/v2alpha1"
 	corev1 "k8s.io/api/core/v1"
 	metav1 "k8s.io/apimachinery/pkg/apis/meta/v1"
@@ -72,10 +66,7 @@
 		{"traffic.sidecar.istio.io/excludeOutboundIPRanges", ValidateExcludeIPRanges},
 		{"traffic.sidecar.istio.io/includeInboundPorts", ValidateIncludeInboundPorts},
 		{"traffic.sidecar.istio.io/excludeInboundPorts", ValidateExcludeInboundPorts},
-<<<<<<< HEAD
-=======
 		{"traffic.sidecar.istio.io/kubevirtInterfaces", alwaysValidFunc},
->>>>>>> 82797c0c
 	}
 
 	annotationPolicy = annotationRegistry[0]
@@ -146,10 +137,7 @@
 	DefaultReadinessFailureThreshold    = 30
 	DefaultIncludeIPRanges              = "*"
 	DefaultIncludeInboundPorts          = "*"
-<<<<<<< HEAD
-=======
 	DefaultkubevirtInterfaces           = ""
->>>>>>> 82797c0c
 )
 
 const (
@@ -200,10 +188,7 @@
 // into a kubernetes resource.
 type Params struct {
 	InitImage                    string                 `json:"initImage"`
-<<<<<<< HEAD
-=======
 	RewriteAppHTTPProbe          bool                   `json:"rewriteAppHTTPProbe"`
->>>>>>> 82797c0c
 	ProxyImage                   string                 `json:"proxyImage"`
 	Verbosity                    int                    `json:"verbosity"`
 	SidecarProxyUID              uint64                 `json:"sidecarProxyUID"`
@@ -217,11 +202,8 @@
 	ReadinessInitialDelaySeconds uint32                 `json:"readinessInitialDelaySeconds"`
 	ReadinessPeriodSeconds       uint32                 `json:"readinessPeriodSeconds"`
 	ReadinessFailureThreshold    uint32                 `json:"readinessFailureThreshold"`
-<<<<<<< HEAD
-=======
 	SDSEnabled                   bool                   `json:"sdsEnabled"`
 	EnableSdsTokenMount          bool                   `json:"enableSdsTokenMount"`
->>>>>>> 82797c0c
 	// Comma separated list of IP ranges in CIDR form. If set, only redirect outbound traffic to Envoy for these IP
 	// ranges. All outbound traffic can be redirected with the wildcard character "*". Defaults to "*".
 	IncludeIPRanges string `json:"includeIPRanges"`
@@ -308,11 +290,7 @@
 			if err != nil {
 				return nil, fmt.Errorf("failed parsing port '%d': %v", port, err)
 			}
-<<<<<<< HEAD
-			ports = append(ports, int(port))
-=======
 			ports = append(ports, port)
->>>>>>> 82797c0c
 		}
 	}
 	return ports, nil
@@ -389,11 +367,7 @@
 	return err
 }
 
-<<<<<<< HEAD
-func injectRequired(ignored []string, namespacePolicy InjectionPolicy, podSpec *corev1.PodSpec, metadata *metav1.ObjectMeta) bool { // nolint: lll
-=======
 func injectRequired(ignored []string, config *Config, podSpec *corev1.PodSpec, metadata *metav1.ObjectMeta) bool { // nolint: lll
->>>>>>> 82797c0c
 	// Skip injection when host networking is enabled. The problem is
 	// that the iptable changes are assumed to be within the pod when,
 	// in fact, they are changing the routing at the host level. This
@@ -466,11 +440,7 @@
 	switch config.Policy {
 	default: // InjectionPolicyOff
 		log.Errorf("Illegal value for autoInject:%s, must be one of [%s,%s]. Auto injection disabled!",
-<<<<<<< HEAD
-			namespacePolicy, InjectionPolicyDisabled, InjectionPolicyEnabled)
-=======
 			config.Policy, InjectionPolicyDisabled, InjectionPolicyEnabled)
->>>>>>> 82797c0c
 		required = false
 	case InjectionPolicyDisabled:
 		if useDefault {
@@ -495,13 +465,8 @@
 
 		log.Debugf("Sidecar injection policy for %v/%v: namespacePolicy:%v useDefault:%v inject:%v required:%v %s",
 			metadata.Namespace,
-<<<<<<< HEAD
-			metadata.Name,
-			namespacePolicy,
-=======
 			potentialPodName(metadata),
 			config.Policy,
->>>>>>> 82797c0c
 			useDefault,
 			inject,
 			required,
@@ -524,10 +489,6 @@
 	return ok
 }
 
-<<<<<<< HEAD
-func injectionData(sidecarTemplate, version string, spec *corev1.PodSpec, metadata *metav1.ObjectMeta, proxyConfig *meshconfig.ProxyConfig, meshConfig *meshconfig.MeshConfig) (*SidecarInjectionSpec, string, error) { // nolint: lll
-	if err := validateAnnotations(metadata.GetAnnotations()); err != nil {
-=======
 func directory(filepath string) string {
 	dir, _ := path.Split(filepath)
 	return dir
@@ -538,7 +499,6 @@
 	*SidecarInjectionSpec, string, error) { // nolint: lll
 	if err := validateAnnotations(metadata.GetAnnotations()); err != nil {
 		log.Infof("Invalid annotations: %v %v\n", err, metadata.GetAnnotations())
->>>>>>> 82797c0c
 		return nil, "", err
 	}
 
@@ -555,11 +515,6 @@
 		"isset":               isset,
 		"excludeInboundPort":  excludeInboundPort,
 		"includeInboundPorts": includeInboundPorts,
-<<<<<<< HEAD
-		"applicationPorts":    applicationPorts,
-		"annotation":          annotation,
-		"toJson":              toJson,
-=======
 		"kubevirtInterfaces":  kubevirtInterfaces,
 		"applicationPorts":    applicationPorts,
 		"annotation":          annotation,
@@ -570,7 +525,6 @@
 		"toYaml":              toYaml,
 		"indent":              indent,
 		"directory":           directory,
->>>>>>> 82797c0c
 	}
 
 	var tmpl bytes.Buffer
@@ -825,15 +779,11 @@
 	return getContainerPorts(containers, func(corev1.Container) bool { return true })
 }
 
-<<<<<<< HEAD
-func toJson(m map[string]string) string {
-=======
 func kubevirtInterfaces(s string) string {
 	return s
 }
 
 func toJSON(m map[string]string) string {
->>>>>>> 82797c0c
 	if m == nil {
 		return "{}"
 	}
@@ -847,8 +797,6 @@
 	return string(ba)
 }
 
-<<<<<<< HEAD
-=======
 func fromJSON(j string) interface{} {
 	var m interface{}
 	err := json.Unmarshal([]byte(j), &m)
@@ -881,7 +829,6 @@
 	return string(y)
 }
 
->>>>>>> 82797c0c
 func annotation(meta metav1.ObjectMeta, name string, defaultValue interface{}) string {
 	value, ok := meta.Annotations[name]
 	if !ok {
@@ -916,8 +863,6 @@
 	return strings.Join(outPorts, ",")
 }
 
-<<<<<<< HEAD
-=======
 func valueOrDefault(value string, defaultValue string) string {
 	if value == "" {
 		return defaultValue
@@ -925,7 +870,6 @@
 	return value
 }
 
->>>>>>> 82797c0c
 // SidecarInjectionStatus contains basic information about the
 // injected sidecar. This includes the names of added containers and
 // volumes.
