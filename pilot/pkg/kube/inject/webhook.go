--- conflicted
+++ resolved
@@ -568,11 +568,7 @@
 		return toAdmissionResponse(err)
 	}
 
-<<<<<<< HEAD
-	spec, status, err := InjectionData(wh.sidecarConfig.Template, wh.sidecarTemplateVersion, &pod.ObjectMeta, &pod.Spec, &pod.ObjectMeta, wh.meshConfig.DefaultConfig, wh.meshConfig) // nolint: lll
-=======
 	spec, status, err := InjectionData(wh.sidecarConfig.Template, string(valuesConfig), wh.sidecarTemplateVersion, &pod.ObjectMeta, &pod.Spec, &pod.ObjectMeta, wh.meshConfig.DefaultConfig, wh.meshConfig) // nolint: lll
->>>>>>> 9767831a
 	if err != nil {
 		log.Infof("Injection data: err=%v spec=%v\n", err, status)
 		return toAdmissionResponse(err)
