apiVersion: extensions/v1beta1
kind: Deployment
metadata:
  creationTimestamp: null
  name: hello
spec:
  replicas: 7
  strategy: {}
  template:
    metadata:
      annotations:
        sidecar.istio.io/status: '{"version":"","initContainers":["istio-init"],"containers":["istio-proxy"],"volumes":["istio-envoy","istio-certs"],"imagePullSecrets":null}'
      creationTimestamp: null
      labels:
        app: hello
        tier: backend
        track: stable
    spec:
      containers:
      - image: fake.docker.io/google-samples/hello-go-gke:1.0
        name: hello
        ports:
        - containerPort: 80
          name: http
        readinessProbe:
          httpGet:
            path: /app-health/hello/readyz
            port: 15020
        resources: {}
      - args:
        - proxy
        - sidecar
        - --configPath
        - /etc/istio/proxy
        - --binaryPath
        - /usr/local/bin/envoy
        - --serviceCluster
        - hello.default
        - --drainDuration
        - 2s
        - --parentShutdownDuration
        - 3s
        - --discoveryAddress
        - istio-pilot:15007
        - --connectTimeout
        - 1s
        - --statsdUdpAddress
        - ""
        - --proxyAdminPort
        - "15000"
        - --controlPlaneAuthPolicy
        - NONE
        - --statusPort
        - "15020"
        - --applicationPorts
        - "80"
<<<<<<< HEAD
        - --ISTIO_KUBE_APP_PROBERS
=======
        - --concurrency
        - "1"
        - --kubeAppProberConfig
>>>>>>> d43b689d
        - '{"/app-health/hello/readyz":{"path":"/ip","port":8000}}'
        env:
        - name: POD_NAME
          valueFrom:
            fieldRef:
              fieldPath: metadata.name
        - name: POD_NAMESPACE
          valueFrom:
            fieldRef:
              fieldPath: metadata.namespace
        - name: INSTANCE_IP
          valueFrom:
            fieldRef:
              fieldPath: status.podIP
        - name: ISTIO_META_POD_NAME
          valueFrom:
            fieldRef:
              fieldPath: metadata.name
        - name: ISTIO_META_INTERCEPTION_MODE
          value: REDIRECT
        image: docker.io/istio/proxyv2:unittest
        imagePullPolicy: IfNotPresent
        name: istio-proxy
        ports:
        - containerPort: 15090
          name: http-envoy-prom
          protocol: TCP
        readinessProbe:
          failureThreshold: 30
          httpGet:
            path: /healthz/ready
            port: 15020
          initialDelaySeconds: 1
          periodSeconds: 2
        resources:
          requests:
            cpu: 10m
        securityContext:
          readOnlyRootFilesystem: true
        volumeMounts:
        - mountPath: /etc/istio/proxy
          name: istio-envoy
        - mountPath: /etc/certs/
          name: istio-certs
          readOnly: true
      initContainers:
      - args:
        - -p
        - "15001"
        - -u
        - "1337"
        - -m
        - REDIRECT
        - -i
        - '*'
        - -x
        - ""
        - -b
        - "80"
        - -d
        - "15020"
        image: docker.io/istio/proxy_init:unittest
        imagePullPolicy: IfNotPresent
        name: istio-init
        resources: {}
        securityContext:
          capabilities:
            add:
            - NET_ADMIN
      volumes:
      - emptyDir:
          medium: Memory
        name: istio-envoy
      - name: istio-certs
        secret:
          optional: true
          secretName: istio.default
status: {}
---<|MERGE_RESOLUTION|>--- conflicted
+++ resolved
@@ -54,13 +54,10 @@
         - "15020"
         - --applicationPorts
         - "80"
-<<<<<<< HEAD
         - --ISTIO_KUBE_APP_PROBERS
-=======
         - --concurrency
         - "1"
         - --kubeAppProberConfig
->>>>>>> d43b689d
         - '{"/app-health/hello/readyz":{"path":"/ip","port":8000}}'
         env:
         - name: POD_NAME
