apiVersion: extensions/v1beta1
kind: ReplicaSet
metadata:
  creationTimestamp: null
  name: hello
spec:
  replicas: 7
  template:
    metadata:
      annotations:
        sidecar.istio.io/status: '{"version":"","initContainers":["istio-init"],"containers":["istio-proxy"],"volumes":["istio-envoy","istio-certs"],"imagePullSecrets":null}'
      creationTimestamp: null
      labels:
        app: hello
    spec:
      containers:
      - image: fake.docker.io/google-samples/hello-go-gke:1.0
        name: hello
        ports:
        - containerPort: 80
          name: http
        resources: {}
      - args:
        - proxy
        - sidecar
        - --configPath
        - /etc/istio/proxy
        - --binaryPath
        - /usr/local/bin/envoy
        - --serviceCluster
        - hello.default
        - --drainDuration
        - 45s
        - --parentShutdownDuration
        - 1m0s
        - --discoveryAddress
        - istio-pilot:15010
        - --connectTimeout
        - 1s
        - --statsdUdpAddress
        - ""
        - --proxyAdminPort
        - "15000"
        - --controlPlaneAuthPolicy
        - NONE
        - --statusPort
        - "15020"
        - --applicationPorts
        - "80"
<<<<<<< HEAD
=======
        - --concurrency
        - "1"
>>>>>>> 82797c0c
        env:
        - name: POD_NAME
          valueFrom:
            fieldRef:
              fieldPath: metadata.name
        - name: POD_NAMESPACE
          valueFrom:
            fieldRef:
              fieldPath: metadata.namespace
        - name: INSTANCE_IP
          valueFrom:
            fieldRef:
              fieldPath: status.podIP
        - name: ISTIO_META_POD_NAME
          valueFrom:
            fieldRef:
              fieldPath: metadata.name
        - name: ISTIO_META_INTERCEPTION_MODE
          value: REDIRECT
        image: docker.io/istio/proxyv2:unittest
        imagePullPolicy: IfNotPresent
        name: istio-proxy
        ports:
        - containerPort: 15090
          name: http-envoy-prom
          protocol: TCP
        readinessProbe:
          failureThreshold: 30
          httpGet:
            path: /healthz/ready
            port: 15020
          initialDelaySeconds: 1
          periodSeconds: 2
        resources:
          requests:
            cpu: 10m
        securityContext:
          readOnlyRootFilesystem: true
        volumeMounts:
        - mountPath: /etc/istio/proxy
          name: istio-envoy
        - mountPath: /etc/certs/
          name: istio-certs
          readOnly: true
      initContainers:
      - args:
        - -p
        - "15001"
        - -u
        - "1337"
        - -m
        - REDIRECT
        - -i
        - '*'
        - -x
        - ""
        - -b
        - "80"
        - -d
        - "15020"
        image: docker.io/istio/proxy_init:unittest
        imagePullPolicy: IfNotPresent
        name: istio-init
        resources: {}
        securityContext:
          capabilities:
            add:
            - NET_ADMIN
      volumes:
      - emptyDir:
          medium: Memory
        name: istio-envoy
      - name: istio-certs
        secret:
          optional: true
          secretName: istio.default
status:
  replicas: 0
---<|MERGE_RESOLUTION|>--- conflicted
+++ resolved
@@ -47,11 +47,8 @@
         - "15020"
         - --applicationPorts
         - "80"
-<<<<<<< HEAD
-=======
         - --concurrency
         - "1"
->>>>>>> 82797c0c
         env:
         - name: POD_NAME
           valueFrom:
