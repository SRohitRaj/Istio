--- conflicted
+++ resolved
@@ -55,11 +55,7 @@
         - --applicationPorts
         - "80"
         - --concurrency
-<<<<<<< HEAD
-        - "1"
-=======
         - "2"
->>>>>>> 23ebb43d
         env:
         - name: POD_NAME
           valueFrom:
