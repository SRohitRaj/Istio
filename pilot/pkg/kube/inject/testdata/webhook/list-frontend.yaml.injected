--- conflicted
+++ resolved
@@ -1,150 +1,3 @@
-<<<<<<< HEAD
-apiVersion: v1
-items:
-- apiVersion: v1
-  kind: Service
-  metadata:
-    name: frontend
-  spec:
-    ports:
-    - port: 80
-      protocol: TCP
-      targetPort: 80
-    selector:
-      app: hello
-      tier: frontend
-    type: LoadBalancer
-- apiVersion: extensions/v1beta1
-  kind: Deployment
-  metadata:
-    creationTimestamp: null
-    name: frontend
-  spec:
-    replicas: 1
-    strategy: {}
-    template:
-      metadata:
-        annotations:
-          sidecar.istio.io/status: '{"version":"","initContainers":["istio-init"],"containers":["istio-proxy"],"volumes":["istio-envoy","istio-certs"],"imagePullSecrets":null}'
-        creationTimestamp: null
-        labels:
-          app: hello
-          tier: frontend
-          track: stable
-      spec:
-        containers:
-        - image: fake.docker.io/google-samples/hello-frontend:1.0
-          lifecycle:
-            preStop:
-              exec:
-                command:
-                - /usr/sbin/nginx
-                - -s
-                - quit
-          name: nginx
-          resources: {}
-        - args:
-          - proxy
-          - sidecar
-          - --configPath
-          - /etc/istio/proxy
-          - --binaryPath
-          - /usr/local/bin/envoy
-          - --serviceCluster
-          - hello
-          - --drainDuration
-          - 2s
-          - --parentShutdownDuration
-          - 3s
-          - --discoveryAddress
-          - istio-pilot:15007
-          - --discoveryRefreshDelay
-          - 1s
-          - --zipkinAddress
-          - ""
-          - --connectTimeout
-          - 1s
-          - --proxyAdminPort
-          - "15000"
-          - --controlPlaneAuthPolicy
-          - NONE
-          - --statusPort
-          - "15020"
-          - --applicationPorts
-          - ""
-          ports:
-          - name: http-envoy-prom
-            containerPort: 15090
-            protocol: TCP
-          env:
-          - name: POD_NAME
-            valueFrom:
-              fieldRef:
-                fieldPath: metadata.name
-          - name: POD_NAMESPACE
-            valueFrom:
-              fieldRef:
-                fieldPath: metadata.namespace
-          - name: INSTANCE_IP
-            valueFrom:
-              fieldRef:
-                fieldPath: status.podIP
-          - name: ISTIO_META_POD_NAME
-            valueFrom:
-              fieldRef:
-                fieldPath: metadata.name
-          - name: ISTIO_META_INTERCEPTION_MODE
-            value: REDIRECT
-          image: docker.io/istio/proxyv2:unittest
-          imagePullPolicy: IfNotPresent
-          name: istio-proxy
-          readinessProbe:
-            failureThreshold: 30
-            httpGet:
-              path: /healthz/ready
-              port: 15020
-            initialDelaySeconds: 1
-            periodSeconds: 2
-          resources:
-            requests:
-              cpu: 10m
-          securityContext:
-            readOnlyRootFilesystem: true
-            runAsUser: 1337
-          volumeMounts:
-          - mountPath: /etc/istio/proxy
-            name: istio-envoy
-          - mountPath: /etc/certs/
-            name: istio-certs
-            readOnly: true
-        initContainers:
-        - args:
-          - -p
-          - "15001"
-          - -u
-          - "1337"
-          - -m
-          - REDIRECT
-          - -i
-          - '*'
-          - -x
-          - ""
-          - -b
-          - ""
-          - -d
-          - "15020"
-          image: docker.io/istio/proxy_init:unittest
-          imagePullPolicy: IfNotPresent
-          name: istio-init
-          resources: {}
-          securityContext:
-            capabilities:
-              add:
-              - NET_ADMIN
-        volumes:
-        - emptyDir:
-            medium: Memory
-=======
 apiVersion: extensions/v1beta1
 kind: Deployment
 metadata:
@@ -254,7 +107,6 @@
           runAsUser: 1337
         volumeMounts:
         - mountPath: /etc/istio/proxy
->>>>>>> 82797c0c
           name: istio-envoy
         - mountPath: /etc/certs/
           name: istio-certs
