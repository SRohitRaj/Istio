apiVersion: v1
items:
- apiVersion: v1
  kind: Service
  metadata:
    name: frontend
  spec:
    ports:
    - port: 80
      protocol: TCP
      targetPort: 80
    selector:
      app: hello
      tier: frontend
    type: LoadBalancer
- apiVersion: extensions/v1beta1
  kind: Deployment
  metadata:
    creationTimestamp: null
    name: frontend
  spec:
    replicas: 1
    strategy: {}
    template:
      metadata:
        annotations:
<<<<<<< HEAD
          sidecar.istio.io/status: '{"version":"a53123cb3e4ad12d556cecdf256f26de67dd12111c1a4785518f0a68eb30f6af","initContainers":["istio-init"],"containers":["istio-proxy"],"volumes":["istio-envoy","istio-certs"],"imagePullSecrets":null}'
=======
          sidecar.istio.io/status: '{"version":"c0aa4004dced33479c4e63a337aa661a447bc3d3c3e325e024208076d385ff2f","initContainers":["istio-init"],"containers":["istio-proxy"],"volumes":["istio-envoy","istio-certs"],"imagePullSecrets":null}'
>>>>>>> 9fc3845b
        creationTimestamp: null
        labels:
          app: hello
          tier: frontend
          track: stable
      spec:
        containers:
        - image: fake.docker.io/google-samples/hello-frontend:1.0
          lifecycle:
            preStop:
              exec:
                command:
                - /usr/sbin/nginx
                - -s
                - quit
          name: nginx
          resources: {}
        - args:
          - proxy
          - sidecar
          - --configPath
          - /etc/istio/proxy
          - --binaryPath
          - /usr/local/bin/envoy
          - --serviceCluster
          - hello
          - --drainDuration
          - 2s
          - --parentShutdownDuration
          - 3s
          - --discoveryAddress
          - istio-pilot:15007
          - --discoveryRefreshDelay
          - 1s
          - --zipkinAddress
          - ""
          - --connectTimeout
          - 1s
          - --statsdUdpAddress
          - ""
          - --proxyAdminPort
          - "15000"
          - --controlPlaneAuthPolicy
          - NONE
          env:
          - name: POD_NAME
            valueFrom:
              fieldRef:
                fieldPath: metadata.name
          - name: POD_NAMESPACE
            valueFrom:
              fieldRef:
                fieldPath: metadata.namespace
          - name: INSTANCE_IP
            valueFrom:
              fieldRef:
                fieldPath: status.podIP
          - name: ISTIO_META_POD_NAME
            valueFrom:
              fieldRef:
                fieldPath: metadata.name
          - name: ISTIO_META_INTERCEPTION_MODE
            value: REDIRECT
          image: docker.io/istio/proxy:unittest
          imagePullPolicy: IfNotPresent
          name: istio-proxy
          resources: {}
          securityContext:
            privileged: false
            readOnlyRootFilesystem: true
            runAsUser: 1337
          volumeMounts:
          - mountPath: /etc/istio/proxy
            name: istio-envoy
          - mountPath: /etc/certs/
            name: istio-certs
            readOnly: true
        initContainers:
        - args:
          - -p
          - "15001"
          - -u
          - "1337"
          - -m
          - REDIRECT
          - -i
          - '*'
          - -x
          - ""
          - -b
          - ""
          - -d
          - ""
          image: docker.io/istio/proxy_init:unittest
          imagePullPolicy: IfNotPresent
          name: istio-init
          resources: {}
          securityContext:
            capabilities:
              add:
              - NET_ADMIN
        volumes:
        - emptyDir:
            medium: Memory
          name: istio-envoy
        - name: istio-certs
          secret:
            optional: true
            secretName: istio.default
  status: {}
kind: List
metadata: {}
---<|MERGE_RESOLUTION|>--- conflicted
+++ resolved
@@ -24,11 +24,7 @@
     template:
       metadata:
         annotations:
-<<<<<<< HEAD
-          sidecar.istio.io/status: '{"version":"a53123cb3e4ad12d556cecdf256f26de67dd12111c1a4785518f0a68eb30f6af","initContainers":["istio-init"],"containers":["istio-proxy"],"volumes":["istio-envoy","istio-certs"],"imagePullSecrets":null}'
-=======
-          sidecar.istio.io/status: '{"version":"c0aa4004dced33479c4e63a337aa661a447bc3d3c3e325e024208076d385ff2f","initContainers":["istio-init"],"containers":["istio-proxy"],"volumes":["istio-envoy","istio-certs"],"imagePullSecrets":null}'
->>>>>>> 9fc3845b
+          sidecar.istio.io/status: '{"version":"acd4b756a100f5fc7cd12b76c5d3f7ffce3e0562d86c74d79b00996e1f5ee98b","initContainers":["istio-init"],"containers":["istio-proxy"],"volumes":["istio-envoy","istio-certs"],"imagePullSecrets":null}'
         creationTimestamp: null
         labels:
           app: hello
