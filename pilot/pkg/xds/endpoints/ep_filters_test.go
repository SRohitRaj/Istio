--- conflicted
+++ resolved
@@ -833,12 +833,8 @@
 	shards := &model.EndpointShards{Shards: map[model.ShardKey][]*model.IstioEndpoint{
 		// network1 has one endpoint in each cluster
 		{Cluster: "cluster1a"}: {
-<<<<<<< HEAD
 			{Network: "network1", Addresses: []string{"10.0.0.1"}},
-=======
-			{Network: "network1", Address: "10.0.0.1"},
-			{Network: "network1", Address: "foo.bar"}, // endpoint generated from ServiceEntry
->>>>>>> 807f97b7
+			{Network: "network1", Addresses: []string{"foo.bar"}}, // endpoint generated from ServiceEntry
 		},
 		{Cluster: "cluster1b"}: {
 			{Network: "network1", Addresses: []string{"10.0.0.2", "2001:1::10.2"}},
