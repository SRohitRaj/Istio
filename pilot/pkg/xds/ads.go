// Copyright Istio Authors
//
// Licensed under the Apache License, Version 2.0 (the "License");
// you may not use this file except in compliance with the License.
// You may obtain a copy of the License at
//
//     http://www.apache.org/licenses/LICENSE-2.0
//
// Unless required by applicable law or agreed to in writing, software
// distributed under the License is distributed on an "AS IS" BASIS,
// WITHOUT WARRANTIES OR CONDITIONS OF ANY KIND, either express or implied.
// See the License for the specific language governing permissions and
// limitations under the License.

package xds

import (
	"strconv"
	"strings"
	"sync/atomic"
	"time"

	core "github.com/envoyproxy/go-control-plane/envoy/config/core/v3"
	discovery "github.com/envoyproxy/go-control-plane/envoy/service/discovery/v3"
	uatomic "go.uber.org/atomic"
	"google.golang.org/grpc/codes"
	"google.golang.org/grpc/peer"
	"google.golang.org/grpc/status"

	"istio.io/istio/pilot/pkg/autoregistration"
	"istio.io/istio/pilot/pkg/features"
	istiogrpc "istio.io/istio/pilot/pkg/grpc"
	"istio.io/istio/pilot/pkg/model"
	"istio.io/istio/pilot/pkg/networking/util"
	labelutil "istio.io/istio/pilot/pkg/serviceregistry/util/label"
	v3 "istio.io/istio/pilot/pkg/xds/v3"
	"istio.io/istio/pkg/cluster"
	"istio.io/istio/pkg/config/schema/kind"
	"istio.io/istio/pkg/util/sets"
	"istio.io/pkg/env"
	istiolog "istio.io/pkg/log"
)

var (
	log = istiolog.RegisterScope("ads", "ads debugging", 0)

	// Tracks connections, increment on each new connection.
	connectionNumber = int64(0)
)

// Used only when running in KNative, to handle the load balancing behavior.
var firstRequest = uatomic.NewBool(true)

var knativeEnv = env.RegisterStringVar("K_REVISION", "",
	"KNative revision, set if running in knative").Get()

// DiscoveryStream is a server interface for XDS.
type DiscoveryStream = discovery.AggregatedDiscoveryService_StreamAggregatedResourcesServer

// DeltaDiscoveryStream is a server interface for Delta XDS.
type DeltaDiscoveryStream = discovery.AggregatedDiscoveryService_DeltaAggregatedResourcesServer

// DiscoveryClient is a client interface for XDS.
type DiscoveryClient = discovery.AggregatedDiscoveryService_StreamAggregatedResourcesClient

// DeltaDiscoveryClient is a client interface for Delta XDS.
type DeltaDiscoveryClient = discovery.AggregatedDiscoveryService_DeltaAggregatedResourcesClient

// Connection holds information about connected client.
type Connection struct {
	// peerAddr is the address of the client, from network layer.
	peerAddr string

	// Time of connection, for debugging
	connectedAt time.Time

	// conID is the connection conID, used as a key in the connection table.
	// Currently based on the node name and a counter.
	conID string

	// proxy is the client to which this connection is established.
	proxy *model.Proxy

	// Sending on this channel results in a push.
	pushChannel chan *Event

	// Both ADS and SDS streams implement this interface
	stream DiscoveryStream
	// deltaStream is used for Delta XDS. Only one of deltaStream or stream will be set
	deltaStream DeltaDiscoveryStream

	// Original node metadata, to avoid unmarshal/marshal.
	// This is included in internal events.
	node *core.Node

	// initialized channel will be closed when proxy is initialized. Pushes, or anything accessing
	// the proxy, should not be started until this channel is closed.
	initialized chan struct{}

	// stop can be used to end the connection manually via debug endpoints. Only to be used for testing.
	stop chan struct{}

	// reqChan is used to receive discovery requests for this connection.
	reqChan      chan *discovery.DiscoveryRequest
	deltaReqChan chan *discovery.DeltaDiscoveryRequest

	// errorChan is used to process error during discovery request processing.
	errorChan chan error
}

// Event represents a config or registry event that results in a push.
type Event struct {
	// pushRequest PushRequest to use for the push.
	pushRequest *model.PushRequest

	// function to call once a push is finished. This must be called or future changes may be blocked.
	done func()
}

func newConnection(peerAddr string, stream DiscoveryStream) *Connection {
	return &Connection{
		pushChannel: make(chan *Event),
		initialized: make(chan struct{}),
		stop:        make(chan struct{}),
		reqChan:     make(chan *discovery.DiscoveryRequest, 1),
		errorChan:   make(chan error, 1),
		peerAddr:    peerAddr,
		connectedAt: time.Now(),
		stream:      stream,
	}
}

func (s *DiscoveryServer) receive(con *Connection, identities []string) {
	defer func() {
		close(con.errorChan)
		close(con.reqChan)
		// Close the initialized channel, if its not already closed, to prevent blocking the stream.
		select {
		case <-con.initialized:
		default:
			close(con.initialized)
		}
	}()

	firstRequest := true
	for {
		req, err := con.stream.Recv()
		if err != nil {
			if istiogrpc.IsExpectedGRPCError(err) {
				log.Infof("ADS: %q %s terminated", con.peerAddr, con.conID)
				return
			}
			con.errorChan <- err
			log.Errorf("ADS: %q %s terminated with error: %v", con.peerAddr, con.conID, err)
			totalXDSInternalErrors.Increment()
			return
		}
		// This should be only set for the first request. The node id may not be set - for example malicious clients.
		if firstRequest {
			// probe happens before envoy sends first xDS request
			if req.TypeUrl == v3.HealthInfoType {
				log.Warnf("ADS: %q %s send health check probe before normal xDS request", con.peerAddr, con.conID)
				continue
			}
			firstRequest = false
			if req.Node == nil || req.Node.Id == "" {
				con.errorChan <- status.New(codes.InvalidArgument, "missing node information").Err()
				return
			}
			if err := s.initConnection(req.Node, con, identities); err != nil {
				con.errorChan <- err
				return
			}
			defer s.closeConnection(con)
			log.Infof("ADS: new connection for node:%s", con.conID)
		}

		select {
		case con.reqChan <- req:
		case <-con.stream.Context().Done():
			log.Infof("ADS: %q %s terminated with stream closed", con.peerAddr, con.conID)
			return
		}
	}
}

// processRequest handles one discovery request. This is currently called from the 'main' thread, which also
// handles 'push' requests and close - the code will eventually call the 'push' code, and it needs more mutex
// protection. Original code avoided the mutexes by doing both 'push' and 'process requests' in same thread.
func (s *DiscoveryServer) processRequest(req *discovery.DiscoveryRequest, con *Connection) error {
	stype := v3.GetShortType(req.TypeUrl)
	log.Debugf("ADS:%s: REQ %s resources:%d nonce:%s version:%s ", stype,
		con.conID, len(req.ResourceNames), req.ResponseNonce, req.VersionInfo)
	if req.TypeUrl == v3.HealthInfoType {
		s.handleWorkloadHealthcheck(con.proxy, req)
		return nil
	}

	// For now, don't let xDS piggyback debug requests start watchers.
	if strings.HasPrefix(req.TypeUrl, v3.DebugType) {
		return s.pushXds(con,
			&model.WatchedResource{TypeUrl: req.TypeUrl, ResourceNames: req.ResourceNames},
			&model.PushRequest{Full: true, Push: con.proxy.LastPushContext})
	}
	if s.StatusReporter != nil {
		s.StatusReporter.RegisterEvent(con.conID, req.TypeUrl, req.ResponseNonce)
	}
	shouldRespond, delta := s.shouldRespond(con, req)
	if !shouldRespond {
		return nil
	}

	request := &model.PushRequest{
		Full:   true,
		Push:   con.proxy.LastPushContext,
		Reason: []model.TriggerReason{model.ProxyRequest},

		// The usage of LastPushTime (rather than time.Now()), is critical here for correctness; This time
		// is used by the XDS cache to determine if a entry is stale. If we use Now() with an old push context,
		// we may end up overriding active cache entries with stale ones.
		Start: con.proxy.LastPushTime,
		Delta: delta,
	}

	// SidecarScope for the proxy may not have been updated based on this pushContext.
	// It can happen when `processRequest` comes after push context has been updated(s.initPushContext),
	// but proxy's SidecarScope has been updated(s.updateProxy) due to optimizations that skip sidecar scope
	// computation.
	if con.proxy.SidecarScope != nil && con.proxy.SidecarScope.Version != request.Push.PushVersion {
		s.computeProxyState(con.proxy, request)
	}
	return s.pushXds(con, con.Watched(req.TypeUrl), request)
}

// StreamAggregatedResources implements the ADS interface.
func (s *DiscoveryServer) StreamAggregatedResources(stream discovery.AggregatedDiscoveryService_StreamAggregatedResourcesServer) error {
	return s.Stream(stream)
}

func (s *DiscoveryServer) Stream(stream DiscoveryStream) error {
	if knativeEnv != "" && firstRequest.Load() {
		// How scaling works in knative is the first request is the "loading" request. During
		// loading request, concurrency=1. Once that request is done, concurrency is enabled.
		// However, the XDS stream is long lived, so the first request would block all others. As a
		// result, we should exit the first request immediately; clients will retry.
		firstRequest.Store(false)
		return status.Error(codes.Unavailable, "server warmup not complete; try again")
	}
	// Check if server is ready to accept clients and process new requests.
	// Currently ready means caches have been synced and hence can build
	// clusters correctly. Without this check, InitContext() call below would
	// initialize with empty config, leading to reconnected Envoys loosing
	// configuration. This is an additional safety check inaddition to adding
	// cachesSynced logic to readiness probe to handle cases where kube-proxy
	// ip tables update latencies.
	// See https://github.com/istio/istio/issues/25495.
	if !s.IsServerReady() {
		return status.Error(codes.Unavailable, "server is not ready to serve discovery information")
	}

	ctx := stream.Context()
	peerAddr := "0.0.0.0"
	if peerInfo, ok := peer.FromContext(ctx); ok {
		peerAddr = peerInfo.Addr.String()
	}

	if err := s.WaitForRequestLimit(stream.Context()); err != nil {
		log.Warnf("ADS: %q exceeded rate limit: %v", peerAddr, err)
		return status.Errorf(codes.ResourceExhausted, "request rate limit exceeded: %v", err)
	}

	ids, err := s.authenticate(ctx)
	if err != nil {
		return status.Error(codes.Unauthenticated, err.Error())
	}
	if ids != nil {
		log.Debugf("Authenticated XDS: %v with identity %v", peerAddr, ids)
	} else {
		log.Debugf("Unauthenticated XDS: %s", peerAddr)
	}

	// InitContext returns immediately if the context was already initialized.
	if err = s.globalPushContext().InitContext(s.Env, nil, nil); err != nil {
		// Error accessing the data - log and close, maybe a different pilot replica
		// has more luck
		log.Warnf("Error reading config %v", err)
		return status.Error(codes.Unavailable, "error reading config")
	}
	con := newConnection(peerAddr, stream)

	// Do not call: defer close(con.pushChannel). The push channel will be garbage collected
	// when the connection is no longer used. Closing the channel can cause subtle race conditions
	// with push. According to the spec: "It's only necessary to close a channel when it is important
	// to tell the receiving goroutines that all data have been sent."

	// Block until either a request is received or a push is triggered.
	// We need 2 go routines because 'read' blocks in Recv().
	go s.receive(con, ids)

	// Wait for the proxy to be fully initialized before we start serving traffic. Because
	// initialization doesn't have dependencies that will block, there is no need to add any timeout
	// here. Prior to this explicit wait, we were implicitly waiting by receive() not sending to
	// reqChannel and the connection not being enqueued for pushes to pushChannel until the
	// initialization is complete.
	<-con.initialized

	for {
		// Go select{} statements are not ordered; the same channel can be chosen many times.
		// For requests, these are higher priority (client may be blocked on startup until these are done)
		// and often very cheap to handle (simple ACK), so we check it first.
		select {
		case req, ok := <-con.reqChan:
			if ok {
				if err := s.processRequest(req, con); err != nil {
					return err
				}
			} else {
				// Remote side closed connection or error processing the request.
				return <-con.errorChan
			}
		case <-con.stop:
			return nil
		default:
		}
		// If there wasn't already a request, poll for requests and pushes. Note: if we have a huge
		// amount of incoming requests, we may still send some pushes, as we do not `continue` above;
		// however, requests will be handled ~2x as much as pushes. This ensures a wave of requests
		// cannot completely starve pushes. However, this scenario is unlikely.
		select {
		case req, ok := <-con.reqChan:
			if ok {
				if err := s.processRequest(req, con); err != nil {
					return err
				}
			} else {
				// Remote side closed connection or error processing the request.
				return <-con.errorChan
			}
		case pushEv := <-con.pushChannel:
			err := s.pushConnection(con, pushEv)
			pushEv.done()
			if err != nil {
				return err
			}
		case <-con.stop:
			return nil
		}
	}
}

var emptyResourceDelta = model.ResourceDelta{}

// shouldRespond determines whether this request needs to be responded back. It applies the ack/nack rules as per xds protocol
// using WatchedResource for previous state and discovery request for the current state.
func (s *DiscoveryServer) shouldRespond(con *Connection, request *discovery.DiscoveryRequest) (bool, model.ResourceDelta) {
	stype := v3.GetShortType(request.TypeUrl)

	// If there is an error in request that means previous response is erroneous.
	// We do not have to respond in that case. In this case request's version info
	// will be different from the version sent. But it is fragile to rely on that.
	if request.ErrorDetail != nil {
		errCode := codes.Code(request.ErrorDetail.Code)
		log.Warnf("ADS:%s: ACK ERROR %s %s:%s", stype, con.conID, errCode.String(), request.ErrorDetail.GetMessage())
		incrementXDSRejects(request.TypeUrl, con.proxy.ID, errCode.String())
		if s.StatusGen != nil {
			s.StatusGen.OnNack(con.proxy, request)
		}
		con.proxy.Lock()
		if w, f := con.proxy.WatchedResources[request.TypeUrl]; f {
			w.NonceNacked = request.ResponseNonce
		}
		con.proxy.Unlock()
		return false, emptyResourceDelta
	}

	if shouldUnsubscribe(request) {
		log.Debugf("ADS:%s: UNSUBSCRIBE %s %s %s", stype, con.conID, request.VersionInfo, request.ResponseNonce)
		con.proxy.Lock()
		delete(con.proxy.WatchedResources, request.TypeUrl)
		con.proxy.Unlock()
		return false, emptyResourceDelta
	}

	con.proxy.RLock()
	previousInfo := con.proxy.WatchedResources[request.TypeUrl]
	con.proxy.RUnlock()

	// This can happen in two cases:
	// 1. When Envoy starts for the first time, it sends an initial Discovery request to Istiod.
	// 2. When Envoy reconnects to a new Istiod that does not have information about this typeUrl
	// i.e. non empty response nonce.
	// We should always respond with the current resource names.
	if request.ResponseNonce == "" || previousInfo == nil {
		log.Debugf("ADS:%s: INIT/RECONNECT %s %s %s", stype, con.conID, request.VersionInfo, request.ResponseNonce)
		con.proxy.Lock()
<<<<<<< HEAD
		con.proxy.WatchedResources[request.TypeUrl] = &model.WatchedResource{
			TypeUrl:       request.TypeUrl,
			ResourceNames: request.ResourceNames,
			CacheKeys:     map[string]model.XdsCacheEntry{},
=======
		con.proxy.WatchedResources[request.TypeUrl] = &model.WatchedResource{TypeUrl: request.TypeUrl, ResourceNames: request.ResourceNames}
		// Due to https://github.com/envoyproxy/envoy/issues/13009, we must always send an EDS response when CDS is pushed.
		// However, during reconnect scenarios, Envoy may fail to send EDS requests that we can reasonably identify as non-ACKs.
		// Instead, we force the next EDS request to always respond, rather than an ACK, to ensure we send EDS.
		if request.TypeUrl == v3.ClusterType {
			if eds, f := con.proxy.WatchedResources[v3.EndpointType]; f {
				eds.AlwaysRespond = true
			}
>>>>>>> 2229aab3
		}
		con.proxy.Unlock()
		return true, emptyResourceDelta
	}

	// If there is mismatch in the nonce, that is a case of expired/stale nonce.
	// A nonce becomes stale following a newer nonce being sent to Envoy.
	// previousInfo.NonceSent can be empty if we previously had shouldRespond=true but didn't send any resources.
	if request.ResponseNonce != previousInfo.NonceSent {
		if features.EnableUnsafeAssertions && previousInfo.NonceSent == "" {
			// Assert we do not end up in an invalid state
			log.Fatalf("ADS:%s: REQ %s Expired nonce received %s, but we never sent any nonce", stype,
				con.conID, request.ResponseNonce)
		}
		log.Debugf("ADS:%s: REQ %s Expired nonce received %s, sent %s", stype,
			con.conID, request.ResponseNonce, previousInfo.NonceSent)
		xdsExpiredNonce.With(typeTag.Value(v3.GetMetricType(request.TypeUrl))).Increment()
		con.proxy.Lock()
		con.proxy.WatchedResources[request.TypeUrl].NonceNacked = ""
		con.proxy.Unlock()
		return false, emptyResourceDelta
	}

	// If it comes here, that means nonce match. This an ACK.
	previousNonceAcked := previousInfo.NonceAcked
	con.proxy.Lock()
	previousResources := con.proxy.WatchedResources[request.TypeUrl].ResourceNames
	con.proxy.WatchedResources[request.TypeUrl].NonceAcked = request.ResponseNonce
	con.proxy.WatchedResources[request.TypeUrl].NonceNacked = ""
	con.proxy.WatchedResources[request.TypeUrl].ResourceNames = request.ResourceNames
	alwaysRespond := previousInfo.AlwaysRespond
	previousInfo.AlwaysRespond = false
	con.proxy.Unlock()

	// Envoy can send two DiscoveryRequests with same version and nonce
	// when it detects a new resource. We should respond if they change.
	prev := sets.New(previousResources...)
	cur := sets.New(request.ResourceNames...)
	removed := prev.Difference(cur)
	added := cur.Difference(prev)

	if len(removed) == 0 && len(added) == 0 {
		// We got a request which looks like an ACK, but we already got the same ACK. Envoy won't ACK the
		// same resource twice. However, in some cases a request for new resources is indistinguishable
		// from an ACK (in particular, when requesting EDS after a CDS push):
		// https://github.com/envoyproxy/envoy/issues/13009. As a result, if we see the same ACK multiple
		// times, we treat subsequent requests as something we should respond to.
		if features.PushOnRepeatNonce && request.ResponseNonce == previousNonceAcked {
			log.Debugf("ADS:%s: REQ %s Repeated nonce received %s", stype, con.conID, request.ResponseNonce)
			return true, emptyResourceDelta
		}
		if alwaysRespond {
			log.Infof("ADS:%s: REQ %s forced response", stype, con.conID)
			return true, emptyResourceDelta
		}
		log.Debugf("ADS:%s: ACK %s %s %s", stype, con.conID, request.VersionInfo, request.ResponseNonce)
		return false, emptyResourceDelta
	}
	log.Debugf("ADS:%s: RESOURCE CHANGE added %v removed %v %s %s %s", stype,
		added, removed, con.conID, request.VersionInfo, request.ResponseNonce)

	return true, model.ResourceDelta{
		Subscribed:   added,
		Unsubscribed: removed,
	}
}

// shouldUnsubscribe checks if we should unsubscribe. This is done when Envoy is
// no longer watching. For example, we remove all RDS references, we will
// unsubscribe from RDS. NOTE: This may happen as part of the initial request. If
// there are no routes needed, Envoy will send an empty request, which this
// properly handles by not adding it to the watched resource list.
func shouldUnsubscribe(request *discovery.DiscoveryRequest) bool {
	return len(request.ResourceNames) == 0 && !isWildcardTypeURL(request.TypeUrl)
}

// isWildcardTypeURL checks whether a given type is a wildcard type
// https://www.envoyproxy.io/docs/envoy/latest/api-docs/xds_protocol#how-the-client-specifies-what-resources-to-return
// If the list of resource names becomes empty, that means that the client is no
// longer interested in any resources of the specified type. For Listener and
// Cluster resource types, there is also a “wildcard” mode, which is triggered
// when the initial request on the stream for that resource type contains no
// resource names.
func isWildcardTypeURL(typeURL string) bool {
	switch typeURL {
	case v3.SecretType, v3.EndpointType, v3.RouteType, v3.ExtensionConfigurationType:
		// By XDS spec, these are not wildcard
		return false
	case v3.ClusterType, v3.ListenerType:
		// By XDS spec, these are wildcard
		return true
	default:
		// All of our internal types use wildcard semantics
		return true
	}
}

// listEqualUnordered checks that two lists contain all the same elements
func listEqualUnordered(a []string, b []string) bool {
	if len(a) != len(b) {
		return false
	}
	first := make(map[string]struct{}, len(a))
	for _, c := range a {
		first[c] = struct{}{}
	}
	for _, c := range b {
		_, f := first[c]
		if !f {
			return false
		}
	}
	return true
}

// update the node associated with the connection, after receiving a packet from envoy, also adds the connection
// to the tracking map.
func (s *DiscoveryServer) initConnection(node *core.Node, con *Connection, identities []string) error {
	// Setup the initial proxy metadata
	proxy, err := s.initProxyMetadata(node)
	if err != nil {
		return err
	}
	// Check if proxy cluster has an alias configured, if yes use that as cluster ID for this proxy.
	if alias, exists := s.ClusterAliases[proxy.Metadata.ClusterID]; exists {
		proxy.Metadata.ClusterID = alias
	}
	// To ensure push context is monotonically increasing, setup LastPushContext before we addCon. This
	// way only new push contexts will be registered for this proxy.
	proxy.LastPushContext = s.globalPushContext()
	// First request so initialize connection id and start tracking it.
	con.conID = connectionID(proxy.ID)
	con.node = node
	con.proxy = proxy

	// Authorize xds clients
	if err := s.authorize(con, identities); err != nil {
		return err
	}

	// Register the connection. this allows pushes to be triggered for the proxy. Note: the timing of
	// this and initializeProxy important. While registering for pushes *after* initialization is complete seems like
	// a better choice, it introduces a race condition; If we complete initialization of a new push
	// context between initializeProxy and addCon, we would not get any pushes triggered for the new
	// push context, leading the proxy to have a stale state until the next full push.
	s.addCon(con.conID, con)
	// Register that initialization is complete. This triggers to calls that it is safe to access the
	// proxy
	defer close(con.initialized)

	// Complete full initialization of the proxy
	if err := s.initializeProxy(node, con); err != nil {
		s.closeConnection(con)
		return err
	}

	if s.StatusGen != nil {
		s.StatusGen.OnConnect(con)
	}
	return nil
}

func (s *DiscoveryServer) closeConnection(con *Connection) {
	if con.conID == "" {
		return
	}
	s.removeCon(con.conID)
	if s.StatusGen != nil {
		s.StatusGen.OnDisconnect(con)
	}
	if s.StatusReporter != nil {
		s.StatusReporter.RegisterDisconnect(con.conID, AllEventTypesList)
	}
	s.WorkloadEntryController.QueueUnregisterWorkload(con.proxy, con.connectedAt)
}

func connectionID(node string) string {
	id := atomic.AddInt64(&connectionNumber, 1)
	return node + "-" + strconv.FormatInt(id, 10)
}

// initProxyMetadata initializes just the basic metadata of a proxy. This is decoupled from
// initProxyState such that we can perform authorization before attempting expensive computations to
// fully initialize the proxy.
func (s *DiscoveryServer) initProxyMetadata(node *core.Node) (*model.Proxy, error) {
	meta, err := model.ParseMetadata(node.Metadata)
	if err != nil {
		return nil, err
	}
	proxy, err := model.ParseServiceNodeWithMetadata(node.Id, meta)
	if err != nil {
		return nil, err
	}
	// Update the config namespace associated with this proxy
	proxy.ConfigNamespace = model.GetProxyConfigNamespace(proxy)
	proxy.XdsNode = node
	return proxy, nil
}

// initializeProxy completes the initialization of a proxy. It is expected to be called only after
// initProxyMetadata.
func (s *DiscoveryServer) initializeProxy(node *core.Node, con *Connection) error {
	proxy := con.proxy
	// this should be done before we look for service instances, but after we load metadata
	// TODO fix check in kubecontroller treat echo VMs like there isn't a pod
	if err := s.WorkloadEntryController.RegisterWorkload(proxy, con.connectedAt); err != nil {
		return err
	}
	s.computeProxyState(proxy, nil)

	// Get the locality from the proxy's service instances.
	// We expect all instances to have the same IP and therefore the same locality.
	// So its enough to look at the first instance.
	if len(proxy.ServiceInstances) > 0 {
		proxy.Locality = util.ConvertLocality(proxy.ServiceInstances[0].Endpoint.Locality.Label)
	}

	// If there is no locality in the registry then use the one sent as part of the discovery request.
	// This is not preferable as only the connected Pilot is aware of this proxies location, but it
	// can still help provide some client-side Envoy context when load balancing based on location.
	if util.IsLocalityEmpty(proxy.Locality) {
		proxy.Locality = &core.Locality{
			Region:  node.Locality.GetRegion(),
			Zone:    node.Locality.GetZone(),
			SubZone: node.Locality.GetSubZone(),
		}
	}

	locality := util.LocalityToString(proxy.Locality)
	// add topology labels to proxy metadata labels
	proxy.Metadata.Labels = labelutil.AugmentLabels(proxy.Metadata.Labels, proxy.Metadata.ClusterID, locality, proxy.Metadata.Network)
	// Discover supported IP Versions of proxy so that appropriate config can be delivered.
	proxy.DiscoverIPMode()

	proxy.WatchedResources = map[string]*model.WatchedResource{}
	// Based on node metadata and version, we can associate a different generator.
	if proxy.Metadata.Generator != "" {
		proxy.XdsResourceGenerator = s.Generators[proxy.Metadata.Generator]
	}

	return nil
}

func (s *DiscoveryServer) updateProxy(proxy *model.Proxy, request *model.PushRequest) {
	s.computeProxyState(proxy, request)
	if util.IsLocalityEmpty(proxy.Locality) {
		// Get the locality from the proxy's service instances.
		// We expect all instances to have the same locality.
		// So its enough to look at the first instance.
		if len(proxy.ServiceInstances) > 0 {
			proxy.Locality = util.ConvertLocality(proxy.ServiceInstances[0].Endpoint.Locality.Label)
			locality := proxy.ServiceInstances[0].Endpoint.Locality.Label
			// add topology labels to proxy metadata labels
			proxy.Metadata.Labels = labelutil.AugmentLabels(proxy.Metadata.Labels, proxy.Metadata.ClusterID, locality, proxy.Metadata.Network)
		}
	}
}

func (s *DiscoveryServer) computeProxyState(proxy *model.Proxy, request *model.PushRequest) {
	proxy.SetWorkloadLabels(s.Env)
	proxy.SetServiceInstances(s.Env.ServiceDiscovery)
	// Precompute the sidecar scope and merged gateways associated with this proxy.
	// Saves compute cycles in networking code. Though this might be redundant sometimes, we still
	// have to compute this because as part of a config change, a new Sidecar could become
	// applicable to this proxy
	var sidecar, gateway bool
	push := proxy.LastPushContext
	if request == nil {
		sidecar = true
		gateway = true
	} else {
		push = request.Push
		if len(request.ConfigsUpdated) == 0 {
			sidecar = true
			gateway = true
		}
		for conf := range request.ConfigsUpdated {
			switch conf.Kind {
			case kind.ServiceEntry, kind.DestinationRule, kind.VirtualService, kind.Sidecar, kind.HTTPRoute, kind.TCPRoute:
				sidecar = true
			case kind.Gateway, kind.KubernetesGateway, kind.GatewayClass, kind.ReferencePolicy, kind.ReferenceGrant:
				gateway = true
			case kind.Ingress:
				sidecar = true
				gateway = true
			}
			if sidecar && gateway {
				break
			}
		}
	}
	// compute the sidecarscope for both proxy type whenever it changes.
	if sidecar {
		proxy.SetSidecarScope(push)
	}
	// only compute gateways for "router" type proxy.
	if gateway && proxy.Type == model.Router {
		proxy.SetGatewaysForProxy(push)
	}
	proxy.LastPushContext = push
	if request != nil {
		proxy.LastPushTime = request.Start
	}
}

// handleWorkloadHealthcheck processes HealthInformation type Url.
func (s *DiscoveryServer) handleWorkloadHealthcheck(proxy *model.Proxy, req *discovery.DiscoveryRequest) {
	if features.WorkloadEntryHealthChecks {
		event := autoregistration.HealthEvent{}
		event.Healthy = req.ErrorDetail == nil
		if !event.Healthy {
			event.Message = req.ErrorDetail.Message
		}
		s.WorkloadEntryController.QueueWorkloadEntryHealth(proxy, event)
	}
}

// DeltaAggregatedResources is not implemented.
// Instead, Generators may send only updates/add, with Delete indicated by an empty spec.
// This works if both ends follow this model. For example EDS and the API generator follow this
// pattern.
//
// The delta protocol changes the request, adding unsubscribe/subscribe instead of sending full
// list of resources. On the response it adds 'removed resources' and sends changes for everything.
func (s *DiscoveryServer) DeltaAggregatedResources(stream discovery.AggregatedDiscoveryService_DeltaAggregatedResourcesServer) error {
	return s.StreamDeltas(stream)
}

// Compute and send the new configuration for a connection.
func (s *DiscoveryServer) pushConnection(con *Connection, pushEv *Event) error {
	pushRequest := pushEv.pushRequest

	if pushRequest.Full {
		// Update Proxy with current information.
		s.updateProxy(con.proxy, pushRequest)
	}

	if !s.ProxyNeedsPush(con.proxy, pushRequest) {
		log.Debugf("Skipping push to %v, no updates required", con.conID)
		if pushRequest.Full {
			// Only report for full versions, incremental pushes do not have a new version.
			reportAllEvents(s.StatusReporter, con.conID, pushRequest.Push.LedgerVersion, nil)
		}
		return nil
	}

	// Send pushes to all generators
	// Each Generator is responsible for determining if the push event requires a push
	wrl, ignoreEvents := con.pushDetails()
	for _, w := range wrl {
		if err := s.pushXds(con, w, pushRequest); err != nil {
			return err
		}
	}
	if pushRequest.Full {
		// Report all events for unwatched resources. Watched resources will be reported in pushXds or on ack.
		reportAllEvents(s.StatusReporter, con.conID, pushRequest.Push.LedgerVersion, ignoreEvents)
	}

	proxiesConvergeDelay.Record(time.Since(pushRequest.Start).Seconds())
	return nil
}

// PushOrder defines the order that updates will be pushed in. Any types not listed here will be pushed in random
// order after the types listed here
var PushOrder = []string{v3.ClusterType, v3.EndpointType, v3.ListenerType, v3.RouteType, v3.SecretType}

// KnownOrderedTypeUrls has typeUrls for which we know the order of push.
var KnownOrderedTypeUrls = map[string]struct{}{
	v3.ClusterType:  {},
	v3.EndpointType: {},
	v3.ListenerType: {},
	v3.RouteType:    {},
	v3.SecretType:   {},
}

func reportAllEvents(s DistributionStatusCache, id, version string, ignored sets.Set) {
	if s == nil {
		return
	}
	// this version of the config will never be distributed to this envoy because it is not a relevant diff.
	// inform distribution status reporter that this connection has been updated, because it effectively has
	for distributionType := range AllEventTypes {
		if ignored.Contains(distributionType) {
			// Skip this type
			continue
		}
		s.RegisterEvent(id, distributionType, version)
	}
}

func (s *DiscoveryServer) adsClientCount() int {
	s.adsClientsMutex.RLock()
	defer s.adsClientsMutex.RUnlock()
	return len(s.adsClients)
}

func (s *DiscoveryServer) ProxyUpdate(clusterID cluster.ID, ip string) {
	var connection *Connection

	for _, v := range s.Clients() {
		if v.proxy.Metadata.ClusterID == clusterID && v.proxy.IPAddresses[0] == ip {
			connection = v
			break
		}
	}

	// It is possible that the envoy has not connected to this pilot, maybe connected to another pilot
	if connection == nil {
		return
	}
	if log.DebugEnabled() {
		currentlyPending := s.pushQueue.Pending()
		if currentlyPending != 0 {
			log.Debugf("Starting new push while %v were still pending", currentlyPending)
		}
	}

	s.pushQueue.Enqueue(connection, &model.PushRequest{
		Full:   true,
		Push:   s.globalPushContext(),
		Start:  time.Now(),
		Reason: []model.TriggerReason{model.ProxyUpdate},
	})
}

// AdsPushAll will send updates to all nodes, for a full config or incremental EDS.
func AdsPushAll(s *DiscoveryServer) {
	s.AdsPushAll(versionInfo(), &model.PushRequest{
		Full:   true,
		Push:   s.globalPushContext(),
		Reason: []model.TriggerReason{model.DebugTrigger},
	})
}

// AdsPushAll implements old style invalidation, generated when any rule or endpoint changes.
// Primary code path is from v1 discoveryService.clearCache(), which is added as a handler
// to the model ConfigStorageCache and Controller.
func (s *DiscoveryServer) AdsPushAll(version string, req *model.PushRequest) {
	if !req.Full {
		log.Infof("XDS: Incremental Pushing:%s ConnectedEndpoints:%d Version:%s",
			version, s.adsClientCount(), req.Push.PushVersion)
	} else {
		totalService := len(req.Push.GetAllServices())
		log.Infof("XDS: Pushing:%s Services:%d ConnectedEndpoints:%d Version:%s",
			version, totalService, s.adsClientCount(), req.Push.PushVersion)
		monServices.Record(float64(totalService))

		// Make sure the ConfigsUpdated map exists
		if req.ConfigsUpdated == nil {
			req.ConfigsUpdated = make(map[model.ConfigKey]struct{})
		}
	}

	s.startPush(req)
}

// Send a signal to all connections, with a push event.
func (s *DiscoveryServer) startPush(req *model.PushRequest) {
	// Push config changes, iterating over connected envoys.
	if log.DebugEnabled() {
		currentlyPending := s.pushQueue.Pending()
		if currentlyPending != 0 {
			log.Debugf("Starting new push while %v were still pending", currentlyPending)
		}
	}
	req.Start = time.Now()
	for _, p := range s.AllClients() {
		s.pushQueue.Enqueue(p, req)
	}
}

func (s *DiscoveryServer) addCon(conID string, con *Connection) {
	s.adsClientsMutex.Lock()
	defer s.adsClientsMutex.Unlock()
	s.adsClients[conID] = con
	recordXDSClients(con.proxy.Metadata.IstioVersion, 1)
}

func (s *DiscoveryServer) removeCon(conID string) {
	s.adsClientsMutex.Lock()
	defer s.adsClientsMutex.Unlock()

	if con, exist := s.adsClients[conID]; !exist {
		log.Errorf("ADS: Removing connection for non-existing node:%v.", conID)
		totalXDSInternalErrors.Increment()
	} else {
		delete(s.adsClients, conID)
		recordXDSClients(con.proxy.Metadata.IstioVersion, -1)
	}
}

// Send with timeout if configured.
func (conn *Connection) send(res *discovery.DiscoveryResponse) error {
	sendHandler := func() error {
		start := time.Now()
		defer func() { recordSendTime(time.Since(start)) }()
		return conn.stream.Send(res)
	}
	err := istiogrpc.Send(conn.stream.Context(), sendHandler)
	if err == nil {
		sz := 0
		for _, rc := range res.Resources {
			sz += len(rc.Value)
		}
		if res.Nonce != "" && !strings.HasPrefix(res.TypeUrl, v3.DebugType) {
			conn.proxy.Lock()
			if conn.proxy.WatchedResources[res.TypeUrl] == nil {
				conn.proxy.WatchedResources[res.TypeUrl] = &model.WatchedResource{TypeUrl: res.TypeUrl}
			}
			conn.proxy.WatchedResources[res.TypeUrl].NonceSent = res.Nonce
			conn.proxy.WatchedResources[res.TypeUrl].VersionSent = res.VersionInfo
			conn.proxy.WatchedResources[res.TypeUrl].LastSent = time.Now()
			conn.proxy.Unlock()
		}
	} else if status.Convert(err).Code() == codes.DeadlineExceeded {
		log.Infof("Timeout writing %s", conn.conID)
		xdsResponseWriteTimeouts.Increment()
	}
	return err
}

// nolint
func (conn *Connection) NonceAcked(typeUrl string) string {
	conn.proxy.RLock()
	defer conn.proxy.RUnlock()
	if conn.proxy.WatchedResources != nil && conn.proxy.WatchedResources[typeUrl] != nil {
		return conn.proxy.WatchedResources[typeUrl].NonceAcked
	}
	return ""
}

// nolint
func (conn *Connection) NonceSent(typeUrl string) string {
	conn.proxy.RLock()
	defer conn.proxy.RUnlock()
	if conn.proxy.WatchedResources != nil && conn.proxy.WatchedResources[typeUrl] != nil {
		return conn.proxy.WatchedResources[typeUrl].NonceSent
	}
	return ""
}

func (conn *Connection) Clusters() []string {
	conn.proxy.RLock()
	defer conn.proxy.RUnlock()
	if conn.proxy.WatchedResources != nil && conn.proxy.WatchedResources[v3.EndpointType] != nil {
		return conn.proxy.WatchedResources[v3.EndpointType].ResourceNames
	}
	return []string{}
}

func (conn *Connection) Routes() []string {
	conn.proxy.RLock()
	defer conn.proxy.RUnlock()
	if conn.proxy.WatchedResources != nil && conn.proxy.WatchedResources[v3.RouteType] != nil {
		return conn.proxy.WatchedResources[v3.RouteType].ResourceNames
	}
	return []string{}
}

// nolint
func (conn *Connection) Watching(typeUrl string) bool {
	conn.proxy.RLock()
	defer conn.proxy.RUnlock()
	if conn.proxy.WatchedResources != nil && conn.proxy.WatchedResources[typeUrl] != nil {
		return true
	}
	return false
}

// nolint
func (conn *Connection) Watched(typeUrl string) *model.WatchedResource {
	conn.proxy.RLock()
	defer conn.proxy.RUnlock()
	if conn.proxy.WatchedResources != nil && conn.proxy.WatchedResources[typeUrl] != nil {
		return conn.proxy.WatchedResources[typeUrl]
	}
	return nil
}

// pushDetails returns the details needed for current push. It returns ordered list of
// watched resources for the proxy, ordered in accordance with known push order.
// It also returns the lis of typeUrls.
// nolint
func (conn *Connection) pushDetails() ([]*model.WatchedResource, sets.Set) {
	conn.proxy.RLock()
	defer conn.proxy.RUnlock()
	typeUrls := sets.New()
	for k := range conn.proxy.WatchedResources {
		typeUrls.Insert(k)
	}
	return orderWatchedResources(conn.proxy.WatchedResources), typeUrls
}

func orderWatchedResources(resources map[string]*model.WatchedResource) []*model.WatchedResource {
	wr := make([]*model.WatchedResource, 0, len(resources))
	// first add all known types, in order
	for _, tp := range PushOrder {
		if w, f := resources[tp]; f {
			wr = append(wr, w)
		}
	}
	// Then add any undeclared types
	for tp, w := range resources {
		if _, f := KnownOrderedTypeUrls[tp]; !f {
			wr = append(wr, w)
		}
	}
	return wr
}

func (conn *Connection) Stop() {
	close(conn.stop)
}<|MERGE_RESOLUTION|>--- conflicted
+++ resolved
@@ -393,13 +393,11 @@
 	if request.ResponseNonce == "" || previousInfo == nil {
 		log.Debugf("ADS:%s: INIT/RECONNECT %s %s %s", stype, con.conID, request.VersionInfo, request.ResponseNonce)
 		con.proxy.Lock()
-<<<<<<< HEAD
 		con.proxy.WatchedResources[request.TypeUrl] = &model.WatchedResource{
 			TypeUrl:       request.TypeUrl,
 			ResourceNames: request.ResourceNames,
 			CacheKeys:     map[string]model.XdsCacheEntry{},
-=======
-		con.proxy.WatchedResources[request.TypeUrl] = &model.WatchedResource{TypeUrl: request.TypeUrl, ResourceNames: request.ResourceNames}
+		}
 		// Due to https://github.com/envoyproxy/envoy/issues/13009, we must always send an EDS response when CDS is pushed.
 		// However, during reconnect scenarios, Envoy may fail to send EDS requests that we can reasonably identify as non-ACKs.
 		// Instead, we force the next EDS request to always respond, rather than an ACK, to ensure we send EDS.
@@ -407,7 +405,6 @@
 			if eds, f := con.proxy.WatchedResources[v3.EndpointType]; f {
 				eds.AlwaysRespond = true
 			}
->>>>>>> 2229aab3
 		}
 		con.proxy.Unlock()
 		return true, emptyResourceDelta
