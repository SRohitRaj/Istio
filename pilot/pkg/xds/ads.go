--- conflicted
+++ resolved
@@ -402,21 +402,12 @@
 	added := cur.Difference(prev)
 	// Envoy can send two DiscoveryRequests with same version and nonce
 	// when it detects a new resource. We should respond if they change.
-<<<<<<< HEAD
-	if listEqualUnordered(previousResources, request.ResourceNames) {
+	if len(removed) == 0 && len(added) == 0 {
 		log.Debugf("ADS:%s: ACK %s %s %s", stype, con.conID, request.VersionInfo, request.ResponseNonce)
-		return false
-	}
-	log.Debugf("ADS:%s: RESOURCE CHANGE previous resources: %v, new resources: %v %s %s %s", stype,
-		previousResources, request.ResourceNames, con.conID, request.VersionInfo, request.ResponseNonce)
-=======
-	if len(removed) == 0 && len(added) == 0 {
-		log.Debugf("ADS:%s: ACK %s %s %s", stype, con.ConID, request.VersionInfo, request.ResponseNonce)
 		return false, emptyResourceDelta
 	}
 	log.Debugf("ADS:%s: RESOURCE CHANGE added %v removed %v %s %s %s", stype,
-		added, removed, con.ConID, request.VersionInfo, request.ResponseNonce)
->>>>>>> 3af478fb
+		added, removed, con.conID, request.VersionInfo, request.ResponseNonce)
 
 	return true, model.ResourceDelta{
 		Subscribed:   added,
