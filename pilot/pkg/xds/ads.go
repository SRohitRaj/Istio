// Copyright Istio Authors
//
// Licensed under the Apache License, Version 2.0 (the "License");
// you may not use this file except in compliance with the License.
// You may obtain a copy of the License at
//
//     http://www.apache.org/licenses/LICENSE-2.0
//
// Unless required by applicable law or agreed to in writing, software
// distributed under the License is distributed on an "AS IS" BASIS,
// WITHOUT WARRANTIES OR CONDITIONS OF ANY KIND, either express or implied.
// See the License for the specific language governing permissions and
// limitations under the License.

package xds

import (
	"context"
	"errors"
	"fmt"
	"io"
	"sync"
	"time"

	cluster "github.com/envoyproxy/go-control-plane/envoy/config/cluster/v3"
	core "github.com/envoyproxy/go-control-plane/envoy/config/core/v3"
	listener "github.com/envoyproxy/go-control-plane/envoy/config/listener/v3"
	route "github.com/envoyproxy/go-control-plane/envoy/config/route/v3"
	discovery "github.com/envoyproxy/go-control-plane/envoy/service/discovery/v3"
	"google.golang.org/grpc"
	"google.golang.org/grpc/codes"
	"google.golang.org/grpc/credentials"
	"google.golang.org/grpc/peer"
	"google.golang.org/grpc/status"

	istiolog "istio.io/pkg/log"

	"istio.io/istio/pkg/config/schema/gvk"
	"istio.io/istio/security/pkg/server/ca/authenticate"

	"istio.io/istio/pilot/pkg/model"
	"istio.io/istio/pilot/pkg/networking/util"
	v2 "istio.io/istio/pilot/pkg/xds/v2"
	v3 "istio.io/istio/pilot/pkg/xds/v3"
)

var (
	adsLog = istiolog.RegisterScope("ads", "ads debugging", 0)

	// SendTimeout is the max time to wait for a ADS send to complete. This helps detect
	// clients in a bad state (not reading). In future it may include checking for ACK
	SendTimeout = 5 * time.Second
)

// DiscoveryStream is an interface for ADS.
type DiscoveryStream interface {
	Send(*discovery.DiscoveryResponse) error
	Recv() (*discovery.DiscoveryRequest, error)
	grpc.ServerStream
}

// Connection is a listener connection type.
type Connection struct {
	// Mutex to protect changes to this XDS connection
	mu sync.RWMutex

	// PeerAddr is the address of the client envoy, from network layer
	PeerAddr string

	// Time of connection, for debugging
	Connect time.Time

	// ConID is the connection identifier, used as a key in the connection table.
	// Currently based on the node name and a counter.
	ConID string

	node *model.Proxy

	// Sending on this channel results in a push. We may also make it a channel of objects so
	// same info can be sent to all clients, without recomputing.
	pushChannel chan *Event

	LDSListeners []*listener.Listener                 `json:"-"`
	RouteConfigs map[string]*route.RouteConfiguration `json:"-"`
	CDSClusters  []*cluster.Cluster

	// Last nonce sent and ack'd (timestamps) used for debugging
	ClusterNonceSent, ClusterNonceAcked   string
	ListenerNonceSent, ListenerNonceAcked string
	RouteNonceSent, RouteNonceAcked       string
	RouteVersionInfoSent                  string
	EndpointNonceSent, EndpointNonceAcked string

	// current list of clusters monitored by the client
	Clusters []string

	// Both ADS and EDS streams implement this interface
	stream DiscoveryStream

	// Routes is the list of watched Routes.
	Routes []string

	// LDSWatch is set if the remote server is watching Listeners
	LDSWatch bool
	// CDSWatch is set if the remote server is watching Clusters
	CDSWatch bool

	// Original node metadata, to avoid unmarshall/marshall. This is included
	// in internal events.
	xdsNode *core.Node
}

// Event represents a config or registry event that results in a push.
type Event struct {
	// Indicate whether the push is Full Push
	full bool

	configsUpdated map[model.ConfigKey]struct{}

	// Push context to use for the push.
	push *model.PushContext

	// start represents the time a push was started.
	start time.Time

	// function to call once a push is finished. This must be called or future changes may be blocked.
	done func()

	noncePrefix string
}

func newConnection(peerAddr string, stream DiscoveryStream) *Connection {
	return &Connection{
		pushChannel:  make(chan *Event),
		PeerAddr:     peerAddr,
		Clusters:     []string{},
		Connect:      time.Now(),
		stream:       stream,
		LDSListeners: []*listener.Listener{},
		RouteConfigs: map[string]*route.RouteConfiguration{},
	}
}

// isExpectedGRPCError checks a gRPC error code and determines whether it is an expected error when
// things are operating normally. This is basically capturing when the client disconnects.
func isExpectedGRPCError(err error) bool {
	if err == io.EOF {
		return true
	}

	s := status.Convert(err)
	if s.Code() == codes.Canceled || s.Code() == codes.DeadlineExceeded {
		return true
	}
	if s.Code() == codes.Unavailable && s.Message() == "client disconnected" {
		return true
	}
	return false
}

func (s *DiscoveryServer) receiveThread(con *Connection, reqChannel chan *discovery.DiscoveryRequest, errP *error) {
	defer close(reqChannel) // indicates close of the remote side.
	firstReq := true
	for {
		req, err := con.stream.Recv()
		con.mu.RLock()
		cid := con.ConID
		con.mu.RUnlock()
		if err != nil {
			cid := con.ConID
			if isExpectedGRPCError(err) {
<<<<<<< HEAD
				adsLog.Infof("ADS: %q %s terminated %v", con.PeerAddr, cid, err)
=======
				con.mu.RLock()
				adsLog.Infof("ADS: %q %s terminated %v", con.PeerAddr, cid, err)
				con.mu.RUnlock()
>>>>>>> be7004a7
				return
			}
			*errP = err
			adsLog.Errorf("ADS: %q %s terminated with error: %v", con.PeerAddr, cid, err)
			totalXDSInternalErrors.Increment()
			return
		}
		// This should be only set for the first request. The node id may not be set - for example malicious clients.
		if firstReq {
			firstReq = false
			if req.Node == nil {
				*errP = errors.New("missing node ID")
				return
			}
			// TODO: We should validate that the namespace in the cert matches the claimed namespace in metadata.
			if err := s.initConnection(req.Node, con); err != nil {
				*errP = err
				return
			}
			defer func() {
				s.removeCon(con.ConID)
				if s.InternalGen != nil {
					s.InternalGen.OnDisconnect(con)
				}
			}()
		}

		select {
		case reqChannel <- req:
		case <-con.stream.Context().Done():
			adsLog.Infof("ADS: %q %s terminated with stream closed", con.PeerAddr, cid)
			return
		}
	}
}

// processRequest is handling one request. This is currently called from the 'main' thread, which also
// handles 'push' requests and close - the code will eventually call the 'push' code, and it needs more mutex
// protection. Original code avoided the mutexes by doing both 'push' and 'process requests' in same thread.
func (s *DiscoveryServer) processRequest(discReq *discovery.DiscoveryRequest, con *Connection) error {
	if s.StatusReporter != nil {
		s.StatusReporter.RegisterEvent(con.ConID, TypeURLToEventType(discReq.TypeUrl), discReq.ResponseNonce)
	}

	var err error

	// Based on node metadata a different generator was selected, use it instead of the default
	// behavior.
	if con.node.XdsResourceGenerator != nil {
		// Endpoints are special - will use the optimized code path.
		err = s.handleCustomGenerator(con, discReq)
		if err != nil {
			return err
		}
		return nil
	}

	switch discReq.TypeUrl {
	case v2.ClusterType, v3.ClusterType:
		if err := s.handleTypeURL(discReq.TypeUrl, &con.node.RequestedTypes.CDS); err != nil {
			return err
		}
		if err := s.handleCds(con, discReq); err != nil {
			return err
		}
	case v2.ListenerType, v3.ListenerType:
		if err := s.handleTypeURL(discReq.TypeUrl, &con.node.RequestedTypes.LDS); err != nil {
			return err
		}
		if err := s.handleLds(con, discReq); err != nil {
			return err
		}
	case v2.RouteType, v3.RouteType:
		if err := s.handleTypeURL(discReq.TypeUrl, &con.node.RequestedTypes.RDS); err != nil {
			return err
		}
		if err := s.handleRds(con, discReq); err != nil {
			return err
		}
	case v2.EndpointType, v3.EndpointType:
		if err := s.handleTypeURL(discReq.TypeUrl, &con.node.RequestedTypes.EDS); err != nil {
			return err
		}
		if err := s.handleEds(con, discReq); err != nil {
			return err
		}
	default:
		adsLog.Warnf("ADS: Unknown watched resources %s", discReq.String())
	}
	return nil
}

// authenticate authenticates the ADS request using the configured authenticators.
// Returns the validated principals or an error.
// If no authenticators are configured, or if the request is on a non-secure
// stream ( 15010 ) - returns an empty list of principals and no errors.
func (s *DiscoveryServer) authenticate(ctx context.Context) ([]string, error) {
	// Authenticate - currently just checks that request has a certificate signed with the our key.
	// Protected by flag to avoid breaking upgrades - should be enabled in multi-cluster/meshexpansion where
	// XDS is exposed.
	if s.Authenticators != nil && len(s.Authenticators) > 0 {
		peerInfo, ok := peer.FromContext(ctx)
		if !ok {
			return nil, errors.New("invalid context")
		}
		// Not a TLS connection, we will not authentication
		// TODO: add a flag to prevent unauthenticated requests ( 15010 )
		// request not over TLS ( on the insecure port
		if _, ok := peerInfo.AuthInfo.(credentials.TLSInfo); !ok {
			return nil, nil
		}
		var authenticatedID *authenticate.Caller
		for _, authn := range s.Authenticators {
			u, err := authn.Authenticate(ctx)
			if u != nil && err == nil {
				authenticatedID = u
			}
		}

		if authenticatedID == nil {
			adsLog.Errora("Failed to authenticate client ", peerInfo)
			return nil, errors.New("authentication failure")
		}

		return authenticatedID.Identities, nil
	}
	return nil, nil
}

// StreamAggregatedResources implements the ADS interface.
func (s *DiscoveryServer) StreamAggregatedResources(stream discovery.AggregatedDiscoveryService_StreamAggregatedResourcesServer) error {
	ctx := stream.Context()
	peerInfo, ok := peer.FromContext(ctx)
	peerAddr := "0.0.0.0"
	if ok {
		peerAddr = peerInfo.Addr.String()
	}

	ids, err := s.authenticate(ctx)
	if err != nil {
		return err
	}
	if ids != nil {
		adsLog.Infof("Authenticated XDS: %v with identity %v", peerAddr, ids)
	} else {
		adsLog.Infoa("Unauthenticated XDS: ", peerAddr)
	}

	// first call - lazy loading, in tests. This should not happen if readiness
	// check works, since it assumes ClearCache is called (and as such PushContext
	// is initialized)
	// InitContext returns immediately if the context was already initialized.
	err = s.globalPushContext().InitContext(s.Env, nil, nil)
	if err != nil {
		// Error accessing the data - log and close, maybe a different pilot replica
		// has more luck
		adsLog.Warnf("Error reading config %v", err)
		return err
	}
	con := newConnection(peerAddr, stream)

	// Do not call: defer close(con.pushChannel) !
	// the push channel will be garbage collected when the connection is no longer used.
	// Closing the channel can cause subtle race conditions with push. According to the spec:
	// "It's only necessary to close a channel when it is important to tell the receiving goroutines that all data
	// have been sent."

	// Reading from a stream is a blocking operation. Each connection needs to read
	// discovery requests and wait for push commands on config change, so we add a
	// go routine. If go grpc adds gochannel support for streams this will not be needed.
	// This also detects close.
	var receiveError error
	reqChannel := make(chan *discovery.DiscoveryRequest, 1)
	go s.receiveThread(con, reqChannel, &receiveError)

	for {
		// Block until either a request is received or a push is triggered.
		// We need 2 go routines because 'read' blocks in Recv().
		//
		// To avoid 2 routines, we tried to have Recv() in StreamAggregateResource - and the push
		// on different short-lived go routines started when the push is happening. This would cut in 1/2
		// the number of long-running go routines, since push is throttled. The main problem is with
		// closing - the current gRPC library didn't allow closing the stream.
		select {
		case req, ok := <-reqChannel:
			if !ok {
				// Remote side closed connection or error processing the request.
				return receiveError
			}
			// processRequest is calling pushXXX, accessing common structs with pushConnection.
			// Adding sync is the second issue to be resolved if we want to save 1/2 of the threads.git di
			err = s.processRequest(req, con)
			if err != nil {
				return err
			}

		case pushEv := <-con.pushChannel:
			// It is called when config changes.
			// This is not optimized yet - we should detect what changed based on event and only
			// push resources that need to be pushed.

			// TODO: possible race condition: if a config change happens while the envoy
			// was getting the initial config, between LDS and RDS, the push will miss the
			// monitored 'routes'. Same for CDS/EDS interval.
			// It is very tricky to handle due to the protocol - but the periodic push recovers
			// from it.

			err := s.pushConnection(con, pushEv)
			pushEv.done()
			if err != nil {
				return nil
			}
		}
	}
}

// handleTypeURL records the type url received in an XDS response. If this conflicts with a previously sent type,
// an error is returned. For example, if a v2 cluster request was sent initially, then a v3 response was received, we will throw an error.
// This is to ensure that when we do pushes, we are sending a consistent type, rather than flipping between v2 and v3.
// A proper XDS client will not send mixed versions.
func (s *DiscoveryServer) handleTypeURL(typeURL string, requestedType *string) error {
	if *requestedType == "" {
		*requestedType = typeURL
	} else if *requestedType != typeURL {
		return fmt.Errorf("invalid type %v, expected %v", typeURL, *requestedType)
	}
	return nil
}

func (s *DiscoveryServer) handleLds(con *Connection, discReq *discovery.DiscoveryRequest) error {
	if con.LDSWatch {
		// Already received a cluster watch request, this is an ACK
		if discReq.ErrorDetail != nil {
			errCode := codes.Code(discReq.ErrorDetail.Code)
			adsLog.Warnf("ADS:LDS: ACK ERROR %s %s:%s", con.ConID, errCode.String(), discReq.ErrorDetail.GetMessage())
			incrementXDSRejects(ldsReject, con.node.ID, errCode.String())
			if s.InternalGen != nil {
				s.InternalGen.OnNack(con.node, discReq)
			}
		} else if discReq.ResponseNonce != "" {
			con.ListenerNonceAcked = discReq.ResponseNonce
		}
		adsLog.Debugf("ADS:LDS: ACK %s %s %s", con.ConID, discReq.VersionInfo, discReq.ResponseNonce)
		return nil
	}
	adsLog.Debugf("ADS:LDS: REQ %s", con.ConID)
	con.LDSWatch = true
	err := s.pushLds(con, s.globalPushContext(), versionInfo())
	if err != nil {
		return err
	}
	return nil
}

func (s *DiscoveryServer) handleCds(con *Connection, discReq *discovery.DiscoveryRequest) error {
	if con.CDSWatch {
		// Already received a cluster watch request, this is an ACK
		if discReq.ErrorDetail != nil {
			errCode := codes.Code(discReq.ErrorDetail.Code)
			adsLog.Warnf("ADS:CDS: ACK ERROR %s %s:%s", con.ConID, errCode.String(), discReq.ErrorDetail.GetMessage())
			incrementXDSRejects(cdsReject, con.node.ID, errCode.String())
			if s.InternalGen != nil {
				s.InternalGen.OnNack(con.node, discReq)
			}

		} else if discReq.ResponseNonce != "" {
			con.ClusterNonceAcked = discReq.ResponseNonce
		}
		adsLog.Debugf("ADS:CDS: ACK %s %s %s", con.ConID, discReq.VersionInfo, discReq.ResponseNonce)
		return nil
	}
	// CDS REQ is the first request an envoy makes. This shows up
	// immediately after connect. It is followed by EDS REQ as
	// soon as the CDS push is returned.
	adsLog.Infof("ADS:CDS: REQ %v version:%s", con.ConID, discReq.VersionInfo)
	con.CDSWatch = true
	err := s.pushCds(con, s.globalPushContext(), versionInfo())
	if err != nil {
		return err
	}
	return nil
}

func (s *DiscoveryServer) handleEds(con *Connection, discReq *discovery.DiscoveryRequest) error {
	if discReq.ErrorDetail != nil {
		errCode := codes.Code(discReq.ErrorDetail.Code)
		adsLog.Warnf("ADS:EDS: ACK ERROR %s %s:%s", con.ConID, errCode.String(), discReq.ErrorDetail.GetMessage())
		incrementXDSRejects(edsReject, con.node.ID, errCode.String())
		if s.InternalGen != nil {
			s.InternalGen.OnNack(con.node, discReq)
		}
		return nil
	}
	clusters := discReq.GetResourceNames()
	if clusters == nil && discReq.ResponseNonce != "" {
		// There is no requirement that ACK includes clusters. The test doesn't.
		con.mu.Lock()
		con.EndpointNonceAcked = discReq.ResponseNonce
		con.mu.Unlock()
		return nil
	}

	// clusters and con.Clusters are all empty, this is not an ack and will do nothing.
	if len(clusters) == 0 && len(con.Clusters) == 0 {
		return nil
	}

	// Already got a list of endpoints to watch and it is the same as the request, this is an ack
	if listEqualUnordered(con.Clusters, clusters) {
		adsLog.Debugf("ADS:EDS: ACK %s %s %s", con.ConID, discReq.VersionInfo, discReq.ResponseNonce)
		if discReq.ResponseNonce != "" {
			con.mu.Lock()
			con.EndpointNonceAcked = discReq.ResponseNonce
			con.mu.Unlock()
		}
		return nil
	}

	con.Clusters = clusters
	adsLog.Debugf("ADS:EDS: REQ %s clusters:%d", con.ConID, len(con.Clusters))
	err := s.pushEds(s.globalPushContext(), con, versionInfo(), nil)
	if err != nil {
		return err
	}
	return nil
}

func (s *DiscoveryServer) handleRds(con *Connection, discReq *discovery.DiscoveryRequest) error {
	if discReq.ErrorDetail != nil {
		errCode := codes.Code(discReq.ErrorDetail.Code)
		adsLog.Warnf("ADS:RDS: ACK ERROR %s %s:%s", con.ConID, errCode.String(), discReq.ErrorDetail.GetMessage())
		incrementXDSRejects(rdsReject, con.node.ID, errCode.String())
		if s.InternalGen != nil {
			s.InternalGen.OnNack(con.node, discReq)
		}
		return nil
	}
	routes := discReq.GetResourceNames()
	if discReq.ResponseNonce != "" {
		con.mu.RLock()
		routeNonceSent := con.RouteNonceSent
		routeVersionInfoSent := con.RouteVersionInfoSent
		con.mu.RUnlock()
		if routeNonceSent != "" && routeNonceSent != discReq.ResponseNonce {
			adsLog.Debugf("ADS:RDS: Expired nonce received %s, sent %s, received %s",
				con.ConID, routeNonceSent, discReq.ResponseNonce)
			rdsExpiredNonce.Increment()
			return nil
		}
		if discReq.VersionInfo == routeVersionInfoSent {
			if listEqualUnordered(con.Routes, routes) {
				adsLog.Debugf("ADS:RDS: ACK %s %s %s", con.ConID, discReq.VersionInfo, discReq.ResponseNonce)
				con.mu.Lock()
				con.RouteNonceAcked = discReq.ResponseNonce
				con.mu.Unlock()
				return nil
			}
		} else if len(routes) == 0 {
			// XDS protocol indicates an empty request means to send all route information
			// In practice we can just skip this request, as this seems to happen when
			// we don't have any routes to send.
			return nil
		}
	}
	con.Routes = routes
	adsLog.Debugf("ADS:RDS: REQ %s routes:%d", con.ConID, len(con.Routes))
	err := s.pushRoute(con, s.globalPushContext(), versionInfo())
	if err != nil {
		return err
	}
	return nil
}

// listEqualUnordered checks that two lists contain all the same elements
func listEqualUnordered(a []string, b []string) bool {
	if len(a) != len(b) {
		return false
	}
	clusterSet := make(map[string]struct{}, len(a))
	for _, c := range a {
		clusterSet[c] = struct{}{}
	}
	for _, c := range b {
		_, f := clusterSet[c]
		if !f {
			return false
		}
	}
	return true
}

// update the node associated with the connection, after receiving a a packet from envoy, also adds the connection
// to the tracking map.
func (s *DiscoveryServer) initConnection(node *core.Node, con *Connection) error {
	proxy, err := s.initProxy(node)
	if err != nil {
		return err
	}

	// Based on node metadata and version, we can associate a different generator.
	// TODO: use a map of generators, so it's easily customizable and to avoid deps
	proxy.Active = map[string]*model.WatchedResource{}
	if proxy.Metadata.Generator != "" {
		proxy.XdsResourceGenerator = s.Generators[proxy.Metadata.Generator]
	}

	// First request so initialize connection id and start tracking it.
	con.mu.Lock()
	con.node = proxy
	con.ConID = connectionID(node.Id)
	con.xdsNode = node
	s.addCon(con.ConID, con)
	con.mu.Unlock()

	if s.InternalGen != nil {
		s.InternalGen.OnConnect(con)
	}
	return nil
}

// initProxy initializes the Proxy from node.
func (s *DiscoveryServer) initProxy(node *core.Node) (*model.Proxy, error) {
	meta, err := model.ParseMetadata(node.Metadata)
	if err != nil {
		return nil, err
	}
	proxy, err := model.ParseServiceNodeWithMetadata(node.Id, meta)
	if err != nil {
		return nil, err
	}
	// Update the config namespace associated with this proxy
	proxy.ConfigNamespace = model.GetProxyConfigNamespace(proxy)

	if err = s.setProxyState(proxy, s.globalPushContext()); err != nil {
		return nil, err
	}

	// Get the locality from the proxy's service instances.
	// We expect all instances to have the same IP and therefore the same locality. So its enough to look at the first instance
	if len(proxy.ServiceInstances) > 0 {
		proxy.Locality = util.ConvertLocality(proxy.ServiceInstances[0].Endpoint.Locality.Label)
	}

	// If there is no locality in the registry then use the one sent as part of the discovery request.
	// This is not preferable as only the connected Pilot is aware of this proxies location, but it
	// can still help provide some client-side Envoy context when load balancing based on location.
	if util.IsLocalityEmpty(proxy.Locality) {
		proxy.Locality = &core.Locality{
			Region:  node.Locality.GetRegion(),
			Zone:    node.Locality.GetZone(),
			SubZone: node.Locality.GetSubZone(),
		}
	}

	// Discover supported IP Versions of proxy so that appropriate config can be delivered.
	proxy.DiscoverIPVersions()

	return proxy, nil
}

func (s *DiscoveryServer) updateProxy(proxy *model.Proxy, push *model.PushContext) error {
	if err := s.setProxyState(proxy, push); err != nil {
		return err
	}
	if util.IsLocalityEmpty(proxy.Locality) {
		// Get the locality from the proxy's service instances.
		// We expect all instances to have the same locality. So its enough to look at the first instance
		if len(proxy.ServiceInstances) > 0 {
			proxy.Locality = util.ConvertLocality(proxy.ServiceInstances[0].Endpoint.Locality.Label)
		}
	}

	return nil
}

func (s *DiscoveryServer) setProxyState(proxy *model.Proxy, push *model.PushContext) error {
	if err := proxy.SetWorkloadLabels(s.Env); err != nil {
		return err
	}

	if err := proxy.SetServiceInstances(push.ServiceDiscovery); err != nil {
		return err
	}

	// Precompute the sidecar scope and merged gateways associated with this proxy.
	// Saves compute cycles in networking code. Though this might be redundant sometimes, we still
	// have to compute this because as part of a config change, a new Sidecar could become
	// applicable to this proxy
	proxy.SetSidecarScope(push)
	proxy.SetGatewaysForProxy(push)
	return nil
}

// DeltaAggregatedResources is not implemented.
// Instead, Generators may send only updates/add, with Delete indicated by an empty spec.
// This works if both ends follow this model. For example EDS and the API generator follow this
// pattern.
//
// The delta protocol changes the request, adding unsubscribe/subscribe instead of sending full
// list of resources. On the response it adds 'removed resources' and sends changes for everything.
// TODO: we could implement this method if needed, the change is not very big.
func (s *DiscoveryServer) DeltaAggregatedResources(stream discovery.AggregatedDiscoveryService_DeltaAggregatedResourcesServer) error {
	return status.Errorf(codes.Unimplemented, "not implemented")
}

// Compute and send the new configuration for a connection. This is blocking and may be slow
// for large configs. The method will hold a lock on con.pushMutex.
func (s *DiscoveryServer) pushConnection(con *Connection, pushEv *Event) error {
	// TODO: update the service deps based on NetworkScope
	if !pushEv.full {
		if !ProxyNeedsPush(con.node, pushEv) {
			adsLog.Debugf("Skipping EDS push to %v, no updates required", con.ConID)
			return nil
		}
		edsUpdatedServices := model.ConfigNamesOfKind(pushEv.configsUpdated, gvk.ServiceEntry)
		// Push only EDS. This is indexed already - push immediately
		// (may need a throttle)
		if len(con.Clusters) > 0 && len(edsUpdatedServices) > 0 {
			if err := s.pushEds(pushEv.push, con, versionInfo(), edsUpdatedServices); err != nil {
				return err
			}
		}
		return nil
	}

	// Update Proxy with current information.
	if err := s.updateProxy(con.node, pushEv.push); err != nil {
		return nil
	}

	// This depends on SidecarScope updates, so it should be called after SetSidecarScope.
	if !ProxyNeedsPush(con.node, pushEv) {
		if con.node.XdsResourceGenerator != nil {
			// to verify if logic works on generator
			adsLog.Infof("Skipping generator push to %v, no updates required", con.ConID)
		} else {
			adsLog.Debugf("Skipping push to %v, no updates required", con.ConID)
		}

		if s.StatusReporter != nil {
			// this version of the config will never be distributed to this envoy because it is not a relevant diff.
			// inform distribution status reporter that this connection has been updated, because it effectively has
			for _, distributionType := range AllEventTypes {
				s.StatusReporter.RegisterEvent(con.ConID, distributionType, pushEv.noncePrefix)
			}
		}
		return nil
	}

	adsLog.Infof("Pushing %v", con.ConID)

	// check version, suppress if changed.
	currentVersion := versionInfo()

	// When using Generator, the generic WatchedResource is used instead of the individual
	// 'LDSWatch', etc.
	// Each Generator is responsible for determining if the push event requires a push -
	// returning nil if the push is not needed.
	if con.node.XdsResourceGenerator != nil {
		for _, w := range con.node.Active {
			err := s.pushGeneratorV2(con, pushEv.push, currentVersion, w, pushEv.configsUpdated)
			if err != nil {
				return err
			}
		}
	}

	pushTypes := PushTypeFor(con.node, pushEv)

	if con.CDSWatch && pushTypes[CDS] {
		err := s.pushCds(con, pushEv.push, currentVersion)
		if err != nil {
			return err
		}
	} else if s.StatusReporter != nil {
		s.StatusReporter.RegisterEvent(con.ConID, ClusterEventType, pushEv.noncePrefix)
	}

	if len(con.Clusters) > 0 && pushTypes[EDS] {
		err := s.pushEds(pushEv.push, con, currentVersion, nil)
		if err != nil {
			return err
		}
	} else if s.StatusReporter != nil {
		s.StatusReporter.RegisterEvent(con.ConID, EndpointEventType, pushEv.noncePrefix)
	}
	if con.LDSWatch && pushTypes[LDS] {
		err := s.pushLds(con, pushEv.push, currentVersion)
		if err != nil {
			return err
		}
	} else if s.StatusReporter != nil {
		s.StatusReporter.RegisterEvent(con.ConID, ListenerEventType, pushEv.noncePrefix)
	}
	if len(con.Routes) > 0 && pushTypes[RDS] {
		err := s.pushRoute(con, pushEv.push, currentVersion)
		if err != nil {
			return err
		}
	} else if s.StatusReporter != nil {
		s.StatusReporter.RegisterEvent(con.ConID, RouteEventType, pushEv.noncePrefix)
	}
	proxiesConvergeDelay.Record(time.Since(pushEv.start).Seconds())
	return nil
}

func (s *DiscoveryServer) adsClientCount() int {
	s.adsClientsMutex.RLock()
	defer s.adsClientsMutex.RUnlock()
	return len(s.adsClients)
}

func (s *DiscoveryServer) ProxyUpdate(clusterID, ip string) {
	var connection *Connection

	s.adsClientsMutex.RLock()
	for _, v := range s.adsClients {
		if v.node.Metadata.ClusterID == clusterID && v.node.IPAddresses[0] == ip {
			connection = v
			break
		}

	}
	s.adsClientsMutex.RUnlock()

	// It is possible that the envoy has not connected to this pilot, maybe connected to another pilot
	if connection == nil {
		return
	}
	if adsLog.DebugEnabled() {
		currentlyPending := s.pushQueue.Pending()
		if currentlyPending != 0 {
			adsLog.Debugf("Starting new push while %v were still pending", currentlyPending)
		}
	}

	s.pushQueue.Enqueue(connection, &model.PushRequest{
		Full:   true,
		Push:   s.globalPushContext(),
		Start:  time.Now(),
		Reason: []model.TriggerReason{model.ProxyUpdate},
	})
}

// AdsPushAll will send updates to all nodes, for a full config or incremental EDS.
func AdsPushAll(s *DiscoveryServer) {
	s.AdsPushAll(versionInfo(), &model.PushRequest{
		Full:   true,
		Push:   s.globalPushContext(),
		Reason: []model.TriggerReason{model.DebugTrigger},
	})
}

// AdsPushAll implements old style invalidation, generated when any rule or endpoint changes.
// Primary code path is from v1 discoveryService.clearCache(), which is added as a handler
// to the model ConfigStorageCache and Controller.
func (s *DiscoveryServer) AdsPushAll(version string, req *model.PushRequest) {
	if !req.Full {
		s.edsIncremental(version, req)
		return
	}

	adsLog.Infof("XDS: Pushing:%s Services:%d ConnectedEndpoints:%d",
		version, len(req.Push.Services(nil)), s.adsClientCount())
	monServices.Record(float64(len(req.Push.Services(nil))))

	// Make sure the ConfigsUpdated map exists
	if req.ConfigsUpdated == nil {
		req.ConfigsUpdated = make(map[model.ConfigKey]struct{})
	}

	s.startPush(req)
}

// Send a signal to all connections, with a push event.
func (s *DiscoveryServer) startPush(req *model.PushRequest) {

	// Push config changes, iterating over connected envoys. This cover ADS and EDS(0.7), both share
	// the same connection table
	s.adsClientsMutex.RLock()
	// Create a temp map to avoid locking the add/remove
	pending := []*Connection{}
	for _, v := range s.adsClients {
		pending = append(pending, v)
	}
	s.adsClientsMutex.RUnlock()

	if adsLog.DebugEnabled() {
		currentlyPending := s.pushQueue.Pending()
		if currentlyPending != 0 {
			adsLog.Infof("Starting new push while %v were still pending", currentlyPending)
		}
	}
	req.Start = time.Now()
	for _, p := range pending {
		s.pushQueue.Enqueue(p, req)
	}
}

func (s *DiscoveryServer) addCon(conID string, con *Connection) {
	s.adsClientsMutex.Lock()
	defer s.adsClientsMutex.Unlock()
	s.adsClients[conID] = con
	xdsClients.Record(float64(len(s.adsClients)))
}

func (s *DiscoveryServer) removeCon(conID string) {
	s.adsClientsMutex.Lock()
	defer s.adsClientsMutex.Unlock()

	if _, exist := s.adsClients[conID]; !exist {
		adsLog.Errorf("ADS: Removing connection for non-existing node:%v.", conID)
		totalXDSInternalErrors.Increment()
	} else {
		delete(s.adsClients, conID)
	}

	xdsClients.Record(float64(len(s.adsClients)))
	if s.StatusReporter != nil {
		go s.StatusReporter.RegisterDisconnect(conID, AllEventTypes)
	}
}

// Send with timeout
func (conn *Connection) send(res *discovery.DiscoveryResponse) error {
	done := make(chan error, 1)
	// hardcoded for now - not sure if we need a setting
	t := time.NewTimer(SendTimeout)
	go func() {
		err := conn.stream.Send(res)
		conn.mu.Lock()
		if res.Nonce != "" {
			switch res.TypeUrl {
			case v2.ClusterType, v3.ClusterType:
				conn.ClusterNonceSent = res.Nonce
			case v2.ListenerType, v3.ListenerType:
				conn.ListenerNonceSent = res.Nonce
			case v2.RouteType, v3.RouteType:
				conn.RouteNonceSent = res.Nonce
			case v2.EndpointType, v3.EndpointType:
				conn.EndpointNonceSent = res.Nonce
			}
		}
		if res.TypeUrl == v2.RouteType || res.TypeUrl == v3.RouteType {
			conn.RouteVersionInfoSent = res.VersionInfo
		}
		conn.mu.Unlock()
		done <- err
	}()
	select {
	case <-t.C:
		// TODO: wait for ACK
		adsLog.Infof("Timeout writing %s", conn.ConID)
		xdsResponseWriteTimeouts.Increment()
		return errors.New("timeout sending")
	case err := <-done:
		t.Stop()
		return err
	}
}<|MERGE_RESOLUTION|>--- conflicted
+++ resolved
@@ -169,13 +169,7 @@
 		if err != nil {
 			cid := con.ConID
 			if isExpectedGRPCError(err) {
-<<<<<<< HEAD
 				adsLog.Infof("ADS: %q %s terminated %v", con.PeerAddr, cid, err)
-=======
-				con.mu.RLock()
-				adsLog.Infof("ADS: %q %s terminated %v", con.PeerAddr, cid, err)
-				con.mu.RUnlock()
->>>>>>> be7004a7
 				return
 			}
 			*errP = err
