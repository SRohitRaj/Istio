--- conflicted
+++ resolved
@@ -254,46 +254,6 @@
 	return nil
 }
 
-<<<<<<< HEAD
-// authenticate authenticates the ADS request using the configured authenticators.
-// Returns the validated principals or an error. If no authenticators are configured,
-// or if the request is on a non-secure stream ( 15010 ) - returns an empty list of
-// principals and no errors.
-func (s *DiscoveryServer) authenticate(ctx context.Context) ([]string, error) {
-	// Authenticate - currently just checks that request has a certificate signed with the our key.
-	// Protected by flag to avoid breaking upgrades - should be enabled in multi-cluster/meshexpansion
-	// where XDS is exposed.
-	if s.Authenticators != nil && len(s.Authenticators) > 0 {
-		peerInfo, ok := peer.FromContext(ctx)
-		if !ok {
-			return nil, errors.New("invalid context")
-		}
-		// Not a TLS connection, we will not authentication
-		// TODO: add a flag to prevent unauthenticated requests ( 15010 )
-		// request not over TLS ( on the insecure port
-		if _, ok := peerInfo.AuthInfo.(credentials.TLSInfo); !ok {
-			return nil, nil
-		}
-		var authenticatedID *authenticate.Caller
-		for _, authn := range s.Authenticators {
-			u, err := authn.Authenticate(ctx)
-			if u != nil && err == nil {
-				authenticatedID = u
-			}
-		}
-
-		if authenticatedID == nil {
-			adsLog.Errora("Failed to authenticate client ", peerInfo)
-			return nil, errors.New("authentication failure")
-		}
-
-		return authenticatedID.Identities, nil
-	}
-	return nil, nil
-}
-
-=======
->>>>>>> abe510f4
 // StreamAggregatedResources implements the ADS interface.
 func (s *DiscoveryServer) StreamAggregatedResources(stream discovery.AggregatedDiscoveryService_StreamAggregatedResourcesServer) error {
 	ctx := stream.Context()
