// Copyright Istio Authors
//
// Licensed under the Apache License, Version 2.0 (the "License");
// you may not use this file except in compliance with the License.
// You may obtain a copy of the License at
//
//     http://www.apache.org/licenses/LICENSE-2.0
//
// Unless required by applicable law or agreed to in writing, software
// distributed under the License is distributed on an "AS IS" BASIS,
// WITHOUT WARRANTIES OR CONDITIONS OF ANY KIND, either express or implied.
// See the License for the specific language governing permissions and
// limitations under the License.

package xds

import (
	"encoding/json"
	"fmt"
	"html/template"
	"net"
	"net/http"
	"net/http/pprof"
	"sort"
	"strings"
	"time"

	adminapi "github.com/envoyproxy/go-control-plane/envoy/admin/v3"
	core "github.com/envoyproxy/go-control-plane/envoy/config/core/v3"
	wasm "github.com/envoyproxy/go-control-plane/envoy/extensions/filters/http/wasm/v3"
	tls "github.com/envoyproxy/go-control-plane/envoy/extensions/transport_sockets/tls/v3"
	discovery "github.com/envoyproxy/go-control-plane/envoy/service/discovery/v3"
	"google.golang.org/protobuf/proto"
	any "google.golang.org/protobuf/types/known/anypb"

	"istio.io/istio/pilot/pkg/config/kube/crd"
	"istio.io/istio/pilot/pkg/features"
	"istio.io/istio/pilot/pkg/model"
	"istio.io/istio/pilot/pkg/networking/util"
	"istio.io/istio/pilot/pkg/serviceregistry"
	"istio.io/istio/pilot/pkg/serviceregistry/aggregate"
	"istio.io/istio/pilot/pkg/serviceregistry/memory"
	"istio.io/istio/pilot/pkg/serviceregistry/provider"
	v3 "istio.io/istio/pilot/pkg/xds/v3"
	"istio.io/istio/pkg/config"
	"istio.io/istio/pkg/config/schema/collection"
	"istio.io/istio/pkg/network"
	"istio.io/istio/pkg/util/protomarshal"
	istiolog "istio.io/pkg/log"
)

var indexTmpl = template.Must(template.New("index").Parse(`<html>
<head>
<title>Pilot Debug Console</title>
</head>
<style>
#endpoints {
  font-family: "Trebuchet MS", Arial, Helvetica, sans-serif;
  border-collapse: collapse;
}

#endpoints td, #endpoints th {
  border: 1px solid #ddd;
  padding: 8px;
}

#endpoints tr:nth-child(even){background-color: #f2f2f2;}

#endpoints tr:hover {background-color: #ddd;}

#endpoints th {
  padding-top: 12px;
  padding-bottom: 12px;
  text-align: left;
  background-color: black;
  color: white;
}
</style>
<body>
<br/>
<table id="endpoints">
<tr><th>Endpoint</th><th>Description</th></tr>
{{range .}}
	<tr>
	<td><a href='{{.Href}}'>{{.Name}}</a></td><td>{{.Help}}</td>
	</tr>
{{end}}
</table>
<br/>
</body>
</html>
`))

// AdsClient defines the data that is displayed on "/adsz" endpoint.
type AdsClient struct {
	ConnectionID string              `json:"connectionId"`
	ConnectedAt  time.Time           `json:"connectedAt"`
	PeerAddress  string              `json:"address"`
	Metadata     *model.NodeMetadata `json:"metadata,omitempty"`
	Watches      map[string][]string `json:"watches,omitempty"`
}

// AdsClients is collection of AdsClient connected to this Istiod.
type AdsClients struct {
	Total     int         `json:"totalClients"`
	Connected []AdsClient `json:"clients,omitempty"`
}

// SyncStatus is the synchronization status between Pilot and a given Envoy
type SyncStatus struct {
	ClusterID     string `json:"cluster_id,omitempty"`
	ProxyID       string `json:"proxy,omitempty"`
	ProxyVersion  string `json:"proxy_version,omitempty"`
	IstioVersion  string `json:"istio_version,omitempty"`
	ClusterSent   string `json:"cluster_sent,omitempty"`
	ClusterAcked  string `json:"cluster_acked,omitempty"`
	ListenerSent  string `json:"listener_sent,omitempty"`
	ListenerAcked string `json:"listener_acked,omitempty"`
	RouteSent     string `json:"route_sent,omitempty"`
	RouteAcked    string `json:"route_acked,omitempty"`
	EndpointSent  string `json:"endpoint_sent,omitempty"`
	EndpointAcked string `json:"endpoint_acked,omitempty"`
}

// SyncedVersions shows what resourceVersion of a given resource has been acked by Envoy.
type SyncedVersions struct {
	ProxyID         string `json:"proxy,omitempty"`
	ClusterVersion  string `json:"cluster_acked,omitempty"`
	ListenerVersion string `json:"listener_acked,omitempty"`
	RouteVersion    string `json:"route_acked,omitempty"`
}

// InitDebug initializes the debug handlers and adds a debug in-memory registry.
func (s *DiscoveryServer) InitDebug(mux *http.ServeMux, sctl *aggregate.Controller, enableProfiling bool,
	fetchWebhook func() map[string]string) {
	// For debugging and load testing v2 we add an memory registry.
	s.MemRegistry = memory.NewServiceDiscovery()
	s.MemRegistry.EDSUpdater = s
	s.MemRegistry.ClusterID = "v2-debug"

	sctl.AddRegistry(serviceregistry.Simple{
		ClusterID:        "v2-debug",
		ProviderID:       provider.Mock,
		ServiceDiscovery: s.MemRegistry,
		Controller:       s.MemRegistry.Controller,
	})
	internalMux := http.NewServeMux()
	s.AddDebugHandlers(mux, internalMux, enableProfiling, fetchWebhook)
	debugGen, ok := (s.Generators[TypeDebug]).(*DebugGen)
	if ok {
		debugGen.DebugMux = internalMux
	}
}

func (s *DiscoveryServer) AddDebugHandlers(mux, internalMux *http.ServeMux, enableProfiling bool, webhook func() map[string]string) {
	// Debug handlers on HTTP ports are added for backward compatibility.
	// They will be exposed on XDS-over-TLS in future releases.
	if !features.EnableDebugOnHTTP {
		return
	}

	if enableProfiling {
		s.addDebugHandler(mux, internalMux, "/debug/pprof/", "Displays pprof index", pprof.Index)
		s.addDebugHandler(mux, internalMux, "/debug/pprof/cmdline", "The command line invocation of the current program", pprof.Cmdline)
		s.addDebugHandler(mux, internalMux, "/debug/pprof/profile", "CPU profile", pprof.Profile)
		s.addDebugHandler(mux, internalMux, "/debug/pprof/symbol", "Symbol looks up the program counters listed in the request", pprof.Symbol)
		s.addDebugHandler(mux, internalMux, "/debug/pprof/trace", "A trace of execution of the current program.", pprof.Trace)
	}

	mux.HandleFunc("/debug", s.Debug)

	if features.EnableUnsafeAdminEndpoints {
		s.addDebugHandler(mux, internalMux, "/debug/force_disconnect", "Disconnects a proxy from this Pilot", s.forceDisconnect)
	}

	s.addDebugHandler(mux, internalMux, "/debug/ecdsz", "Status and debug interface for ECDS", s.ecdsz)
	s.addDebugHandler(mux, internalMux, "/debug/edsz", "Status and debug interface for EDS", s.Edsz)
	s.addDebugHandler(mux, internalMux, "/debug/ndsz", "Status and debug interface for NDS", s.ndsz)
	s.addDebugHandler(mux, internalMux, "/debug/adsz", "Status and debug interface for ADS", s.adsz)
	s.addDebugHandler(mux, internalMux, "/debug/adsz?push=true", "Initiates push of the current state to all connected endpoints", s.adsz)

	s.addDebugHandler(mux, internalMux, "/debug/syncz", "Synchronization status of all Envoys connected to this Pilot instance", s.Syncz)
	s.addDebugHandler(mux, internalMux, "/debug/config_distribution", "Version status of all Envoys connected to this Pilot instance", s.distributedVersions)

	s.addDebugHandler(mux, internalMux, "/debug/registryz", "Debug support for registry", s.registryz)
	s.addDebugHandler(mux, internalMux, "/debug/endpointz", "Debug support for endpoints", s.endpointz)
	s.addDebugHandler(mux, internalMux, "/debug/endpointShardz", "Info about the endpoint shards", s.endpointShardz)
	s.addDebugHandler(mux, internalMux, "/debug/cachez", "Info about the internal XDS caches", s.cachez)
	s.addDebugHandler(mux, internalMux, "/debug/cachez?sizes=true", "Info about the size of the internal XDS caches", s.cachez)
	s.addDebugHandler(mux, internalMux, "/debug/cachez?clear=true", "Clear the XDS caches", s.cachez)
	s.addDebugHandler(mux, internalMux, "/debug/configz", "Debug support for config", s.configz)
	s.addDebugHandler(mux, internalMux, "/debug/sidecarz", "Debug sidecar scope for a proxy", s.sidecarz)
	s.addDebugHandler(mux, internalMux, "/debug/resourcesz", "Debug support for watched resources", s.resourcez)
	s.addDebugHandler(mux, internalMux, "/debug/instancesz", "Debug support for service instances", s.instancesz)

	s.addDebugHandler(mux, internalMux, "/debug/authorizationz", "Internal authorization policies", s.authorizationz)
	s.addDebugHandler(mux, internalMux, "/debug/telemetryz", "Debug Telemetry configuration", s.telemetryz)
	s.addDebugHandler(mux, internalMux, "/debug/config_dump", "ConfigDump in the form of the Envoy admin config dump API for passed in proxyID", s.ConfigDump)
	s.addDebugHandler(mux, internalMux, "/debug/push_status", "Last PushContext Details", s.pushStatusHandler)
	s.addDebugHandler(mux, internalMux, "/debug/pushcontext", "Debug support for current push context", s.pushContextHandler)
	s.addDebugHandler(mux, internalMux, "/debug/connections", "Info about the connected XDS clients", s.connectionsHandler)

	s.addDebugHandler(mux, internalMux, "/debug/inject", "Active inject template", s.injectTemplateHandler(webhook))
	s.addDebugHandler(mux, internalMux, "/debug/mesh", "Active mesh config", s.meshHandler)
	s.addDebugHandler(mux, internalMux, "/debug/clusterz", "List remote clusters where istiod reads endpoints", s.clusterz)
	s.addDebugHandler(mux, internalMux, "/debug/networkz", "List cross-network gateways", s.networkz)
	s.addDebugHandler(mux, internalMux, "/debug/mcsz", "List information about Kubernetes MCS services", s.mcsz)

	s.addDebugHandler(mux, internalMux, "/debug/list", "List all supported debug commands in json", s.List)
}

func (s *DiscoveryServer) addDebugHandler(mux *http.ServeMux, internalMux *http.ServeMux,
	path string, help string, handler func(http.ResponseWriter, *http.Request)) {
	s.debugHandlers[path] = help
	// Add handler without auth. This mux is never exposed on an HTTP server and only used internally
	if internalMux != nil {
		internalMux.HandleFunc(path, handler)
	}
	// Add handler with auth; this is expose on an HTTP server
	mux.HandleFunc(path, s.allowAuthenticatedOrLocalhost(http.HandlerFunc(handler)))
}

func (s *DiscoveryServer) allowAuthenticatedOrLocalhost(next http.Handler) http.HandlerFunc {
	return func(w http.ResponseWriter, req *http.Request) {
		// Request is from localhost, no need to authenticate
		if isRequestFromLocalhost(req) {
			next.ServeHTTP(w, req)
			return
		}
		// Authenticate request with the same method as XDS
		authFailMsgs := make([]string, 0)
		var ids []string
		for _, authn := range s.Authenticators {
			u, err := authn.AuthenticateRequest(req)
			// If one authenticator passes, return
			if u != nil && u.Identities != nil && err == nil {
				ids = u.Identities
				break
			}
			authFailMsgs = append(authFailMsgs, fmt.Sprintf("Authenticator %s: %v", authn.AuthenticatorType(), err))
		}
		if ids == nil {
			istiolog.Errorf("Failed to authenticate %s %v", req.URL, authFailMsgs)
			// Not including detailed info in the response, XDS doesn't either (returns a generic "authentication failure).
			w.WriteHeader(http.StatusUnauthorized)
			return
		}
		// TODO: Check that the identity contains istio-system namespace, else block or restrict to only info that
		// is visible to the authenticated SA. Will require changes in docs and istioctl too.
		next.ServeHTTP(w, req)
	}
}

func isRequestFromLocalhost(r *http.Request) bool {
	ip, _, err := net.SplitHostPort(r.RemoteAddr)
	if err != nil {
		return false
	}

	userIP := net.ParseIP(ip)
	return userIP.IsLoopback()
}

// Syncz dumps the synchronization status of all Envoys connected to this Pilot instance
func (s *DiscoveryServer) Syncz(w http.ResponseWriter, _ *http.Request) {
	syncz := make([]SyncStatus, 0)
	for _, con := range s.Clients() {
		node := con.proxy
		if node != nil {
			syncz = append(syncz, SyncStatus{
				ProxyID:       node.ID,
				ClusterID:     node.Metadata.ClusterID.String(),
				IstioVersion:  node.Metadata.IstioVersion,
				ClusterSent:   con.NonceSent(v3.ClusterType),
				ClusterAcked:  con.NonceAcked(v3.ClusterType),
				ListenerSent:  con.NonceSent(v3.ListenerType),
				ListenerAcked: con.NonceAcked(v3.ListenerType),
				RouteSent:     con.NonceSent(v3.RouteType),
				RouteAcked:    con.NonceAcked(v3.RouteType),
				EndpointSent:  con.NonceSent(v3.EndpointType),
				EndpointAcked: con.NonceAcked(v3.EndpointType),
			})
		}
	}
	writeJSON(w, syncz)
}

// registryz providees debug support for registry - adding and listing model items.
// Can be combined with the push debug interface to reproduce changes.
func (s *DiscoveryServer) registryz(w http.ResponseWriter, req *http.Request) {
	all := s.Env.ServiceDiscovery.Services()
	writeJSON(w, all)
}

// Dumps info about the endpoint shards, tracked using the new direct interface.
// Legacy registry provides are synced to the new data structure as well, during
// the full push.
func (s *DiscoveryServer) endpointShardz(w http.ResponseWriter, req *http.Request) {
	w.Header().Add("Content-Type", "application/json")
	s.mutex.RLock()
	out, _ := json.MarshalIndent(s.EndpointShardsByService, " ", " ")
	s.mutex.RUnlock()
	_, _ = w.Write(out)
}

func (s *DiscoveryServer) cachez(w http.ResponseWriter, req *http.Request) {
	if err := req.ParseForm(); err != nil {
		w.WriteHeader(http.StatusBadRequest)
		_, _ = w.Write([]byte("Failed to parse request\n"))
		return
	}
	if req.Form.Get("clear") != "" {
		s.Cache.ClearAll()
		_, _ = w.Write([]byte("Cache cleared\n"))
		return
	}
	if req.Form.Get("sizes") != "" {
		snapshot := s.Cache.Snapshot()
		res := make(map[string]string, len(snapshot))
		totalSize := 0
		for _, resource := range snapshot {
			if resource == nil {
				continue
			}
			resourceType := resource.Resource.TypeUrl
			sz := len(resource.Resource.GetValue())
			res[resourceType] += util.ByteCount(sz)
			totalSize += sz
		}
		res["total"] = util.ByteCount(totalSize)
		writeJSON(w, res)
		return
	}
	snapshot := s.Cache.Snapshot()
	resources := make(map[string][]string, len(snapshot)) // Key is typeUrl and value is resource names.
	for key, resource := range snapshot {
		if resource == nil {
			continue
		}
		resourceType := resource.Resource.TypeUrl
		resources[resourceType] = append(resources[resourceType], resource.Name+"/"+key)
	}
	writeJSON(w, resources)
}

type endpointzResponse struct {
	Service   string                   `json:"svc"`
	Endpoints []*model.ServiceInstance `json:"ep"`
}

// Endpoint debugging
func (s *DiscoveryServer) endpointz(w http.ResponseWriter, req *http.Request) {
	if _, f := req.URL.Query()["brief"]; f {
		svc := s.Env.ServiceDiscovery.Services()
		for _, ss := range svc {
			for _, p := range ss.Ports {
				all := s.Env.ServiceDiscovery.InstancesByPort(ss, p.Port, nil)
				for _, svc := range all {
					_, _ = fmt.Fprintf(w, "%s:%s %s:%d %v %s\n", ss.Hostname,
						p.Name, svc.Endpoint.Address, svc.Endpoint.EndpointPort, svc.Endpoint.Labels,
						svc.Endpoint.ServiceAccount)
				}
			}
		}
		return
	}

	svc := s.Env.ServiceDiscovery.Services()
	resp := make([]endpointzResponse, 0)
	for _, ss := range svc {
		for _, p := range ss.Ports {
			all := s.Env.ServiceDiscovery.InstancesByPort(ss, p.Port, nil)
			resp = append(resp, endpointzResponse{
				Service:   fmt.Sprintf("%s:%s", ss.Hostname, p.Name),
				Endpoints: all,
			})
		}
	}
	writeJSON(w, resp)
}

func (s *DiscoveryServer) distributedVersions(w http.ResponseWriter, req *http.Request) {
	if !features.EnableDistributionTracking {
		w.WriteHeader(http.StatusConflict)
		_, _ = fmt.Fprint(w, "Pilot Version tracking is disabled.  Please set the "+
			"PILOT_ENABLE_CONFIG_DISTRIBUTION_TRACKING environment variable to true to enable.")
		return
	}
	if resourceID := req.URL.Query().Get("resource"); resourceID != "" {
		proxyNamespace := req.URL.Query().Get("proxy_namespace")
		knownVersions := make(map[string]string)
		var results []SyncedVersions
		for _, con := range s.Clients() {
			// wrap this in independent scope so that panic's don't bypass Unlock...
			con.proxy.RLock()

			if con.proxy != nil && (proxyNamespace == "" || proxyNamespace == con.proxy.ConfigNamespace) {
				// read nonces from our statusreporter to allow for skipped nonces, etc.
				results = append(results, SyncedVersions{
					ProxyID: con.proxy.ID,
					ClusterVersion: s.getResourceVersion(s.StatusReporter.QueryLastNonce(con.conID, v3.ClusterType),
						resourceID, knownVersions),
					ListenerVersion: s.getResourceVersion(s.StatusReporter.QueryLastNonce(con.conID, v3.ListenerType),
						resourceID, knownVersions),
					RouteVersion: s.getResourceVersion(s.StatusReporter.QueryLastNonce(con.conID, v3.RouteType),
						resourceID, knownVersions),
				})
			}
			con.proxy.RUnlock()
		}

		writeJSON(w, results)
	} else {
		w.WriteHeader(http.StatusUnprocessableEntity)
		_, _ = fmt.Fprintf(w, "querystring parameter 'resource' is required\n")
	}
}

// VersionLen is the Config Version and is only used as the nonce prefix, but we can reconstruct
// it because is is a b64 encoding of a 64 bit array, which will always be 12 chars in length.
// len = ceil(bitlength/(2^6))+1
const VersionLen = 12

func (s *DiscoveryServer) getResourceVersion(nonce, key string, cache map[string]string) string {
	if len(nonce) < VersionLen {
		return ""
	}
	configVersion := nonce[:VersionLen]
	result, ok := cache[configVersion]
	if !ok {
		lookupResult, err := s.Env.GetLedger().GetPreviousValue(configVersion, key)
		if err != nil {
			istiolog.Errorf("Unable to retrieve resource %s at version %s: %v", key, configVersion, err)
			lookupResult = ""
		}
		// update the cache even on an error, because errors will not resolve themselves, and we don't want to
		// repeat the same error for many s.adsClients.
		cache[configVersion] = lookupResult
		return lookupResult
	}
	return result
}

// kubernetesConfig wraps a config.Config with a custom marshaling method that matches a Kubernetes
// object structure.
type kubernetesConfig struct {
	config.Config
}

func (k kubernetesConfig) MarshalJSON() ([]byte, error) {
	cfg, err := crd.ConvertConfig(k.Config)
	if err != nil {
		return nil, err
	}
	return json.Marshal(cfg)
}

// Config debugging.
func (s *DiscoveryServer) configz(w http.ResponseWriter, req *http.Request) {
	configs := make([]kubernetesConfig, 0)
	s.Env.IstioConfigStore.Schemas().ForEach(func(schema collection.Schema) bool {
		cfg, _ := s.Env.IstioConfigStore.List(schema.Resource().GroupVersionKind(), "")
		for _, c := range cfg {
			configs = append(configs, kubernetesConfig{c})
		}
		return false
	})
	writeJSON(w, configs)
}

// SidecarScope debugging
func (s *DiscoveryServer) sidecarz(w http.ResponseWriter, req *http.Request) {
	proxyID, con := s.getDebugConnection(req)
	if con == nil {
		s.errorHandler(w, proxyID, con)
		return
	}
	writeJSON(w, con.proxy.SidecarScope)
}

// Resource debugging.
func (s *DiscoveryServer) resourcez(w http.ResponseWriter, _ *http.Request) {
	schemas := make([]config.GroupVersionKind, 0)
	s.Env.Schemas().ForEach(func(schema collection.Schema) bool {
		schemas = append(schemas, schema.Resource().GroupVersionKind())
		return false
	})

	writeJSON(w, schemas)
}

// AuthorizationDebug holds debug information for authorization policy.
type AuthorizationDebug struct {
	AuthorizationPolicies *model.AuthorizationPolicies `json:"authorization_policies"`
}

// authorizationz dumps the internal authorization policies.
func (s *DiscoveryServer) authorizationz(w http.ResponseWriter, req *http.Request) {
	info := AuthorizationDebug{
		AuthorizationPolicies: s.globalPushContext().AuthzPolicies,
	}
	writeJSON(w, info)
}

// AuthorizationDebug holds debug information for authorization policy.
type TelemetryDebug struct {
	Telemetries *model.Telemetries `json:"telemetries"`
}

func (s *DiscoveryServer) telemetryz(w http.ResponseWriter, req *http.Request) {
	info := TelemetryDebug{
		Telemetries: s.globalPushContext().Telemetry,
	}
	writeJSON(w, info)
}

// connectionsHandler implements interface for displaying current connections.
// It is mapped to /debug/connections.
func (s *DiscoveryServer) connectionsHandler(w http.ResponseWriter, req *http.Request) {
	adsClients := &AdsClients{}
	connections := s.Clients()
	adsClients.Total = len(connections)

	for _, c := range connections {
		adsClient := AdsClient{
			ConnectionID: c.conID,
			ConnectedAt:  c.connectedAt,
			PeerAddress:  c.peerAddr,
		}
		adsClients.Connected = append(adsClients.Connected, adsClient)
	}
	writeJSON(w, adsClients)
}

// adsz implements a status and debug interface for ADS.
// It is mapped to /debug/adsz
func (s *DiscoveryServer) adsz(w http.ResponseWriter, req *http.Request) {
	if s.handlePushRequest(w, req) {
		return
	}
	proxyID, con := s.getDebugConnection(req)
	if proxyID != "" && con == nil {
		// We can't guarantee the Pilot we are connected to has a connection to the proxy we requested
		// There isn't a great way around this, but for debugging purposes its suitable to have the caller retry.
		w.WriteHeader(http.StatusNotFound)
		_, _ = w.Write([]byte("Proxy not connected to this Pilot instance. It may be connected to another instance.\n"))
		return
	}
	var connections []*Connection
	if con != nil {
		connections = []*Connection{con}
	} else {
		connections = s.Clients()
	}

	adsClients := &AdsClients{}
	adsClients.Total = len(connections)
	for _, c := range connections {
		adsClient := AdsClient{
			ConnectionID: c.conID,
			ConnectedAt:  c.connectedAt,
			PeerAddress:  c.peerAddr,
			Metadata:     c.proxy.Metadata,
			Watches:      map[string][]string{},
		}
		c.proxy.RLock()
		for k, wr := range c.proxy.WatchedResources {
			r := wr.ResourceNames
			if r == nil {
				r = []string{}
			}
			adsClient.Watches[k] = r
		}
		c.proxy.RUnlock()
		adsClients.Connected = append(adsClients.Connected, adsClient)
	}
	sort.Slice(adsClients.Connected, func(i, j int) bool {
		return adsClients.Connected[i].ConnectionID < adsClients.Connected[j].ConnectionID
	})
	writeJSON(w, adsClients)
}

// ecdsz implements a status and debug interface for ECDS.
// It is mapped to /debug/ecdsz
func (s *DiscoveryServer) ecdsz(w http.ResponseWriter, req *http.Request) {
	if s.handlePushRequest(w, req) {
		return
	}
	proxyID, con := s.getDebugConnection(req)
	if con == nil {
		s.errorHandler(w, proxyID, con)
		return
	}

	if s.Generators[v3.ExtensionConfigurationType] != nil {
		r, ok := con.proxy.WatchedResources[v3.ExtensionConfigurationType]
		if !ok {
			w.WriteHeader(http.StatusNotFound)
			_, _ = w.Write([]byte(fmt.Sprintf("no watched ExtensionConfigurationType found, proxyID: %s\n", proxyID)))
			return
		}

<<<<<<< HEAD
		resource, _, _ := s.Generators[v3.ExtensionConfigurationType].Generate(con.proxy, r, &model.PushRequest{Push: con.proxy.LastPushContext})
=======
		resource, _, _ := s.Generators[v3.ExtensionConfigurationType].Generate(con.proxy, r, &model.PushRequest{
			Full: true,
			Push: con.proxy.LastPushContext,
		})
>>>>>>> df20c6b5
		if len(resource) == 0 {
			w.WriteHeader(http.StatusNotFound)
			_, _ = w.Write([]byte(fmt.Sprintf("ExtensionConfigurationType not found, proxyID: %s\n", proxyID)))
			return
		}

		wasmCfgs := make([]interface{}, 0, len(resource))
		for _, rr := range resource {
			if w, err := unmarshalToWasm(rr); err != nil {
				istiolog.Warnf("failed to unmarshal wasm: %v", err)
			} else {
				wasmCfgs = append(wasmCfgs, w)
			}
		}

		writeJSON(w, wasmCfgs)
	}
}

const (
	apiTypePrefix      = "type.googleapis.com/"
	wasmHTTPFilterType = apiTypePrefix + "envoy.extensions.filters.http.wasm.v3.Wasm"
)

func unmarshalToWasm(r *discovery.Resource) (interface{}, error) {
	tce := &core.TypedExtensionConfig{}
	if err := r.GetResource().UnmarshalTo(tce); err != nil {
		return nil, err
	}

	switch tce.TypedConfig.TypeUrl {
	case wasmHTTPFilterType:
		w := &wasm.Wasm{}
		if err := tce.TypedConfig.UnmarshalTo(w); err != nil {
			return nil, err
		}
		// Redact Wasm secret env variable.
		vmenvs := w.GetConfig().GetVmConfig().EnvironmentVariables
		if vmenvs != nil {
			if _, found := vmenvs.KeyValues[model.WasmSecretEnv]; found {
				vmenvs.KeyValues[model.WasmSecretEnv] = "<Redacted>"
			}
		}
		return w, nil
	}

	return tce, nil
}

// ConfigDump returns information in the form of the Envoy admin API config dump for the specified proxy
// The dump will only contain dynamic listeners/clusters/routes and can be used to compare what an Envoy instance
// should look like according to Pilot vs what it currently does look like.
func (s *DiscoveryServer) ConfigDump(w http.ResponseWriter, req *http.Request) {
	proxyID, con := s.getDebugConnection(req)
	if con == nil {
		s.errorHandler(w, proxyID, con)
		return
	}
	dump, err := s.configDump(con)
	if err != nil {
		handleHTTPError(w, err)
		return
	}
	writeJSON(w, dump)
}

// configDump converts the connection internal state into an Envoy Admin API config dump proto
// It is used in debugging to create a consistent object for comparison between Envoy and Pilot outputs
func (s *DiscoveryServer) configDump(conn *Connection) (*adminapi.ConfigDump, error) {
	dynamicActiveClusters := make([]*adminapi.ClustersConfigDump_DynamicCluster, 0)
	req := &model.PushRequest{Push: conn.proxy.LastPushContext, Start: time.Now()}
	clusters, _ := s.ConfigGenerator.BuildClusters(conn.proxy, req)

	for _, cs := range clusters {
		dynamicActiveClusters = append(dynamicActiveClusters, &adminapi.ClustersConfigDump_DynamicCluster{Cluster: cs.Resource})
	}
	clustersAny, err := util.MessageToAnyWithError(&adminapi.ClustersConfigDump{
		VersionInfo:           versionInfo(),
		DynamicActiveClusters: dynamicActiveClusters,
	})
	if err != nil {
		return nil, err
	}

	dynamicActiveListeners := make([]*adminapi.ListenersConfigDump_DynamicListener, 0)
	listeners := s.ConfigGenerator.BuildListeners(conn.proxy, req.Push)
	for _, cs := range listeners {
		listener, err := any.New(cs)
		if err != nil {
			return nil, err
		}
		dynamicActiveListeners = append(dynamicActiveListeners, &adminapi.ListenersConfigDump_DynamicListener{
			Name:        cs.Name,
			ActiveState: &adminapi.ListenersConfigDump_DynamicListenerState{Listener: listener},
		})
	}
	listenersAny, err := util.MessageToAnyWithError(&adminapi.ListenersConfigDump{
		VersionInfo:      versionInfo(),
		DynamicListeners: dynamicActiveListeners,
	})
	if err != nil {
		return nil, err
	}

	routes, _ := s.ConfigGenerator.BuildHTTPRoutes(conn.proxy, req, conn.Routes())
	routeConfigAny := util.MessageToAny(&adminapi.RoutesConfigDump{})
	if len(routes) > 0 {
		dynamicRouteConfig := make([]*adminapi.RoutesConfigDump_DynamicRouteConfig, 0)
		for _, rs := range routes {
			dynamicRouteConfig = append(dynamicRouteConfig, &adminapi.RoutesConfigDump_DynamicRouteConfig{RouteConfig: rs.Resource})
		}
		routeConfigAny, err = util.MessageToAnyWithError(&adminapi.RoutesConfigDump{DynamicRouteConfigs: dynamicRouteConfig})
		if err != nil {
			return nil, err
		}
	}

	secretsDump := &adminapi.SecretsConfigDump{}
	if s.Generators[v3.SecretType] != nil {
		secrets, _, _ := s.Generators[v3.SecretType].Generate(conn.proxy, conn.Watched(v3.SecretType), nil)
		if len(secrets) > 0 {
			for _, secretAny := range secrets {
				secret := &tls.Secret{}
				if err := secretAny.GetResource().UnmarshalTo(secret); err != nil {
					istiolog.Warnf("failed to unmarshal secret: %v", err)
				}
				if secret.GetTlsCertificate() != nil {
					secret.GetTlsCertificate().PrivateKey = &core.DataSource{
						Specifier: &core.DataSource_InlineBytes{
							InlineBytes: []byte("[redacted]"),
						},
					}
				}
				secretsDump.DynamicActiveSecrets = append(secretsDump.DynamicActiveSecrets, &adminapi.SecretsConfigDump_DynamicSecret{
					Name:   secret.Name,
					Secret: util.MessageToAny(secret),
				})
			}
		}
	}

	bootstrapAny := util.MessageToAny(&adminapi.BootstrapConfigDump{})
	scopedRoutesAny := util.MessageToAny(&adminapi.ScopedRoutesConfigDump{})
	// The config dump must have all configs with connections specified in
	// https://www.envoyproxy.io/docs/envoy/latest/api-v2/admin/v2alpha/config_dump.proto
	configDump := &adminapi.ConfigDump{
		Configs: []*any.Any{
			bootstrapAny,
			clustersAny, listenersAny,
			scopedRoutesAny,
			routeConfigAny,
			util.MessageToAny(secretsDump),
		},
	}
	return configDump, nil
}

// injectTemplateHandler dumps the injection template
// Replaces dumping the template at startup.
func (s *DiscoveryServer) injectTemplateHandler(webhook func() map[string]string) func(http.ResponseWriter, *http.Request) {
	return func(w http.ResponseWriter, req *http.Request) {
		// TODO: we should split the inject template into smaller modules (separate one for dump core, etc),
		// and allow pods to select which patches will be selected. When this happen, this should return
		// all inject templates or take a param to select one.
		if webhook == nil {
			w.WriteHeader(http.StatusNotFound)
			return
		}

		writeJSON(w, webhook())
	}
}

// meshHandler dumps the mesh config
func (s *DiscoveryServer) meshHandler(w http.ResponseWriter, r *http.Request) {
	writeJSON(w, s.Env.Mesh())
}

// pushStatusHandler dumps the last PushContext
func (s *DiscoveryServer) pushStatusHandler(w http.ResponseWriter, req *http.Request) {
	model.LastPushMutex.Lock()
	defer model.LastPushMutex.Unlock()
	if model.LastPushStatus == nil {
		return
	}
	out, err := model.LastPushStatus.StatusJSON()
	if err != nil {
		handleHTTPError(w, err)
		return
	}
	w.Header().Add("Content-Type", "application/json")

	_, _ = w.Write(out)
}

// PushContextDebug holds debug information for push context.
type PushContextDebug struct {
	AuthorizationPolicies *model.AuthorizationPolicies
	NetworkGateways       map[network.ID][]model.NetworkGateway
}

// pushContextHandler dumps the current PushContext
func (s *DiscoveryServer) pushContextHandler(w http.ResponseWriter, _ *http.Request) {
	push := PushContextDebug{
		AuthorizationPolicies: s.globalPushContext().AuthzPolicies,
		NetworkGateways:       s.globalPushContext().NetworkManager().GatewaysByNetwork(),
	}

	writeJSON(w, push)
}

// Debug lists all the supported debug endpoints.
func (s *DiscoveryServer) Debug(w http.ResponseWriter, req *http.Request) {
	type debugEndpoint struct {
		Name string
		Href string
		Help string
	}
	var deps []debugEndpoint

	for k, v := range s.debugHandlers {
		deps = append(deps, debugEndpoint{
			Name: k,
			Href: k,
			Help: v,
		})
	}

	sort.Slice(deps, func(i, j int) bool {
		return deps[i].Name < deps[j].Name
	})

	if err := indexTmpl.Execute(w, deps); err != nil {
		istiolog.Errorf("Error in rendering index template %v", err)
		w.WriteHeader(http.StatusInternalServerError)
	}
}

// List all the supported debug commands in json.
func (s *DiscoveryServer) List(w http.ResponseWriter, req *http.Request) {
	var cmdNames []string
	for k := range s.debugHandlers {
		key := strings.Replace(k, "/debug/", "", -1)
		// exclude current list command
		if key == "list" {
			continue
		}
		// can not support pprof commands
		if strings.Contains(key, "pprof") {
			continue
		}
		cmdNames = append(cmdNames, key)
	}
	sort.Strings(cmdNames)
	writeJSON(w, cmdNames)
}

// ndsz implements a status and debug interface for NDS.
// It is mapped to /debug/ndsz on the monitor port (15014).
func (s *DiscoveryServer) ndsz(w http.ResponseWriter, req *http.Request) {
	if s.handlePushRequest(w, req) {
		return
	}
	proxyID, con := s.getDebugConnection(req)
	if con == nil {
		s.errorHandler(w, proxyID, con)
		return
	}
	if !con.proxy.Metadata.DNSCapture {
		w.WriteHeader(http.StatusBadRequest)
		_, _ = w.Write([]byte("DNS capture is not enabled in the proxy\n"))
		return
	}

	if s.Generators[v3.NameTableType] != nil {
<<<<<<< HEAD
		nds, _, _ := s.Generators[v3.NameTableType].Generate(con.proxy, nil, &model.PushRequest{Push: con.proxy.LastPushContext})
=======
		nds, _, _ := s.Generators[v3.NameTableType].Generate(con.proxy, nil, &model.PushRequest{
			Push: con.proxy.LastPushContext,
		})
>>>>>>> df20c6b5
		if len(nds) == 0 {
			return
		}
		writeJSON(w, nds[0])
	}
}

// Edsz implements a status and debug interface for EDS.
// It is mapped to /debug/edsz on the monitor port (15014).
func (s *DiscoveryServer) Edsz(w http.ResponseWriter, req *http.Request) {
	if s.handlePushRequest(w, req) {
		return
	}

	proxyID, con := s.getDebugConnection(req)
	if con == nil {
		s.errorHandler(w, proxyID, con)
		return
	}

	clusters := con.Clusters()
	eps := make([]jsonMarshalProto, 0, len(clusters))
	for _, clusterName := range clusters {
		eps = append(eps, jsonMarshalProto{s.generateEndpoints(NewEndpointBuilder(clusterName, con.proxy, con.proxy.LastPushContext))})
	}
	writeJSON(w, eps)
}

func (s *DiscoveryServer) forceDisconnect(w http.ResponseWriter, req *http.Request) {
	proxyID, con := s.getDebugConnection(req)
	if con == nil {
		s.errorHandler(w, proxyID, con)
		return
	}
	con.Stop()
	_, _ = w.Write([]byte("OK"))
}

func (s *DiscoveryServer) getProxyConnection(proxyID string) *Connection {
	for _, con := range s.Clients() {
		if strings.Contains(con.conID, proxyID) {
			return con
		}
	}

	return nil
}

func (s *DiscoveryServer) instancesz(w http.ResponseWriter, req *http.Request) {
	instances := map[string][]*model.ServiceInstance{}
	for _, con := range s.Clients() {
		con.proxy.RLock()
		if con.proxy != nil {
			instances[con.proxy.ID] = con.proxy.ServiceInstances
		}
		con.proxy.RUnlock()
	}
	writeJSON(w, instances)
}

func (s *DiscoveryServer) networkz(w http.ResponseWriter, _ *http.Request) {
	writeJSON(w, s.Env.NetworkManager.AllGateways())
}

func (s *DiscoveryServer) mcsz(w http.ResponseWriter, _ *http.Request) {
	svcs := sortMCSServices(s.Env.MCSServices())
	writeJSON(w, svcs)
}

func sortMCSServices(svcs []model.MCSServiceInfo) []model.MCSServiceInfo {
	sort.Slice(svcs, func(i, j int) bool {
		if strings.Compare(svcs[i].Cluster.String(), svcs[j].Cluster.String()) < 0 {
			return true
		}
		if strings.Compare(svcs[i].Namespace, svcs[j].Namespace) < 0 {
			return true
		}
		return strings.Compare(svcs[i].Name, svcs[j].Name) < 0
	})
	return svcs
}

func (s *DiscoveryServer) clusterz(w http.ResponseWriter, _ *http.Request) {
	if s.ListRemoteClusters == nil {
		w.WriteHeader(400)
		return
	}
	writeJSON(w, s.ListRemoteClusters())
}

// handlePushRequest handles a ?push=true query param and triggers a push.
// A boolean response is returned to indicate if the caller should continue
func (s *DiscoveryServer) handlePushRequest(w http.ResponseWriter, req *http.Request) bool {
	if err := req.ParseForm(); err != nil {
		w.WriteHeader(http.StatusBadRequest)
		_, _ = w.Write([]byte("Failed to parse request\n"))
		return true
	}
	if req.Form.Get("push") != "" {
		AdsPushAll(s)
		_, _ = fmt.Fprintf(w, "Pushed to %d servers\n", s.adsClientCount())
		return true
	}
	return false
}

// getDebugConnection fetches the Connection requested by proxyID
func (s *DiscoveryServer) getDebugConnection(req *http.Request) (string, *Connection) {
	if proxyID := req.URL.Query().Get("proxyID"); proxyID != "" {
		return proxyID, s.getProxyConnection(proxyID)
	}
	return "", nil
}

func (s *DiscoveryServer) errorHandler(w http.ResponseWriter, proxyID string, con *Connection) {
	if proxyID == "" {
		w.WriteHeader(http.StatusBadRequest)
		_, _ = w.Write([]byte("You must provide a proxyID in the query string\n"))
		return
	}
	if con == nil {
		// We can't guarantee the Pilot we are connected to has a connection to the proxy we requested
		// There isn't a great way around this, but for debugging purposes its suitable to have the caller retry.
		w.WriteHeader(http.StatusNotFound)
		_, _ = w.Write([]byte("Proxy not connected to this Pilot instance. It may be connected to another instance.\n"))
		return
	}
}

// jsonMarshalProto wraps a proto.Message so it can be marshaled with the standard encoding/json library
type jsonMarshalProto struct {
	proto.Message
}

func (p jsonMarshalProto) MarshalJSON() ([]byte, error) {
	return protomarshal.Marshal(p.Message)
}

// writeJSON writes a json payload, handling content type, marshaling, and errors
func writeJSON(w http.ResponseWriter, obj interface{}) {
	w.Header().Set("Content-Type", "application/json")
	b, err := config.ToJSON(obj)
	if err != nil {
		w.WriteHeader(http.StatusInternalServerError)
		_, _ = w.Write([]byte(err.Error()))
		return
	}
	_, err = w.Write(b)
	if err != nil {
		w.WriteHeader(http.StatusInternalServerError)
	}
}

// handleHTTPError writes an error message to the response
func handleHTTPError(w http.ResponseWriter, err error) {
	w.WriteHeader(http.StatusInternalServerError)
	_, _ = w.Write([]byte(err.Error()))
}<|MERGE_RESOLUTION|>--- conflicted
+++ resolved
@@ -600,14 +600,10 @@
 			return
 		}
 
-<<<<<<< HEAD
-		resource, _, _ := s.Generators[v3.ExtensionConfigurationType].Generate(con.proxy, r, &model.PushRequest{Push: con.proxy.LastPushContext})
-=======
 		resource, _, _ := s.Generators[v3.ExtensionConfigurationType].Generate(con.proxy, r, &model.PushRequest{
 			Full: true,
 			Push: con.proxy.LastPushContext,
 		})
->>>>>>> df20c6b5
 		if len(resource) == 0 {
 			w.WriteHeader(http.StatusNotFound)
 			_, _ = w.Write([]byte(fmt.Sprintf("ExtensionConfigurationType not found, proxyID: %s\n", proxyID)))
@@ -883,13 +879,9 @@
 	}
 
 	if s.Generators[v3.NameTableType] != nil {
-<<<<<<< HEAD
-		nds, _, _ := s.Generators[v3.NameTableType].Generate(con.proxy, nil, &model.PushRequest{Push: con.proxy.LastPushContext})
-=======
 		nds, _, _ := s.Generators[v3.NameTableType].Generate(con.proxy, nil, &model.PushRequest{
 			Push: con.proxy.LastPushContext,
 		})
->>>>>>> df20c6b5
 		if len(nds) == 0 {
 			return
 		}
