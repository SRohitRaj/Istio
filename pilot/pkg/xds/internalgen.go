// Copyright 2017 Istio Authors
//
// Licensed under the Apache License, Version 2.0 (the "License");
// you may not use this file except in compliance with the License.
// You may obtain a copy of the License at
//
//     http://www.apache.org/licenses/LICENSE-2.0
//
// Unless required by applicable law or agreed to in writing, software
// distributed under the License is distributed on an "AS IS" BASIS,
// WITHOUT WARRANTIES OR CONDITIONS OF ANY KIND, either express or implied.
// See the License for the specific language governing permissions and
// limitations under the License.

package xds

import (
	discovery "github.com/envoyproxy/go-control-plane/envoy/service/discovery/v3"
	"github.com/golang/protobuf/proto"
	"github.com/golang/protobuf/ptypes/any"
	structpb "github.com/golang/protobuf/ptypes/struct"

	"istio.io/istio/pilot/pkg/model"
	"istio.io/istio/pilot/pkg/networking/util"
)

const (
	TypeURLConnections = "istio.io/connections"
	TypeURLDisconnect  = "istio.io/disconnect"

	// TODO: TypeURLReady - readiness events for endpoints, agent can propagate

	// TypeURLNACK will receive messages of type DiscoveryRequest, containing
	// the 'NACK' from envoy on rejected configs. Only ID is set in metadata.
	// This includes all the info that envoy (client) provides.
	TypeURLNACK = "istio.io/nack"
)

// InternalGen is a Generator for XDS status updates: connect, disconnect, nacks, acks
type InternalGen struct {
	Server *DiscoveryServer

	// TODO: track last N Nacks and connection events, with 'version' based on timestamp.
	// On new connect, use version to send recent events since last update.
}

func (sg *InternalGen) OnConnect(con *Connection) {
	if con.xdsNode.Metadata != nil && con.xdsNode.Metadata.Fields != nil {
		con.xdsNode.Metadata.Fields["istiod"] = &structpb.Value{
			Kind: &structpb.Value_StringValue{
				StringValue: "TODO", // TODO: fill in the Istiod address - may include network, cluster, IP
			},
		}
		con.xdsNode.Metadata.Fields["con"] = &structpb.Value{
			Kind: &structpb.Value_StringValue{
				StringValue: con.ConID,
			},
		}
	}
	sg.startPush(TypeURLConnections, []proto.Message{con.xdsNode})
}

func (sg *InternalGen) OnDisconnect(con *Connection) {
	sg.startPush(TypeURLDisconnect, []proto.Message{con.xdsNode})

	if con.xdsNode.Metadata != nil && con.xdsNode.Metadata.Fields != nil {
		con.xdsNode.Metadata.Fields["istiod"] = &structpb.Value{
			Kind: &structpb.Value_StringValue{
				StringValue: "", // TODO: using empty string to indicate this node has no istiod connection. We'll iterate.
			},
		}
	}

	// Note that it is quite possible for a 'connect' on a different istiod to happen before a disconnect.
}

func (sg *InternalGen) OnNack(node *model.Proxy, dr *discovery.DiscoveryRequest) {
	// Make sure we include the ID - the DR may not include metadata
	dr.Node.Id = node.ID
	sg.startPush(TypeURLNACK, []proto.Message{dr})
}

// PushAll will immediately send a response to all connections that
// are watching for the specific type.
// TODO: additional filters can be added, for example namespace.
func (s *DiscoveryServer) PushAll(res *discovery.DiscoveryResponse) {
	// Push config changes, iterating over connected envoys. This cover ADS and EDS(0.7), both share
	// the same connection table
	s.adsClientsMutex.RLock()
	// Create a temp map to avoid locking the add/remove
<<<<<<< HEAD
	pending := []*XdsConnection{}
	for _, v := range s.adsClients {
		if v.node.Active[res.TypeUrl] != nil {
=======
	pending := []*Connection{}
	for _, v := range sg.Server.adsClients {
		if v.node.Active[typeURL] != nil {
>>>>>>> bacafff4
			pending = append(pending, v)
		}
	}
	s.adsClientsMutex.RUnlock()

	// only marshal resources if there are connected clients
	if len(pending) == 0 {
		return
	}

	for _, p := range pending {
		// p.send() waits for an ACK - which is reasonable for normal push,
		// but in this case we want to sync fast and not bother with stuck connections.
		// This is expecting a relatively small number of watchers - each other istiod
		// plus few admin tools or bridges to real message brokers. The normal
		// push expects 1000s of envoy connections.
		con := p
		go func() {
			err := con.stream.Send(res)
			if err != nil {
				adsLog.Infoa("Failed to send internal event ", con.ConID, " ", err)
			}
		}()
	}
}

// startPush is similar with DiscoveryServer.startPush() - but called directly,
// since status discovery is not driven by config change events.
// We also want connection events to be dispatched as soon as possible,
// they may be consumed by other instances of Istiod to update internal state.
func (sg *InternalGen) startPush(typeURL string, data []proto.Message) {

	resources := make([]*any.Any, 0, len(data))
  for _, v := range data {
  	resources = append(resources, util.MessageToAny(v))
  }
	dr := &discovery.DiscoveryResponse{
		TypeUrl:   typeURL,
		Resources: resources,
	}

	sg.Server.PushAll(dr)
}

// Generate XDS responses about internal events:
// - connection status
// - NACKs
//
// We can also expose ACKS.
func (sg *InternalGen) Generate(proxy *model.Proxy, push *model.PushContext, w *model.WatchedResource, updates model.XdsUpdates) model.Resources {
	res := []*any.Any{}
	switch w.TypeUrl {
	case TypeURLConnections:
		sg.Server.adsClientsMutex.RLock()
		// Create a temp map to avoid locking the add/remove
		for _, v := range sg.Server.adsClients {
			res = append(res, util.MessageToAny(v.xdsNode))
		}
		sg.Server.adsClientsMutex.RUnlock()
	}
	return res
}<|MERGE_RESOLUTION|>--- conflicted
+++ resolved
@@ -88,15 +88,9 @@
 	// the same connection table
 	s.adsClientsMutex.RLock()
 	// Create a temp map to avoid locking the add/remove
-<<<<<<< HEAD
-	pending := []*XdsConnection{}
-	for _, v := range s.adsClients {
-		if v.node.Active[res.TypeUrl] != nil {
-=======
 	pending := []*Connection{}
 	for _, v := range sg.Server.adsClients {
 		if v.node.Active[typeURL] != nil {
->>>>>>> bacafff4
 			pending = append(pending, v)
 		}
 	}
