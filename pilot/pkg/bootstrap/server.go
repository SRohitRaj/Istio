// Copyright 2017 Istio Authors
//
// Licensed under the Apache License, Version 2.0 (the "License");
// you may not use this file except in compliance with the License.
// You may obtain a copy of the License at
//
//     http://www.apache.org/licenses/LICENSE-2.0
//
// Unless required by applicable law or agreed to in writing, software
// distributed under the License is distributed on an "AS IS" BASIS,
// WITHOUT WARRANTIES OR CONDITIONS OF ANY KIND, either express or implied.
// See the License for the specific language governing permissions and
// limitations under the License.

package bootstrap

import (
	"context"
	"crypto/tls"
	"crypto/x509"
	"fmt"
	"io/ioutil"
	"net"
	"net/http"
	"path"
	"strconv"
	"strings"
	"sync"
	"time"

	middleware "github.com/grpc-ecosystem/go-grpc-middleware"
	prometheus "github.com/grpc-ecosystem/go-grpc-prometheus"
	prom "github.com/prometheus/client_golang/prometheus"
	"google.golang.org/grpc"
	"google.golang.org/grpc/credentials"
	"google.golang.org/grpc/keepalive"

	"k8s.io/client-go/kubernetes"
	"k8s.io/client-go/tools/cache"

	"istio.io/pkg/ctrlz"
	"istio.io/pkg/filewatcher"
	"istio.io/pkg/log"
	"istio.io/pkg/version"

	"istio.io/istio/galley/pkg/config/schema/collections"
	"istio.io/istio/galley/pkg/config/schema/resource"
	"istio.io/istio/pilot/pkg/features"
	"istio.io/istio/pilot/pkg/model"
	"istio.io/istio/pilot/pkg/networking/plugin"
	envoyv2 "istio.io/istio/pilot/pkg/proxy/envoy/v2"
	"istio.io/istio/pilot/pkg/serviceregistry"
	"istio.io/istio/pilot/pkg/serviceregistry/aggregate"
	"istio.io/istio/pilot/pkg/serviceregistry/external"
	kubecontroller "istio.io/istio/pilot/pkg/serviceregistry/kube/controller"
	"istio.io/istio/pkg/config/constants"
	istiokeepalive "istio.io/istio/pkg/keepalive"
	kubelib "istio.io/istio/pkg/kube"
	"istio.io/istio/pkg/kube/inject"
	"istio.io/istio/security/pkg/k8s/chiron"
	"istio.io/istio/security/pkg/pki/ca"
)

var (
	// FilepathWalkInterval dictates how often the file system is walked for config
	FilepathWalkInterval = 100 * time.Millisecond

	// PilotCertDir is the default location for mTLS certificates used by pilot
	// Visible for tests - at runtime can be set by PILOT_CERT_DIR environment variable.
	PilotCertDir = "/etc/certs/"

	// DefaultPlugins is the default list of plugins to enable, when no plugin(s)
	// is specified through the command line
	DefaultPlugins = []string{
		plugin.Authn,
		plugin.Authz,
		plugin.Health,
		plugin.Mixer,
	}
)

func init() {
	// get the grpc server wired up
	// This should only be set before any RPCs are sent or received by this program.
	grpc.EnableTracing = true

	// Export pilot version as metric for fleet analytics.
	pilotVersion := prom.NewGaugeVec(prom.GaugeOpts{
		Name: "pilot_info",
		Help: "Pilot version and build information.",
	}, []string{"version"})
	prom.MustRegister(pilotVersion)
	pilotVersion.With(prom.Labels{"version": version.Info.String()}).Set(1)
}

// startFunc defines a function that will be used to start one or more components of the Pilot discovery service.
type startFunc func(stop <-chan struct{}) error

// Server contains the runtime configuration for the Pilot discovery service.
type Server struct {
	SecureGRPCListeningAddr net.Addr
	MonitorListeningAddr    net.Addr

	// TODO(nmittler): Consider alternatives to exposing these directly
	EnvoyXdsServer *envoyv2.DiscoveryServer

	clusterID           string
	environment         *model.Environment
	configController    model.ConfigStoreCache
	kubeClient          kubernetes.Interface
	startFuncs          []startFunc
	multicluster        *kubecontroller.Multicluster
	httpServer          *http.Server // debug
	httpsServer         *http.Server // webhooks
	httpsReadyClient    *http.Client
	grpcServer          *grpc.Server
	secureHTTPServer    *http.Server
	secureGRPCServer    *grpc.Server
	secureHTTPServerDNS *http.Server
	secureGRPCServerDNS *grpc.Server
	mux                 *http.ServeMux // debug
	httpsMux            *http.ServeMux // webhooks
	kubeRegistry        *kubecontroller.Controller
	certController      *chiron.WebhookController
	ca                  *ca.IstioCA

	ConfigStores []model.ConfigStoreCache

	serviceEntryStore *external.ServiceEntryStore

	HTTPListener net.Listener
	GRPCListener net.Listener

	basePort int

	// for test
	forceStop bool

	// nil if injection disabled
	injectionWebhook *inject.Webhook

	webhookCertMu sync.Mutex
	webhookCert   *tls.Certificate
}

// NewServer creates a new Server instance based on the provided arguments.
func NewServer(args *PilotArgs) (*Server, error) {
	// TODO(hzxuzhonghu): move out of NewServer
	args.Default()
	e := &model.Environment{
		ServiceDiscovery: aggregate.NewController(),
		PushContext:      model.NewPushContext(),
	}

	s := &Server{
		basePort:       args.BasePort,
		clusterID:      getClusterID(args),
		environment:    e,
		EnvoyXdsServer: envoyv2.NewDiscoveryServer(e, args.Plugins),
		forceStop:      args.ForceStop,
	}

	log.Infof("Primary Cluster name: %s", s.clusterID)

	prometheus.EnableHandlingTimeHistogram()

	// Apply the arguments to the configuration.
	if err := s.initKubeClient(args); err != nil {
		return nil, fmt.Errorf("kube client: %v", err)
	}
	fileWatcher := filewatcher.NewWatcher()
	if err := s.initMeshConfiguration(args, fileWatcher); err != nil {
		return nil, fmt.Errorf("mesh: %v", err)
	}
	s.initMeshNetworks(args, fileWatcher)
	// Certificate controller is created before MCP
	// controller in case MCP server pod waits to mount a certificate
	// to be provisioned by the certificate controller.
	if err := s.initCertController(args); err != nil {
		return nil, fmt.Errorf("certificate controller: %v", err)
	}
	if err := s.initConfigController(args); err != nil {
		return nil, fmt.Errorf("config controller: %v", err)
	}
	if err := s.initServiceControllers(args); err != nil {
		return nil, fmt.Errorf("service controllers: %v", err)
	}
	if err := s.initDiscoveryService(args); err != nil {
		return nil, fmt.Errorf("discovery service: %v", err)
	}
	if err := s.initMonitor(args.DiscoveryOptions.MonitoringAddr); err != nil {
		return nil, fmt.Errorf("monitor: %v", err)
	}
	if err := s.initClusterRegistries(args); err != nil {
		return nil, fmt.Errorf("cluster registries: %v", err)
	}

	// Options based on the current 'defaults' in istio.
	// If adjustments are needed - env or mesh.config ( if of general interest ).
	caOpts := &CAOptions{
		TrustDomain: s.environment.Mesh().TrustDomain,
		Namespace:   args.Namespace,
	}

	// CA signing certificate must be created first.
	if s.EnableCA() {
		s.ca = s.createCA(s.kubeClient.CoreV1(), caOpts)
	}

	// initDNSListener() must be called after the createCA()
	// because initDNSListener() may use a Citadel generated cert.
	if err := s.initDNSListener(args); err != nil {
		return nil, fmt.Errorf("grpcDNS: %v", err)
	}

	// common https server for webhooks (e.g. injection, validation)
	if err := s.initHTTPSWebhookServer(args); err != nil {
		return nil, fmt.Errorf("injectionWebhook server: %v", err)
	}

	// Will run the sidecar injector in pilot.
	// Only operates if /var/lib/istio/inject exists
	if err := s.initSidecarInjector(args); err != nil {
		return nil, fmt.Errorf("sidecar injector: %v", err)
	}

	// Will run the config validater in pilot.
	// Only operates if /var/lib/istio/validation exists
	if err := s.initConfigValidation(args); err != nil {
		return nil, fmt.Errorf("config validation: %v", err)
	}

	// Run the SDS signing server.
	// RunCA() must be called after createCA() and initDNSListener()
	// because it depends on the following conditions:
	// 1) CA certificate has been created.
	// 2) grpc server has been generated.
	s.addStartFunc(func(stop <-chan struct{}) error {
		s.RunCA(s.secureGRPCServerDNS, s.ca, caOpts, stop)
		return nil
	})

	// TODO: don't run this if galley is started, one ctlz is enough
	if args.CtrlZOptions != nil {
		_, _ = ctrlz.Run(args.CtrlZOptions, nil)
	}

	return s, nil
}

func getClusterID(args *PilotArgs) string {
	clusterID := args.Config.ControllerOptions.ClusterID
	if clusterID == "" {
		for _, registry := range args.Service.Registries {
			if registry == string(serviceregistry.Kubernetes) {
				clusterID = string(serviceregistry.Kubernetes)
				break
			}
		}
	}

	return clusterID
}

// Start starts all components of the Pilot discovery service on the port specified in DiscoveryServiceOptions.
// If Port == 0, a port number is automatically chosen. Content serving is started by this method,
// but is executed asynchronously. Serving can be canceled at any time by closing the provided stop channel.
func (s *Server) Start(stop <-chan struct{}) error {
	// Now start all of the components.
	for _, fn := range s.startFuncs {
		if err := fn(stop); err != nil {
			return err
		}
	}

	// grpcServer is shared by Galley, CA, XDS - must Serve at the end, but before 'wait'
	log.Infof("starting gRPC discovery service at %s", s.GRPCListener.Addr())
	go func() {
		if err := s.grpcServer.Serve(s.GRPCListener); err != nil {
			log.Warna(err)
		}
	}()

	if !s.waitForCacheSync(stop) {
		return fmt.Errorf("failed to sync cache")
	}

<<<<<<< HEAD
	// Notify Server readiness to Discovery Server, so that it can start accepting connections.
	log.Infof("All caches have been synced up, notifying discovery server")
	s.EnvoyXdsServer.OnServerReady()

	// At this point we are ready - start Http Listener so that it can respond to readiness events.
	log.Infof("starting Http service at %s", s.HTTPListener.Addr())
=======
	// At this point we are ready ready
>>>>>>> a742b588
	go func() {
		if err := s.httpServer.Serve(s.HTTPListener); err != nil {
			log.Warna(err)
		}
	}()

	if s.httpsServer != nil {
		go func() {
			if err := s.httpsServer.ListenAndServeTLS("", ""); err != nil && err != http.ErrServerClosed {
				log.Warna(err)
			}
		}()
	}

	s.cleanupOnStop(stop)

	return nil
}

// initKubeClient creates the k8s client if running in an k8s environment.
func (s *Server) initKubeClient(args *PilotArgs) error {
	if hasKubeRegistry(args.Service.Registries) {
		var err error
		s.kubeClient, err = kubelib.CreateClientset(args.Config.KubeConfig, "")
		if err != nil {
			return fmt.Errorf("failed creating kube client: %v", err)
		}
	}

	return nil
}

// A single container can't have two readiness probes. Piggyback the https server readiness
// onto the http server readiness check. The "http" portion of the readiness check is satisfied
// by the fact we've started listening on this handler and everything has already initialized.
func (s *Server) httpServerReadyHandler(w http.ResponseWriter, _ *http.Request) {
	if features.IstiodService.Get() != "" {
		if status := s.checkHTTPSWebhookServerReadiness(); status != http.StatusOK {
			log.Warnf("https webhook server not ready: %v", status)
			w.WriteHeader(status)
			return
		}
	}

	// TODO check readiness of other secure gRPC and HTTP servers.

	w.WriteHeader(http.StatusOK)
}

func (s *Server) initDiscoveryService(args *PilotArgs) error {
	s.mux = http.NewServeMux()
	s.mux.HandleFunc("/ready", s.httpServerReadyHandler)

	s.EnvoyXdsServer.InitDebug(s.mux, s.ServiceController(), args.DiscoveryOptions.EnableProfiling, s.injectionWebhook)

	// When the mesh config or networks change, do a full push.
	s.environment.AddMeshHandler(func() {
		s.EnvoyXdsServer.ConfigUpdate(&model.PushRequest{Full: true})
	})
	s.environment.AddNetworksHandler(func() {
		s.EnvoyXdsServer.ConfigUpdate(&model.PushRequest{Full: true})
	})

	if err := s.initEventHandlers(); err != nil {
		return err
	}

	// Implement EnvoyXdsServer grace shutdown
	s.addStartFunc(func(stop <-chan struct{}) error {
		s.EnvoyXdsServer.Start(stop)
		return nil
	})

	// create grpc/http server
	s.initGrpcServer(args.KeepaliveOptions)
	s.httpServer = &http.Server{
		Addr:    args.DiscoveryOptions.HTTPAddr,
		Handler: s.mux,
	}

	// create http listener
	listener, err := net.Listen("tcp", args.DiscoveryOptions.HTTPAddr)
	if err != nil {
		return err
	}
	s.HTTPListener = listener

	// create grpc listener
	grpcListener, err := net.Listen("tcp", args.DiscoveryOptions.GrpcAddr)
	if err != nil {
		return err
	}
	s.GRPCListener = grpcListener

	// run grpc server using the Citadel secrets. New installer uses a sidecar for this.
	// Will be deprecated once Istiod mode is stable.
	if args.DiscoveryOptions.SecureGrpcAddr != "" {
		// create secure grpc server
		if err := s.initSecureGrpcServer(args.KeepaliveOptions); err != nil {
			return fmt.Errorf("secure grpc server: %s", err)
		}
		// create secure grpc listener
		secureGrpcListener, err := net.Listen("tcp", args.DiscoveryOptions.SecureGrpcAddr)
		if err != nil {
			return err
		}
		s.SecureGRPCListeningAddr = secureGrpcListener.Addr()

		s.addStartFunc(func(stop <-chan struct{}) error {
			go func() {
				if !s.waitForCacheSync(stop) {
					return
				}

				log.Infof("starting discovery service at secure grpc=%s", secureGrpcListener.Addr())
				go func() {
					// This seems the only way to call setupHTTP2 - it may also be possible to set NextProto
					// on a listener
					err := s.secureHTTPServer.ServeTLS(secureGrpcListener, "", "")
					msg := fmt.Sprintf("Stopped listening on %s", secureGrpcListener.Addr().String())
					select {
					case <-stop:
						log.Info(msg)
					default:
						panic(fmt.Sprintf("%s due to error: %v", msg, err))
					}
				}()
				go func() {
					<-stop
					if args.ForceStop {
						s.grpcServer.Stop()
					} else {
						s.grpcServer.GracefulStop()
					}
					ctx, cancel := context.WithTimeout(context.Background(), 10*time.Second)
					defer cancel()
					_ = s.secureHTTPServer.Shutdown(ctx)
					s.secureGRPCServer.Stop()
				}()
			}()
			return nil
		})
	}

	return nil
}

// Wait for the stop, and do cleanups
func (s *Server) cleanupOnStop(stop <-chan struct{}) {
	go func() {
		<-stop
		model.JwtKeyResolver.Close()

		if s.forceStop {
			s.grpcServer.Stop()
			_ = s.httpServer.Close()
			if features.IstiodService.Get() != "" {
				_ = s.httpsServer.Close()
			}
		} else {
			s.grpcServer.GracefulStop()
			ctx, cancel := context.WithTimeout(context.Background(), 10*time.Second)
			defer cancel()
			if err := s.httpServer.Shutdown(ctx); err != nil {
				log.Warna(err)
			}
			if features.IstiodService.Get() != "" {
				if err := s.httpsServer.Shutdown(ctx); err != nil {
					log.Warna(err)
				}
			}
		}
	}()
}

func (s *Server) initGrpcServer(options *istiokeepalive.Options) {
	grpcOptions := s.grpcServerOptions(options)
	s.grpcServer = grpc.NewServer(grpcOptions...)
	s.EnvoyXdsServer.Register(s.grpcServer)
}

// initialize secureGRPCServer
func (s *Server) initSecureGrpcServer(options *istiokeepalive.Options) error {
	certDir := features.CertDir
	if certDir == "" {
		certDir = PilotCertDir
	}

	ca := path.Join(certDir, constants.RootCertFilename)
	key := path.Join(certDir, constants.KeyFilename)
	cert := path.Join(certDir, constants.CertChainFilename)

	tlsCreds, err := credentials.NewServerTLSFromFile(cert, key)
	// certs not ready yet.
	if err != nil {
		return err
	}

	// TODO: parse the file to determine expiration date. Restart listener before expiration
	certificate, err := tls.LoadX509KeyPair(cert, key)
	if err != nil {
		return err
	}

	caCert, err := ioutil.ReadFile(ca)
	if err != nil {
		return err
	}
	caCertPool := x509.NewCertPool()
	caCertPool.AppendCertsFromPEM(caCert)

	opts := s.grpcServerOptions(options)
	opts = append(opts, grpc.Creds(tlsCreds))
	s.secureGRPCServer = grpc.NewServer(opts...)
	s.EnvoyXdsServer.Register(s.secureGRPCServer)
	s.secureHTTPServer = &http.Server{
		TLSConfig: &tls.Config{
			Certificates: []tls.Certificate{certificate},
			VerifyPeerCertificate: func(rawCerts [][]byte, verifiedChains [][]*x509.Certificate) error {
				// For now accept any certs - pilot is not authenticating the caller, TLS used for
				// privacy
				return nil
			},
			NextProtos: []string{"h2", "http/1.1"},
			ClientAuth: tls.RequireAndVerifyClientCert,
			ClientCAs:  caCertPool,
		},
		Handler: http.HandlerFunc(func(w http.ResponseWriter, r *http.Request) {
			if r.ProtoMajor == 2 && strings.HasPrefix(
				r.Header.Get("Content-Type"), "application/grpc") {
				s.secureGRPCServer.ServeHTTP(w, r)
			} else {
				s.mux.ServeHTTP(w, r)
			}
		}),
	}

	return nil
}

// initialize secureGRPCServer - using K8S DNS certs
func (s *Server) initSecureGrpcServerDNS(port string, keepalive *istiokeepalive.Options) error {
	certDir := dnsCertDir

	key := path.Join(certDir, constants.KeyFilename)
	cert := path.Join(certDir, constants.CertChainFilename)

	tlsCreds, err := credentials.NewServerTLSFromFile(cert, key)
	// certs not ready yet.
	if err != nil {
		return err
	}

	// TODO: parse the file to determine expiration date. Restart listener before expiration
	certificate, err := tls.LoadX509KeyPair(cert, key)
	if err != nil {
		return err
	}

	opts := s.grpcServerOptions(keepalive)
	opts = append(opts, grpc.Creds(tlsCreds))
	s.secureGRPCServerDNS = grpc.NewServer(opts...)
	s.EnvoyXdsServer.Register(s.secureGRPCServerDNS)

	s.secureHTTPServerDNS = &http.Server{
		TLSConfig: &tls.Config{
			Certificates: []tls.Certificate{certificate},
			VerifyPeerCertificate: func(rawCerts [][]byte, verifiedChains [][]*x509.Certificate) error {
				// For now accept any certs - pilot is not authenticating the caller, TLS used for
				// privacy
				return nil
			},
			NextProtos: []string{"h2", "http/1.1"},
			ClientAuth: tls.NoClientCert, // auth will be based on JWT token signed by K8S
		},
		Handler: http.HandlerFunc(func(w http.ResponseWriter, r *http.Request) {
			if r.ProtoMajor == 2 && strings.HasPrefix(
				r.Header.Get("Content-Type"), "application/grpc") {
				s.secureGRPCServerDNS.ServeHTTP(w, r)
			} else {
				s.mux.ServeHTTP(w, r)
			}
		}),
	}

	// Default is 15012 - istio-agent relies on this as a default to distinguish what cert auth to expect
	dnsGrpc := fmt.Sprintf(":%s", port)

	// create secure grpc listener
	secureGrpcListener, err := net.Listen("tcp", dnsGrpc)
	if err != nil {
		return err
	}

	s.addStartFunc(func(stop <-chan struct{}) error {
		go func() {
			if !s.waitForCacheSync(stop) {
				return
			}

			log.Infof("starting K8S-signed grpc=%s", dnsGrpc)
			// This seems the only way to call setupHTTP2 - it may also be possible to set NextProto
			// on a listener
			err := s.secureHTTPServerDNS.ServeTLS(secureGrpcListener, "", "")
			msg := fmt.Sprintf("Stopped listening on %s %v", dnsGrpc, err)
			select {
			case <-stop:
				log.Info(msg)
			default:
				panic(fmt.Sprintf("%s due to error: %v", msg, err))
			}
		}()

		go func() {
			<-stop
			if s.forceStop {
				s.secureGRPCServerDNS.Stop()
				_ = s.secureHTTPServerDNS.Close()
			} else {
				s.secureGRPCServerDNS.GracefulStop()
				ctx, cancel := context.WithTimeout(context.Background(), 10*time.Second)
				defer cancel()
				_ = s.secureHTTPServerDNS.Shutdown(ctx)
			}
		}()
		return nil
	})

	return nil
}

func (s *Server) grpcServerOptions(options *istiokeepalive.Options) []grpc.ServerOption {
	interceptors := []grpc.UnaryServerInterceptor{
		// setup server prometheus monitoring (as final interceptor in chain)
		prometheus.UnaryServerInterceptor,
	}

	// Temp setting, default should be enough for most supported environments. Can be used for testing
	// envoy with lower values.
	maxStreams := features.MaxConcurrentStreams

	grpcOptions := []grpc.ServerOption{
		grpc.UnaryInterceptor(middleware.ChainUnaryServer(interceptors...)),
		grpc.MaxConcurrentStreams(uint32(maxStreams)),
		grpc.KeepaliveParams(keepalive.ServerParameters{
			Time:                  options.Time,
			Timeout:               options.Timeout,
			MaxConnectionAge:      options.MaxServerConnectionAge,
			MaxConnectionAgeGrace: options.MaxServerConnectionAgeGrace,
		}),
	}

	return grpcOptions
}

func (s *Server) addStartFunc(fn startFunc) {
	s.startFuncs = append(s.startFuncs, fn)
}

func (s *Server) waitForCacheSync(stop <-chan struct{}) bool {
	// TODO: remove dependency on k8s lib
	// TODO: set a limit, panic otherwise ( to not hide the error )
	if !cache.WaitForCacheSync(stop, func() bool {
		if s.kubeRegistry != nil {
			if !s.kubeRegistry.HasSynced() {
				return false
			}
		}
		if !s.configController.HasSynced() {
			return false
		}
		return true
	}) {
		log.Errorf("Failed waiting for cache sync")
		return false
	}

	return true
}

// initEventHandlers sets up event handlers for config and service updates
func (s *Server) initEventHandlers() error {
	// Flush cached discovery responses whenever services configuration change.
	serviceHandler := func(svc *model.Service, _ model.Event) {
		pushReq := &model.PushRequest{
			Full:               true,
			NamespacesUpdated:  map[string]struct{}{svc.Attributes.Namespace: {}},
			ConfigTypesUpdated: map[resource.GroupVersionKind]struct{}{collections.IstioNetworkingV1Alpha3Serviceentries.Resource().GroupVersionKind(): {}},
		}
		s.EnvoyXdsServer.ConfigUpdate(pushReq)
	}
	if err := s.ServiceController().AppendServiceHandler(serviceHandler); err != nil {
		return fmt.Errorf("append service handler failed: %v", err)
	}

	instanceHandler := func(si *model.ServiceInstance, _ model.Event) {
		// TODO: This is an incomplete code. This code path is called for consul, etc.
		// In all cases, this is simply an instance update and not a config update. So, we need to update
		// EDS in all proxies, and do a full config push for the instance that just changed (add/update only).
		s.EnvoyXdsServer.ConfigUpdate(&model.PushRequest{
			Full:              true,
			NamespacesUpdated: map[string]struct{}{si.Service.Attributes.Namespace: {}},
			// TODO: extend and set service instance type, so no need re-init push context
			ConfigTypesUpdated: map[resource.GroupVersionKind]struct{}{collections.IstioNetworkingV1Alpha3Serviceentries.Resource().GroupVersionKind(): {}},
		})
	}
	if err := s.ServiceController().AppendInstanceHandler(instanceHandler); err != nil {
		return fmt.Errorf("append instance handler failed: %v", err)
	}

	// TODO(Nino-k): remove this case once incrementalUpdate is default
	if s.configController != nil {
		// TODO: changes should not trigger a full recompute of LDS/RDS/CDS/EDS
		// (especially mixerclient HTTP and quota)
		configHandler := func(old, curr model.Config, _ model.Event) {
			pushReq := &model.PushRequest{
				Full:               true,
				ConfigTypesUpdated: map[resource.GroupVersionKind]struct{}{curr.GroupVersionKind(): {}},
			}
			s.EnvoyXdsServer.ConfigUpdate(pushReq)
		}
		for _, schema := range collections.Pilot.All() {
			s.configController.RegisterEventHandler(schema.Resource().GroupVersionKind(), configHandler)
		}
	}

	return nil
}

// add a GRPC listener using DNS-based certificates. Will be used for Galley, injection and CA signing.
func (s *Server) initDNSListener(args *PilotArgs) error {
	istiodAddr := features.IstiodService.Get()
	if istiodAddr == "" || s.kubeClient == nil {
		// Feature disabled
		return nil
	}

	// validate
	host, port, err := net.SplitHostPort(istiodAddr)
	if err != nil {
		return fmt.Errorf("invalid ISTIOD_ADDR(%s): %v", istiodAddr, err)
	}
	if _, err := strconv.Atoi(port); err != nil {
		return fmt.Errorf("invalid ISTIOD_ADDR(%s): %v", istiodAddr, err)
	}

	// Create DNS certificates. This allows injector, validation to work without Citadel, and
	// allows secure SDS connections to Istiod.
	err = s.initDNSCerts(host)
	if err != nil {
		return err
	}

	// run secure grpc server for Istiod - using DNS-based certs from K8S
	err = s.initSecureGrpcServerDNS(port, args.KeepaliveOptions)
	if err != nil {
		return err
	}

	return nil
}<|MERGE_RESOLUTION|>--- conflicted
+++ resolved
@@ -285,16 +285,12 @@
 		return fmt.Errorf("failed to sync cache")
 	}
 
-<<<<<<< HEAD
 	// Notify Server readiness to Discovery Server, so that it can start accepting connections.
 	log.Infof("All caches have been synced up, notifying discovery server")
 	s.EnvoyXdsServer.OnServerReady()
 
 	// At this point we are ready - start Http Listener so that it can respond to readiness events.
 	log.Infof("starting Http service at %s", s.HTTPListener.Addr())
-=======
-	// At this point we are ready ready
->>>>>>> a742b588
 	go func() {
 		if err := s.httpServer.Serve(s.HTTPListener); err != nil {
 			log.Warna(err)
