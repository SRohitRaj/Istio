// Copyright 2017 Istio Authors
//
// Licensed under the Apache License, Version 2.0 (the "License");
// you may not use this file except in compliance with the License.
// You may obtain a copy of the License at
//
//     http://www.apache.org/licenses/LICENSE-2.0
//
// Unless required by applicable law or agreed to in writing, software
// distributed under the License is distributed on an "AS IS" BASIS,
// WITHOUT WARRANTIES OR CONDITIONS OF ANY KIND, either express or implied.
// See the License for the specific language governing permissions and
// limitations under the License.

package bootstrap

import (
	"crypto/tls"
	"crypto/x509"
	"fmt"
	"io/ioutil"
	"net"
	"net/http"
	"os"
	"strconv"
	"strings"
	"time"

	"code.cloudfoundry.org/copilot"
	"github.com/davecgh/go-spew/spew"
	durpb "github.com/golang/protobuf/ptypes/duration"
	middleware "github.com/grpc-ecosystem/go-grpc-middleware"
	prometheus "github.com/grpc-ecosystem/go-grpc-prometheus"
	multierror "github.com/hashicorp/go-multierror"
	"google.golang.org/grpc"
	"google.golang.org/grpc/credentials"
	"k8s.io/api/core/v1"
	metav1 "k8s.io/apimachinery/pkg/apis/meta/v1"
	"k8s.io/client-go/kubernetes"

	meshconfig "istio.io/api/mesh/v1alpha1"
	"istio.io/istio/pilot/cmd"
	configaggregate "istio.io/istio/pilot/pkg/config/aggregate"
	"istio.io/istio/pilot/pkg/config/clusterregistry"
	"istio.io/istio/pilot/pkg/config/kube/crd"
	"istio.io/istio/pilot/pkg/config/kube/ingress"
	"istio.io/istio/pilot/pkg/config/memory"
	configmonitor "istio.io/istio/pilot/pkg/config/monitor"
	"istio.io/istio/pilot/pkg/model"
	"istio.io/istio/pilot/pkg/networking/core/v1alpha3"
	"istio.io/istio/pilot/pkg/networking/plugin/registry"
	envoy "istio.io/istio/pilot/pkg/proxy/envoy/v1"
	"istio.io/istio/pilot/pkg/proxy/envoy/v1/mock"
	envoyv2 "istio.io/istio/pilot/pkg/proxy/envoy/v2"
	"istio.io/istio/pilot/pkg/serviceregistry"
	"istio.io/istio/pilot/pkg/serviceregistry/aggregate"
	"istio.io/istio/pilot/pkg/serviceregistry/cloudfoundry"
	"istio.io/istio/pilot/pkg/serviceregistry/consul"
	"istio.io/istio/pilot/pkg/serviceregistry/eureka"
	"istio.io/istio/pilot/pkg/serviceregistry/external"
	"istio.io/istio/pilot/pkg/serviceregistry/kube"
	"istio.io/istio/pkg/log"
	"istio.io/istio/pkg/version"
)

const (
	// ConfigMapKey should match the expected MeshConfig file name
	ConfigMapKey = "mesh"
	// CopilotTimeout when to cancel remote gRPC call to copilot
	CopilotTimeout = 5 * time.Second
	// FilepathWalkInterval dictates how often the file system is walked for config
	FilepathWalkInterval = 100 * time.Millisecond
)

var (
	// ConfigDescriptor describes all supported configuration kinds.
	// TODO: use model.IstioConfigTypes once model.IngressRule is deprecated
	ConfigDescriptor = model.ConfigDescriptor{
		model.RouteRule,
		model.VirtualService,
		model.Gateway,
		model.EgressRule,
		model.ExternalService,
		model.DestinationPolicy,
		model.DestinationRule,
		model.HTTPAPISpec,
		model.HTTPAPISpecBinding,
		model.QuotaSpec,
		model.QuotaSpecBinding,
		model.AuthenticationPolicy,
		model.ServiceRole,
		model.ServiceRoleBinding,
	}

	// PilotCertDir is the default location for mTLS certificates used by pilot
	// Visible for tests - at runtime can be set by PILOT_CERT_DIR environment variable.
	PilotCertDir = "/etc/certs/"
)

// MeshArgs provide configuration options for the mesh. If ConfigFile is provided, an attempt will be made to
// load the mesh from the file. Otherwise, a default mesh will be used with optional overrides.
type MeshArgs struct {
	ConfigFile      string
	MixerAddress    string
	RdsRefreshDelay *durpb.Duration
}

// ConfigArgs provide configuration options for the configuration controller. If FileDir is set, that directory will
// be monitored for CRD yaml files and will update the controller as those files change (This is used for testing
// purposes). Otherwise, a CRD client is created based on the configuration.
type ConfigArgs struct {
	ClusterRegistriesConfigmap string
	ClusterRegistriesNamespace string
	KubeConfig                 string
	CFConfig                   string
	ControllerOptions          kube.ControllerOptions
	FileDir                    string
}

// ConsulArgs provides configuration for the Consul service registry.
type ConsulArgs struct {
	Config    string
	ServerURL string
	Interval  time.Duration
}

// EurekaArgs provides configuration for the Eureka service registry
type EurekaArgs struct {
	ServerURL string
	Interval  time.Duration
}

// ServiceArgs provides the composite configuration for all service registries in the system.
type ServiceArgs struct {
	Registries []string
	Consul     ConsulArgs
	Eureka     EurekaArgs
}

// PilotArgs provides all of the configuration parameters for the Pilot discovery service.
type PilotArgs struct {
	DiscoveryOptions envoy.DiscoveryServiceOptions
	Namespace        string
	Mesh             MeshArgs
	Config           ConfigArgs
	Service          ServiceArgs
	RDSv2            bool
}

// Server contains the runtime configuration for the Pilot discovery service.
type Server struct {
<<<<<<< HEAD
	mesh                    *meshconfig.MeshConfig
	ServiceController       *aggregate.Controller
	configController        model.ConfigStoreCache
	mixerSAN                []string
	kubeClient              kubernetes.Interface
	startFuncs              []startFunc
	HTTPListeningAddr       net.Addr
	GRPCListeningAddr       net.Addr
	SecureGRPCListeningAddr net.Addr
	clusterStore            *clusterregistry.ClusterStore
=======
	mesh              *meshconfig.MeshConfig
	ServiceController *aggregate.Controller
	configController  model.ConfigStoreCache
	mixerSAN          []string
	kubeClient        kubernetes.Interface
	startFuncs        []startFunc
	HTTPListeningAddr net.Addr
	GRPCListeningAddr net.Addr
>>>>>>> d5fa2b74

	EnvoyXdsServer   *envoyv2.DiscoveryServer
	HTTPServer       *http.Server
	GRPCServer       *grpc.Server
	secureGRPCServer *grpc.Server
	DiscoveryService *envoy.DiscoveryService

	// An in-memory service discovery, enabled if 'mock' registry is added.
	// Currently used for tests.
	MemoryServiceDiscovery *mock.ServiceDiscovery

	mux *http.ServeMux
}

// NewServer creates a new Server instance based on the provided arguments.
func NewServer(args PilotArgs) (*Server, error) {
	// If the namespace isn't set, try looking it up from the environment.
	if args.Namespace == "" {
		args.Namespace = os.Getenv("POD_NAMESPACE")
	}

	// TODO: remove when no longer needed
	if os.Getenv("PILOT_VALIDATE_CLUSTERS") == "false" {
		envoy.ValidateClusters = false
	}

	s := &Server{}

	// Apply the arguments to the configuration.
	if err := s.initKubeClient(&args); err != nil {
		return nil, err
	}
	if err := s.initMesh(&args); err != nil {
		return nil, err
	}
	if err := s.initMixerSan(&args); err != nil {
		return nil, err
	}
	if err := s.initConfigController(&args); err != nil {
		return nil, err
	}
	if err := s.initServiceControllers(&args); err != nil {
		return nil, err
	}
	if err := s.initDiscoveryService(&args); err != nil {
		return nil, err
	}
	if err := s.initMonitor(&args); err != nil {
		return nil, err
	}

	return s, nil
}

// Start starts all components of the Pilot discovery service on the port specified in DiscoveryServiceOptions.
// If Port == 0, a port number is automatically chosen. This method returns the address on which the server is
// listening for incoming connections. Content serving is started by this method, but is executed asynchronously.
// Serving can be cancelled at any time by closing the provided stop channel.
func (s *Server) Start(stop chan struct{}) (net.Addr, error) {
	// Now start all of the components.
	for _, fn := range s.startFuncs {
		if err := fn(stop); err != nil {
			return nil, err
		}
	}

	return s.HTTPListeningAddr, nil
}

// startFunc defines a function that will be used to start one or more components of the Pilot discovery service.
type startFunc func(stop chan struct{}) error

// initMonitor initializes the configuration for the pilot monitoring server.
func (s *Server) initMonitor(args *PilotArgs) error {
	s.addStartFunc(func(stop chan struct{}) error {
		monitor, err := startMonitor(args.DiscoveryOptions.MonitoringPort, s.mux)
		if err != nil {
			return err
		}

		go func() {
			<-stop
			err := monitor.Close()
			log.Debugf("Monitoring server terminated: %v", err)
		}()
		return nil
	})
	return nil
}

// GetMeshConfig fetches the ProxyMesh configuration from Kubernetes ConfigMap.
func GetMeshConfig(kube kubernetes.Interface, namespace, name string) (*v1.ConfigMap, *meshconfig.MeshConfig, error) {

	if kube == nil {
		defaultMesh := model.DefaultMeshConfig()
		return nil, &defaultMesh, nil
	}

	config, err := kube.CoreV1().ConfigMaps(namespace).Get(name, metav1.GetOptions{})
	if err != nil {
		if strings.Contains(err.Error(), fmt.Sprintf("\"%s\" not found", name)) {
			defaultMesh := model.DefaultMeshConfig()
			return nil, &defaultMesh, nil
		}
		return nil, nil, err
	}

	// values in the data are strings, while proto might use a different data type.
	// therefore, we have to get a value by a key
	cfgYaml, exists := config.Data[ConfigMapKey]
	if !exists {
		return nil, nil, fmt.Errorf("missing configuration map key %q", ConfigMapKey)
	}

	mesh, err := model.ApplyMeshConfigDefaults(cfgYaml)
	if err != nil {
		return nil, nil, err
	}
	return config, mesh, nil
}

// initMesh creates the mesh in the pilotConfig from the input arguments.
func (s *Server) initMesh(args *PilotArgs) error {
	// If a config file was specified, use it.
	var mesh *meshconfig.MeshConfig
	if args.Mesh.ConfigFile != "" {
		fileMesh, err := cmd.ReadMeshConfig(args.Mesh.ConfigFile)
		if err != nil {
			log.Warnf("failed to read mesh configuration, using default: %v", err)
		} else {
			mesh = fileMesh
		}
	}

	if mesh == nil {
		var err error
		// Config file either wasn't specified or failed to load - use a default mesh.
		if _, mesh, err = GetMeshConfig(s.kubeClient, kube.IstioNamespace, kube.IstioConfigMap); err != nil {
			log.Warnf("failed to read mesh configuration: %v", err)
			return err
		}

		// Allow some overrides for testing purposes.
		if args.Mesh.MixerAddress != "" {
			mesh.MixerCheckServer = args.Mesh.MixerAddress
			mesh.MixerReportServer = args.Mesh.MixerAddress
		}
		if args.Mesh.RdsRefreshDelay != nil {
			mesh.RdsRefreshDelay = args.Mesh.RdsRefreshDelay
		}
	}

	log.Infof("mesh configuration %s", spew.Sdump(mesh))
	log.Infof("version %s", version.Info.String())
	log.Infof("flags %s", spew.Sdump(args))

	s.mesh = mesh
	return nil
}

// initMixerSan configures the mixerSAN configuration item. The mesh must already have been configured.
func (s *Server) initMixerSan(args *PilotArgs) error {
	if s.mesh == nil {
		return fmt.Errorf("the mesh has not been configured before configuring mixer san")
	}
	if s.mesh.DefaultConfig.ControlPlaneAuthPolicy == meshconfig.AuthenticationPolicy_MUTUAL_TLS {
		s.mixerSAN = envoy.GetMixerSAN(args.Config.ControllerOptions.DomainSuffix, args.Namespace)
	}
	return nil
}

func (s *Server) getKubeCfgFile(args *PilotArgs) (kubeCfgFile string) {
	if kubeCfgFile == "" {
		kubeCfgFile = args.Config.KubeConfig
	}
	return
}

// initKubeClient creates the k8s client if running in an k8s environment.
func (s *Server) initKubeClient(args *PilotArgs) error {
	needToCreateClient := false
	for _, r := range args.Service.Registries {
		switch serviceregistry.ServiceRegistry(r) {
		case serviceregistry.KubernetesRegistry:
			needToCreateClient = true
		case serviceregistry.ConsulRegistry:
			needToCreateClient = true
		case serviceregistry.EurekaRegistry:
			needToCreateClient = true
		case serviceregistry.CloudFoundryRegistry:
			needToCreateClient = true
		}
		if needToCreateClient {
			break
		}
	}

	if needToCreateClient && args.Config.FileDir == "" {
		var client kubernetes.Interface
		var kuberr error

		kubeCfgFile := s.getKubeCfgFile(args)
		_, client, kuberr = kube.CreateInterface(kubeCfgFile)
		if kuberr != nil {
			return multierror.Prefix(kuberr, "failed to connect to Kubernetes API.")
		}
		s.kubeClient = client
	}
	return nil
}

type mockController struct{}

func (c *mockController) AppendServiceHandler(f func(*model.Service, model.Event)) error {
	return nil
}

func (c *mockController) AppendInstanceHandler(f func(*model.ServiceInstance, model.Event)) error {
	return nil
}

func (c *mockController) Run(<-chan struct{}) {}

// initConfigController creates the config controller in the pilotConfig.
func (s *Server) initConfigController(args *PilotArgs) error {
	if args.Config.FileDir != "" {
		store := memory.Make(ConfigDescriptor)
		configController := memory.NewController(store)

		err := s.makeFileMonitor(args, configController)
		if err != nil {
			return err
		}

		if args.Config.CFConfig != "" {
			err = s.makeCopilotMonitor(args, configController)
			if err != nil {
				return err
			}
		}

		s.configController = configController
	} else {
		controller, err := s.makeKubeConfigController(args)
		if err != nil {
			return err
		}

		s.configController = controller
	}

	// Defer starting the controller until after the service is created.
	s.addStartFunc(func(stop chan struct{}) error {
		go s.configController.Run(stop)
		return nil
	})

	return nil
}

func (s *Server) makeKubeConfigController(args *PilotArgs) (model.ConfigStoreCache, error) {
	kubeCfgFile := s.getKubeCfgFile(args)
	configClient, err := crd.NewClient(kubeCfgFile, ConfigDescriptor, args.Config.ControllerOptions.DomainSuffix)
	if err != nil {
		return nil, multierror.Prefix(err, "failed to open a config client.")
	}

	if err = configClient.RegisterResources(); err != nil {
		return nil, multierror.Prefix(err, "failed to register custom resources.")
	}

	return crd.NewController(configClient, args.Config.ControllerOptions), nil
}

func (s *Server) makeFileMonitor(args *PilotArgs, configController model.ConfigStore) error {
	fileSnapshot := configmonitor.NewFileSnapshot(args.Config.FileDir, ConfigDescriptor)
	fileMonitor := configmonitor.NewMonitor(configController, FilepathWalkInterval, fileSnapshot.ReadConfigFiles)

	// Defer starting the file monitor until after the service is created.
	s.addStartFunc(func(stop chan struct{}) error {
		fileMonitor.Start(stop)
		return nil
	})

	return nil
}

func (s *Server) makeCopilotMonitor(args *PilotArgs, configController model.ConfigStore) error {
	cfConfig, err := cloudfoundry.LoadConfig(args.Config.CFConfig)
	if err != nil {
		return multierror.Prefix(err, "loading cloud foundry config")
	}
	tlsConfig, err := cfConfig.ClientTLSConfig()
	if err != nil {
		return multierror.Prefix(err, "creating cloud foundry client tls config")
	}
	client, err := copilot.NewIstioClient(cfConfig.Copilot.Address, tlsConfig)
	if err != nil {
		return multierror.Prefix(err, "creating cloud foundry client")
	}

	copilotSnapshot := configmonitor.NewCopilotSnapshot(configController, client, []string{".internal"}, CopilotTimeout)
	copilotMonitor := configmonitor.NewMonitor(configController, 1*time.Second, copilotSnapshot.ReadConfigFiles)

	s.addStartFunc(func(stop chan struct{}) error {
		copilotMonitor.Start(stop)
		return nil
	})

	return nil
}

func (s *Server) createMockServiceControllers(serviceControllers *aggregate.Controller) error {
	// MemServiceDiscovery implementation
	discovery1 := mock.NewDiscovery(
		map[string]*model.Service{ // mock.HelloService.Hostname: mock.HelloService,
		}, 2)

	s.MemoryServiceDiscovery = discovery1

	discovery2 := mock.NewDiscovery(
		map[string]*model.Service{ // mock.WorldService.Hostname: mock.WorldService,
		}, 2)

	registry1 := aggregate.Registry{
		Name:             serviceregistry.ServiceRegistry("mockAdapter1"),
		ServiceDiscovery: discovery1,
		ServiceAccounts:  discovery1,
		Controller:       &mockController{},
	}

	registry2 := aggregate.Registry{
		Name:             serviceregistry.ServiceRegistry("mockAdapter2"),
		ServiceDiscovery: discovery2,
		ServiceAccounts:  discovery2,
		Controller:       &mockController{},
	}
	serviceControllers.AddRegistry(registry1)
	serviceControllers.AddRegistry(registry2)
	return nil
}

func (s *Server) createK8sServiceControllers(serviceControllers *aggregate.Controller, args *PilotArgs) (err error) {
	kubectl := kube.NewController(s.kubeClient, args.Config.ControllerOptions)
	serviceControllers.AddRegistry(
		aggregate.Registry{
			Name:             serviceregistry.KubernetesRegistry,
			ServiceDiscovery: kubectl,
			ServiceAccounts:  kubectl,
			Controller:       kubectl,
		})

	if args.Config.ClusterRegistriesConfigmap != "" {
		clusterStore, err := clusterregistry.ReadClusters(s.kubeClient,
			args.Config.ClusterRegistriesConfigmap,
			args.Config.ClusterRegistriesNamespace)
		if clusterStore != nil {
			log.Infof("clusters configuration %s", spew.Sdump(clusterStore))

			// Add clusters under the same pilot
			clusters := clusterStore.GetPilotClusters()
			clientAccessConfigs := clusterStore.GetClientAccessConfigs()
			for _, cluster := range clusters {
				log.Infof("Cluster name: %s, AccessConfigFile: %s", clusterregistry.GetClusterName(cluster))
				clusterClient := clientAccessConfigs[cluster.ObjectMeta.Name]
				_, client, kuberr := kube.CreateInterfaceFromClusterConfig(&clusterClient)
				if kuberr != nil {
					err = multierror.Append(err, multierror.Prefix(kuberr, fmt.Sprintf("failed to connect to Access API with access config: %s", cluster.ObjectMeta.Name)))
				}

				kubectl := kube.NewController(client, args.Config.ControllerOptions)
				serviceControllers.AddRegistry(
					aggregate.Registry{
						Name:             serviceregistry.KubernetesRegistry,
						ClusterName:      clusterregistry.GetClusterName(cluster),
						ServiceDiscovery: kubectl,
						ServiceAccounts:  kubectl,
						Controller:       kubectl,
					})
			}
		}
	}

	if s.mesh.IngressControllerMode != meshconfig.MeshConfig_OFF {
		// Wrap the config controller with a cache.
		configController, err := configaggregate.MakeCache([]model.ConfigStoreCache{
			s.configController,
			ingress.NewController(s.kubeClient, s.mesh, args.Config.ControllerOptions),
		})
		if err != nil {
			return err
		}

		// Update the config controller
		s.configController = configController

		if ingressSyncer, errSyncer := ingress.NewStatusSyncer(s.mesh, s.kubeClient,
			args.Namespace, args.Config.ControllerOptions); errSyncer != nil {
			log.Warnf("Disabled ingress status syncer due to %v", errSyncer)
		} else {
			s.addStartFunc(func(stop chan struct{}) error {
				go ingressSyncer.Run(stop)
				return nil
			})
		}
	}
	return nil
}

func (s *Server) createConsulServiceControllers(serviceControllers *aggregate.Controller, args *PilotArgs) error {
	log.Infof("Consul url: %v", args.Service.Consul.ServerURL)
	conctl, conerr := consul.NewController(
		args.Service.Consul.ServerURL, args.Service.Consul.Interval)
	if conerr != nil {
		return fmt.Errorf("failed to create Consul controller: %v", conerr)
	}
	serviceControllers.AddRegistry(
		aggregate.Registry{
			Name:             serviceregistry.ConsulRegistry,
			ServiceDiscovery: conctl,
			ServiceAccounts:  conctl,
			Controller:       conctl,
		})
	return nil
}

func (s *Server) createEurekaServiceControllers(serviceControllers *aggregate.Controller, args *PilotArgs) error {
	log.Infof("Eureka url: %v", args.Service.Eureka.ServerURL)
	eurekaClient := eureka.NewClient(args.Service.Eureka.ServerURL)
	serviceControllers.AddRegistry(
		aggregate.Registry{
			Name:             serviceregistry.EurekaRegistry,
			Controller:       eureka.NewController(eurekaClient, args.Service.Eureka.Interval),
			ServiceDiscovery: eureka.NewServiceDiscovery(eurekaClient),
			ServiceAccounts:  eureka.NewServiceAccounts(),
		})
	return nil
}

func (s *Server) createCloudFoundryServiceControllers(serviceControllers *aggregate.Controller, args *PilotArgs) error {
	cfConfig, err := cloudfoundry.LoadConfig(args.Config.CFConfig)
	if err != nil {
		return multierror.Prefix(err, "loading cloud foundry config")
	}
	tlsConfig, err := cfConfig.ClientTLSConfig()
	if err != nil {
		return multierror.Prefix(err, "creating cloud foundry client tls config")
	}
	client, err := copilot.NewIstioClient(cfConfig.Copilot.Address, tlsConfig)
	if err != nil {
		return multierror.Prefix(err, "creating cloud foundry client")
	}
	serviceControllers.AddRegistry(aggregate.Registry{
		Name: serviceregistry.CloudFoundryRegistry,
		Controller: &cloudfoundry.Controller{
			Ticker: cloudfoundry.NewTicker(cfConfig.Copilot.PollInterval),
			Client: client,
		},
		ServiceDiscovery: &cloudfoundry.ServiceDiscovery{
			Client:      client,
			ServicePort: cfConfig.ServicePort,
		},
		ServiceAccounts: cloudfoundry.NewServiceAccounts(),
	})
	return nil
}

// initServiceControllers creates and initializes the service controllers
func (s *Server) initServiceControllers(args *PilotArgs) error {
	serviceControllers := aggregate.NewController()
	registered := make(map[serviceregistry.ServiceRegistry]bool)
	for _, r := range args.Service.Registries {
		serviceRegistry := serviceregistry.ServiceRegistry(r)
		if _, exists := registered[serviceRegistry]; exists {
			log.Warnf("%s registry specified multiple times.", r)
			continue
		}
		registered[serviceRegistry] = true
		log.Infof("Adding %s registry adapter", serviceRegistry)
		switch serviceRegistry {
		case serviceregistry.MockRegistry:
			if err := s.createMockServiceControllers(serviceControllers); err != nil {
				return err
			}
		case serviceregistry.KubernetesRegistry:
			if err := s.createK8sServiceControllers(serviceControllers, args); err != nil {
				return err
			}
		case serviceregistry.ConsulRegistry:
			if err := s.createConsulServiceControllers(serviceControllers, args); err != nil {
				return err
			}
		case serviceregistry.EurekaRegistry:
			if err := s.createEurekaServiceControllers(serviceControllers, args); err != nil {
				return err
			}
		case serviceregistry.CloudFoundryRegistry:
			if err := s.createCloudFoundryServiceControllers(serviceControllers, args); err != nil {
				return err
			}
		default:
			return multierror.Prefix(nil, "Service registry "+r+" is not supported.")
		}
	}
	configStore := model.MakeIstioStore(s.configController)

	// add external service registry to aggregator by default
	serviceControllers.AddRegistry(
		aggregate.Registry{
			Name:             "ExternalServices",
			Controller:       external.NewController(s.configController),
			ServiceDiscovery: external.NewServiceDiscovery(configStore),
			ServiceAccounts:  external.NewServiceAccounts(),
		})

	s.ServiceController = serviceControllers

	// Defer running of the service controllers.
	s.addStartFunc(func(stop chan struct{}) error {
		go s.ServiceController.Run(stop)
		return nil
	})

	return nil
}

func (s *Server) initDiscoveryService(args *PilotArgs) error {
	environment := model.Environment{
		Mesh:             s.mesh,
		IstioConfigStore: model.MakeIstioStore(s.configController),
		ServiceDiscovery: s.ServiceController,
		ServiceAccounts:  s.ServiceController,
		MixerSAN:         s.mixerSAN,
	}

	// Set up discovery service
	discovery, err := envoy.NewDiscoveryService(
		s.ServiceController,
		s.configController,
		environment,
		args.DiscoveryOptions,
	)
	if err != nil {
		return fmt.Errorf("failed to create discovery service: %v", err)
	}
	s.DiscoveryService = discovery

	s.mux = s.DiscoveryService.RestContainer.ServeMux

	// For now we create the gRPC server sourcing data from Pilot's older data model.
	s.initGrpcServer()
	s.EnvoyXdsServer = envoyv2.NewDiscoveryServer(environment, v1alpha3.NewConfigGenerator(registry.NewPlugins()))
	// TODO: decouple v2 from the cache invalidation, use direct listeners.
	envoy.V2ClearCache = s.EnvoyXdsServer.ClearCacheFunc()
	s.EnvoyXdsServer.Register(s.GRPCServer)

	s.EnvoyXdsServer.InitDebug(s.mux, s.ServiceController)

	s.HTTPServer = &http.Server{
		Addr:    ":" + strconv.Itoa(args.DiscoveryOptions.Port),
		Handler: discovery.RestContainer}

	addr := s.HTTPServer.Addr
	listener, err := net.Listen("tcp", addr)
	if err != nil {
		return err
	}
	s.HTTPListeningAddr = listener.Addr()

	grpcListener, err := net.Listen("tcp", args.DiscoveryOptions.GrpcAddr)
	if err != nil {
		return err
	}
	s.GRPCListeningAddr = grpcListener.Addr()

	// TODO: only if TLS certs, go routine to check for late certs
	secureGrpcListener, err := net.Listen("tcp", args.DiscoveryOptions.SecureGrpcAddr)
	if err != nil {
		return err
	}
	s.SecureGRPCListeningAddr = secureGrpcListener.Addr()

	s.addStartFunc(func(stop chan struct{}) error {
		log.Infof("Discovery service started at http=%s grpc=%s", listener.Addr().String(), grpcListener.Addr().String())

		go func() {
			if err = s.HTTPServer.Serve(listener); err != nil {
				log.Warna(err)
			}
		}()
		go func() {
			if err = s.GRPCServer.Serve(grpcListener); err != nil {
				log.Warna(err)
			}
		}()
		if len(args.DiscoveryOptions.SecureGrpcAddr) > 0 {
			go s.secureGrpcStart(secureGrpcListener)
		}

		go func() {
			<-stop
			err = s.HTTPServer.Close()
			if err != nil {
				log.Warna(err)
			}
			s.GRPCServer.Stop()
			if s.secureGRPCServer != nil {
				s.secureGRPCServer.Stop()
			}
		}()

		return err
	})

	return nil
}

func (s *Server) initGrpcServer() {
	grpcOptions := s.grpcServerOptions()
	s.GRPCServer = grpc.NewServer(grpcOptions...)
}

// The secure grpc will start when the credentials are found.
func (s *Server) secureGrpcStart(listener net.Listener) {
	certDir := os.Getenv("PILOT_CERT_DIR")
	if certDir == "" {
		certDir = PilotCertDir // /etc/certs
	}
	if !strings.HasSuffix(certDir, "/") {
		certDir = certDir + "/"
	}

	for i := 0; i < 30; i++ {
		opts := s.grpcServerOptions()

		// This is used for the grpc h2 implementation. It doesn't appear to be needed in
		// the case of golang h2 stack.
		creds, err := credentials.NewServerTLSFromFile(certDir+model.CertChainFilename,
			certDir+model.KeyFilename)
		// certs not ready yet.
		if err != nil {
			time.Sleep(5 * time.Second)
			continue
		}

		// TODO: parse the file to determine expiration date. Restart listener before expiration
		cert, err := tls.LoadX509KeyPair(certDir+model.CertChainFilename,
			certDir+model.KeyFilename)
		if err != nil {
			time.Sleep(5 * time.Second)
			continue
		}
		caCertFile := certDir + model.RootCertFilename
		caCert, err := ioutil.ReadFile(caCertFile)
		if err != nil {
			time.Sleep(5 * time.Second)
			continue
		}
		caCertPool := x509.NewCertPool()
		caCertPool.AppendCertsFromPEM(caCert)

		opts = append(opts, grpc.Creds(creds))
		s.secureGRPCServer = grpc.NewServer(opts...)

		s.EnvoyXdsServer.Register(s.secureGRPCServer)

		log.Infof("Starting GRPC secure on %v with certs in %s", listener.Addr(), certDir)

		s := &http.Server{
			TLSConfig: &tls.Config{
				Certificates: []tls.Certificate{cert},
				VerifyPeerCertificate: func(rawCerts [][]byte, verifiedChains [][]*x509.Certificate) error {
					// For now accept any certs - pilot is not authenticating the caller, TLS used for
					// privacy
					//log.Infof("Certificate received %V", verifiedChains)
					return nil
				},
				//ClientAuth: tls.RequestClientCert,
				ClientAuth: tls.RequireAndVerifyClientCert,
				ClientCAs:  caCertPool,
			},
			Handler: http.HandlerFunc(func(w http.ResponseWriter, r *http.Request) {
				if r.ProtoMajor == 2 && strings.HasPrefix(
					r.Header.Get("Content-Type"), "application/grpc") {
					s.secureGRPCServer.ServeHTTP(w, r)
				} else {
					s.mux.ServeHTTP(w, r)
				}
			}),
		}

		// This seems the only way to call setupHTTP2 - it may also be possible to set NextProto
		// on a listener
		s.ServeTLS(listener, certDir+model.CertChainFilename, certDir+model.KeyFilename)

		// The other way to set TLS - but you can't add http handlers, and the h2 stack is
		// different.
		//if err := s.secureGRPCServer.Serve(listener); err != nil {
		//	log.Warna(err)
		//}
	}

	log.Errorf("Failed to find certificates for GRPC secure in %s", certDir)

	// Exit - mesh is in MTLS mode, but certificates are missing or bad.
	// k8s may allocate to a different machine.
	if s.mesh.DefaultConfig.ControlPlaneAuthPolicy == meshconfig.AuthenticationPolicy_MUTUAL_TLS {
		os.Exit(403)
	}
}

func (s *Server) grpcServerOptions() []grpc.ServerOption {
	interceptors := []grpc.UnaryServerInterceptor{
		// setup server prometheus monitoring (as final interceptor in chain)
		prometheus.UnaryServerInterceptor,
	}

	prometheus.EnableHandlingTimeHistogram()

	// Temp setting, default should be enough for most supported environments. Can be used for testing
	// envoy with lower values.
	var maxStreams int
	maxStreamsEnv := os.Getenv("ISTIO_GPRC_MAXSTREAMS")
	if len(maxStreamsEnv) > 0 {
		maxStreams, _ = strconv.Atoi(maxStreamsEnv)
	}
	if maxStreams == 0 {
		maxStreams = 100000
	}

	grpcOptions := []grpc.ServerOption{
		grpc.UnaryInterceptor(middleware.ChainUnaryServer(interceptors...)),
		grpc.MaxConcurrentStreams(uint32(maxStreams)),
	}

	// get the grpc server wired up
	grpc.EnableTracing = true

	return grpcOptions
}

func (s *Server) addStartFunc(fn startFunc) {
	s.startFuncs = append(s.startFuncs, fn)
}<|MERGE_RESOLUTION|>--- conflicted
+++ resolved
@@ -149,18 +149,6 @@
 
 // Server contains the runtime configuration for the Pilot discovery service.
 type Server struct {
-<<<<<<< HEAD
-	mesh                    *meshconfig.MeshConfig
-	ServiceController       *aggregate.Controller
-	configController        model.ConfigStoreCache
-	mixerSAN                []string
-	kubeClient              kubernetes.Interface
-	startFuncs              []startFunc
-	HTTPListeningAddr       net.Addr
-	GRPCListeningAddr       net.Addr
-	SecureGRPCListeningAddr net.Addr
-	clusterStore            *clusterregistry.ClusterStore
-=======
 	mesh              *meshconfig.MeshConfig
 	ServiceController *aggregate.Controller
 	configController  model.ConfigStoreCache
@@ -169,7 +157,8 @@
 	startFuncs        []startFunc
 	HTTPListeningAddr net.Addr
 	GRPCListeningAddr net.Addr
->>>>>>> d5fa2b74
+	SecureGRPCListeningAddr net.Addr
+	clusterStore            *clusterregistry.ClusterStore
 
 	EnvoyXdsServer   *envoyv2.DiscoveryServer
 	HTTPServer       *http.Server
