// Copyright 2017 Istio Authors
//
// Licensed under the Apache License, Version 2.0 (the "License");
// you may not use this file except in compliance with the License.
// You may obtain a copy of the License at
//
//     http://www.apache.org/licenses/LICENSE-2.0
//
// Unless required by applicable law or agreed to in writing, software
// distributed under the License is distributed on an "AS IS" BASIS,
// WITHOUT WARRANTIES OR CONDITIONS OF ANY KIND, either express or implied.
// See the License for the specific language governing permissions and
// limitations under the License.

package bootstrap

import (
	"crypto/tls"
	"crypto/x509"
	"fmt"
	"io/ioutil"
	"net"
	"net/http"
	"os"
	"strconv"
	"strings"
	"time"

	"code.cloudfoundry.org/copilot"
	"github.com/davecgh/go-spew/spew"
	durpb "github.com/golang/protobuf/ptypes/duration"
	middleware "github.com/grpc-ecosystem/go-grpc-middleware"
	prometheus "github.com/grpc-ecosystem/go-grpc-prometheus"
	multierror "github.com/hashicorp/go-multierror"
	"google.golang.org/grpc"
	"google.golang.org/grpc/credentials"
	"k8s.io/api/core/v1"
	meta_v1 "k8s.io/apimachinery/pkg/apis/meta/v1"
	"k8s.io/client-go/kubernetes"
	"k8s.io/client-go/tools/clientcmd"

	meshconfig "istio.io/api/mesh/v1alpha1"
	"istio.io/istio/pilot/cmd"
	configaggregate "istio.io/istio/pilot/pkg/config/aggregate"
	"istio.io/istio/pilot/pkg/config/clusterregistry"
	"istio.io/istio/pilot/pkg/config/kube/crd"
	"istio.io/istio/pilot/pkg/config/kube/ingress"
	"istio.io/istio/pilot/pkg/config/memory"
	configmonitor "istio.io/istio/pilot/pkg/config/monitor"
	"istio.io/istio/pilot/pkg/model"
	istio_networking "istio.io/istio/pilot/pkg/networking/core"
	"istio.io/istio/pilot/pkg/networking/plugin"
	"istio.io/istio/pilot/pkg/proxy/envoy"
	envoyv2 "istio.io/istio/pilot/pkg/proxy/envoy/v2"
	"istio.io/istio/pilot/pkg/serviceregistry"
	"istio.io/istio/pilot/pkg/serviceregistry/aggregate"
	"istio.io/istio/pilot/pkg/serviceregistry/cloudfoundry"
	"istio.io/istio/pilot/pkg/serviceregistry/consul"
	"istio.io/istio/pilot/pkg/serviceregistry/external"
	"istio.io/istio/pilot/pkg/serviceregistry/kube"
	srmemory "istio.io/istio/pilot/pkg/serviceregistry/memory"
	"istio.io/istio/pilot/pkg/serviceregistry/zookeeper"
	"istio.io/istio/pkg/ctrlz"
	"istio.io/istio/pkg/log"
	"istio.io/istio/pkg/version"
)

const (
	// ConfigMapKey should match the expected MeshConfig file name
	ConfigMapKey = "mesh"
	// CopilotTimeout when to cancel remote gRPC call to copilot
	CopilotTimeout = 5 * time.Second
)

var (
	// FilepathWalkInterval dictates how often the file system is walked for config
	FilepathWalkInterval = 100 * time.Millisecond

	// PilotCertDir is the default location for mTLS certificates used by pilot
	// Visible for tests - at runtime can be set by PILOT_CERT_DIR environment variable.
	PilotCertDir = "/etc/certs/"

	// DefaultPlugins is the default list of plugins to enable, when no plugin(s)
	// is specified through the command line
	DefaultPlugins = []string{
		plugin.Authn,
		plugin.Authz,
		plugin.Health,
		plugin.Mixer,
		plugin.Envoyfilter,
	}
)

// MeshArgs provide configuration options for the mesh. If ConfigFile is provided, an attempt will be made to
// load the mesh from the file. Otherwise, a default mesh will be used with optional overrides.
type MeshArgs struct {
	ConfigFile      string
	MixerAddress    string
	RdsRefreshDelay *durpb.Duration
}

// ConfigArgs provide configuration options for the configuration controller. If FileDir is set, that directory will
// be monitored for CRD yaml files and will update the controller as those files change (This is used for testing
// purposes). Otherwise, a CRD client is created based on the configuration.
type ConfigArgs struct {
	ClusterRegistriesConfigmap string
	ClusterRegistriesNamespace string
	KubeConfig                 string
	CFConfig                   string
	ControllerOptions          kube.ControllerOptions
	FileDir                    string

	// Controller if specified, this controller overrides the other config settings.
	Controller model.ConfigStoreCache
}

// ConsulArgs provides configuration for the Consul service registry.
type ConsulArgs struct {
	Config    string
	ServerURL string
	Interval  time.Duration
}

<<<<<<< HEAD
// EurekaArgs provides configuration for the Eureka service registry
type EurekaArgs struct {
	ServerURL string
	Interval  time.Duration
}

type ZookeeperArgs struct {
	ServerURL string
	Root      string
}

=======
>>>>>>> e2fe8355
// ServiceArgs provides the composite configuration for all service registries in the system.
type ServiceArgs struct {
	Registries []string
	Consul     ConsulArgs
<<<<<<< HEAD
	Eureka     EurekaArgs
	Zookeeper  ZookeeperArgs
=======
>>>>>>> e2fe8355
}

// PilotArgs provides all of the configuration parameters for the Pilot discovery service.
type PilotArgs struct {
	DiscoveryOptions envoy.DiscoveryServiceOptions
	Namespace        string
	Mesh             MeshArgs
	Config           ConfigArgs
	Service          ServiceArgs
	MeshConfig       *meshconfig.MeshConfig
	CtrlZOptions     *ctrlz.Options
	Plugins          []string
}

// Server contains the runtime configuration for the Pilot discovery service.
type Server struct {
	HTTPListeningAddr       net.Addr
	GRPCListeningAddr       net.Addr
	SecureGRPCListeningAddr net.Addr
	MonitorListeningAddr    net.Addr

	// TODO(nmittler): Consider alternatives to exposing these directly
	EnvoyXdsServer    *envoyv2.DiscoveryServer
	ServiceController *aggregate.Controller

	mesh             *meshconfig.MeshConfig
	configController model.ConfigStoreCache
	mixerSAN         []string
	kubeClient       kubernetes.Interface
	startFuncs       []startFunc
	clusterStore     *clusterregistry.ClusterStore
	httpServer       *http.Server
	grpcServer       *grpc.Server
	secureGRPCServer *grpc.Server
	discoveryService *envoy.DiscoveryService
	istioConfigStore model.IstioConfigStore
	mux              *http.ServeMux
	kubeRegistry     *kube.Controller
}

func createInterface(kubeconfig string) (kubernetes.Interface, error) {
	restConfig, err := clientcmd.BuildConfigFromFlags("", kubeconfig)

	if err != nil {
		return nil, err
	}
	return kubernetes.NewForConfig(restConfig)
}

// NewServer creates a new Server instance based on the provided arguments.
func NewServer(args PilotArgs) (*Server, error) {
	// If the namespace isn't set, try looking it up from the environment.
	if args.Namespace == "" {
		args.Namespace = os.Getenv("POD_NAMESPACE")
	}
	if args.Config.ClusterRegistriesNamespace == "" {
		if args.Namespace != "" {
			args.Config.ClusterRegistriesNamespace = args.Namespace
		} else {
			args.Config.ClusterRegistriesNamespace = "istio-system"
		}
	}

	s := &Server{}

	// Apply the arguments to the configuration.
	if err := s.initKubeClient(&args); err != nil {
		return nil, err
	}
	if err := s.initClusterRegistries(&args); err != nil {
		return nil, err
	}
	if err := s.initMesh(&args); err != nil {
		return nil, err
	}
	if err := s.initMixerSan(&args); err != nil {
		return nil, err
	}
	if err := s.initConfigController(&args); err != nil {
		return nil, err
	}
	if err := s.initServiceControllers(&args); err != nil {
		return nil, err
	}
	if err := s.initDiscoveryService(&args); err != nil {
		return nil, err
	}
	if err := s.initMonitor(&args); err != nil {
		return nil, err
	}
	if err := s.initMultiClusterController(&args); err != nil {
		return nil, err
	}

	if args.CtrlZOptions != nil {
		go ctrlz.Run(args.CtrlZOptions, nil)
	}

	return s, nil
}

// Start starts all components of the Pilot discovery service on the port specified in DiscoveryServiceOptions.
// If Port == 0, a port number is automatically chosen. This method returns the address on which the server is
// listening for incoming connections. Content serving is started by this method, but is executed asynchronously.
// Serving can be cancelled at any time by closing the provided stop channel.
func (s *Server) Start(stop <-chan struct{}) (net.Addr, error) {
	// Now start all of the components.
	for _, fn := range s.startFuncs {
		if err := fn(stop); err != nil {
			return nil, err
		}
	}

	return s.HTTPListeningAddr, nil
}

// startFunc defines a function that will be used to start one or more components of the Pilot discovery service.
type startFunc func(stop <-chan struct{}) error

// initMonitor initializes the configuration for the pilot monitoring server.
func (s *Server) initMonitor(args *PilotArgs) error {
	s.addStartFunc(func(stop <-chan struct{}) error {
		monitor, addr, err := startMonitor(args.DiscoveryOptions.MonitoringAddr, s.mux)
		if err != nil {
			return err
		}
		s.MonitorListeningAddr = addr

		go func() {
			<-stop
			err := monitor.Close()
			log.Debugf("Monitoring server terminated: %v", err)
		}()
		return nil
	})
	return nil
}

func (s *Server) initClusterRegistries(args *PilotArgs) (err error) {
	s.clusterStore = clusterregistry.NewClustersStore()

	if s.kubeClient == nil {
		log.Infof("skipping cluster registries, no kube-client created")
		return nil
	}

	// Drop from multicluster test cases if Mock Registry is used
	if checkForMock(args.Service.Registries) {
		return nil
	}
	if args.Config.ClusterRegistriesConfigmap != "" {
		if err = clusterregistry.ReadClusters(s.kubeClient,
			args.Config.ClusterRegistriesConfigmap,
			args.Config.ClusterRegistriesNamespace,
			s.clusterStore); err != nil {
			return err
		}
	}
	if s.clusterStore != nil {
		log.Infof("clusters configuration %s", spew.Sdump(s.clusterStore))
	}

	return err
}

// Check if Mock's registry exists in PilotArgs's Registries
func checkForMock(registries []string) bool {
	for _, r := range registries {
		if strings.ToLower(r) == "mock" {
			return true
		}
	}

	return false
}

// Check if Kubernetes registry exists in PilotArgs's Registries
func checkForKubernetes(registries []string) bool {
	for _, r := range registries {
		if strings.ToLower(r) == "kubernetes" {
			return true
		}
	}

	return false
}

// GetMeshConfig fetches the ProxyMesh configuration from Kubernetes ConfigMap.
func GetMeshConfig(kube kubernetes.Interface, namespace, name string) (*v1.ConfigMap, *meshconfig.MeshConfig, error) {

	if kube == nil {
		defaultMesh := model.DefaultMeshConfig()
		return nil, &defaultMesh, nil
	}

	config, err := kube.CoreV1().ConfigMaps(namespace).Get(name, meta_v1.GetOptions{})
	if err != nil {
		if strings.Contains(err.Error(), fmt.Sprintf("\"%s\" not found", name)) {
			defaultMesh := model.DefaultMeshConfig()
			return nil, &defaultMesh, nil
		}
		return nil, nil, err
	}

	// values in the data are strings, while proto might use a different data type.
	// therefore, we have to get a value by a key
	cfgYaml, exists := config.Data[ConfigMapKey]
	if !exists {
		return nil, nil, fmt.Errorf("missing configuration map key %q", ConfigMapKey)
	}

	mesh, err := model.ApplyMeshConfigDefaults(cfgYaml)
	if err != nil {
		return nil, nil, err
	}
	return config, mesh, nil
}

// initMesh creates the mesh in the pilotConfig from the input arguments.
func (s *Server) initMesh(args *PilotArgs) error {
	// If a config file was specified, use it.
	if args.MeshConfig != nil {
		s.mesh = args.MeshConfig
		return nil
	}
	var mesh *meshconfig.MeshConfig
	if args.Mesh.ConfigFile != "" {
		fileMesh, err := cmd.ReadMeshConfig(args.Mesh.ConfigFile)
		if err != nil {
			log.Warnf("failed to read mesh configuration, using default: %v", err)
		} else {
			mesh = fileMesh
		}
	}

	if mesh == nil {
		var err error
		// Config file either wasn't specified or failed to load - use a default mesh.
		if _, mesh, err = GetMeshConfig(s.kubeClient, kube.IstioNamespace, kube.IstioConfigMap); err != nil {
			log.Warnf("failed to read mesh configuration: %v", err)
			return err
		}

		// Allow some overrides for testing purposes.
		if args.Mesh.MixerAddress != "" {
			mesh.MixerCheckServer = args.Mesh.MixerAddress
			mesh.MixerReportServer = args.Mesh.MixerAddress
		}
		if args.Mesh.RdsRefreshDelay != nil {
			mesh.RdsRefreshDelay = args.Mesh.RdsRefreshDelay
		}
	}

	log.Infof("mesh configuration %s", spew.Sdump(mesh))
	log.Infof("version %s", version.Info.String())
	log.Infof("flags %s", spew.Sdump(args))

	s.mesh = mesh
	return nil
}

// initMixerSan configures the mixerSAN configuration item. The mesh must already have been configured.
func (s *Server) initMixerSan(args *PilotArgs) error {
	if s.mesh == nil {
		return fmt.Errorf("the mesh has not been configured before configuring mixer san")
	}
	if s.mesh.DefaultConfig.ControlPlaneAuthPolicy == meshconfig.AuthenticationPolicy_MUTUAL_TLS {
		s.mixerSAN = envoy.GetMixerSAN(args.Config.ControllerOptions.DomainSuffix, args.Namespace)
	}
	return nil
}

func (s *Server) getKubeCfgFile(args *PilotArgs) (kubeCfgFile string) {
	if kubeCfgFile == "" {
		kubeCfgFile = args.Config.KubeConfig
	}
	return
}

// initKubeClient creates the k8s client if running in an k8s environment.
func (s *Server) initKubeClient(args *PilotArgs) error {
	var needToCreateClient bool
	for _, r := range args.Service.Registries {
		if serviceregistry.ServiceRegistry(r) == serviceregistry.KubernetesRegistry {
			needToCreateClient = true
			break
		}
	}

	if needToCreateClient && args.Config.FileDir == "" {
		var client kubernetes.Interface
		var kuberr error

		kubeCfgFile := s.getKubeCfgFile(args)
		client, kuberr = createInterface(kubeCfgFile)

		if kuberr != nil {
			return multierror.Prefix(kuberr, "failed to connect to Kubernetes API.")
		}
		s.kubeClient = client
	}
	return nil
}

type mockController struct{}

func (c *mockController) AppendServiceHandler(f func(*model.Service, model.Event)) error {
	return nil
}

func (c *mockController) AppendInstanceHandler(f func(*model.ServiceInstance, model.Event)) error {
	return nil
}

func (c *mockController) Run(<-chan struct{}) {}

// initConfigController creates the config controller in the pilotConfig.
func (s *Server) initConfigController(args *PilotArgs) error {
	if args.Config.Controller != nil {
		s.configController = args.Config.Controller
	} else if args.Config.FileDir != "" {
		store := memory.Make(model.IstioConfigTypes)
		configController := memory.NewController(store)

		err := s.makeFileMonitor(args, configController)
		if err != nil {
			return err
		}

		if args.Config.CFConfig != "" {
			err = s.makeCopilotMonitor(args, configController)
			if err != nil {
				return err
			}
		}

		s.configController = configController
	} else {
		controller, err := s.makeKubeConfigController(args)
		if err != nil {
			return err
		}

		s.configController = controller
	}

	// Defer starting the controller until after the service is created.
	s.addStartFunc(func(stop <-chan struct{}) error {
		go s.configController.Run(stop)
		return nil
	})

	// If running in ingress mode (requires k8s), wrap the config controller.
	if hasKubeRegistry(args) && s.mesh.IngressControllerMode != meshconfig.MeshConfig_OFF {
		// Wrap the config controller with a cache.
		configController, err := configaggregate.MakeCache([]model.ConfigStoreCache{
			s.configController,
			ingress.NewController(s.kubeClient, s.mesh, args.Config.ControllerOptions),
		})
		if err != nil {
			return err
		}

		// Update the config controller
		s.configController = configController

		if ingressSyncer, errSyncer := ingress.NewStatusSyncer(s.mesh, s.kubeClient,
			args.Namespace, args.Config.ControllerOptions); errSyncer != nil {
			log.Warnf("Disabled ingress status syncer due to %v", errSyncer)
		} else {
			s.addStartFunc(func(stop <-chan struct{}) error {
				go ingressSyncer.Run(stop)
				return nil
			})
		}
	}

	// Create the config store.
	s.istioConfigStore = model.MakeIstioStore(s.configController)

	return nil
}

func (s *Server) makeKubeConfigController(args *PilotArgs) (model.ConfigStoreCache, error) {
	kubeCfgFile := s.getKubeCfgFile(args)
	configClient, err := crd.NewClient(kubeCfgFile, "", model.IstioConfigTypes, args.Config.ControllerOptions.DomainSuffix)
	if err != nil {
		return nil, multierror.Prefix(err, "failed to open a config client.")
	}

	if err = configClient.RegisterResources(); err != nil {
		return nil, multierror.Prefix(err, "failed to register custom resources.")
	}

	return crd.NewController(configClient, args.Config.ControllerOptions), nil
}

func (s *Server) makeFileMonitor(args *PilotArgs, configController model.ConfigStore) error {
	fileSnapshot := configmonitor.NewFileSnapshot(args.Config.FileDir, model.IstioConfigTypes)
	fileMonitor := configmonitor.NewMonitor(configController, FilepathWalkInterval, fileSnapshot.ReadConfigFiles)

	// Defer starting the file monitor until after the service is created.
	s.addStartFunc(func(stop <-chan struct{}) error {
		fileMonitor.Start(stop)
		return nil
	})

	return nil
}

func (s *Server) makeCopilotMonitor(args *PilotArgs, configController model.ConfigStore) error {
	cfConfig, err := cloudfoundry.LoadConfig(args.Config.CFConfig)
	if err != nil {
		return multierror.Prefix(err, "loading cloud foundry config")
	}
	tlsConfig, err := cfConfig.ClientTLSConfig()
	if err != nil {
		return multierror.Prefix(err, "creating cloud foundry client tls config")
	}
	client, err := copilot.NewIstioClient(cfConfig.Copilot.Address, tlsConfig)
	if err != nil {
		return multierror.Prefix(err, "creating cloud foundry client")
	}

	copilotSnapshot := configmonitor.NewCopilotSnapshot(configController, client, CopilotTimeout)
	copilotMonitor := configmonitor.NewMonitor(configController, 1*time.Second, copilotSnapshot.ReadConfigFiles)

	s.addStartFunc(func(stop <-chan struct{}) error {
		copilotMonitor.Start(stop)
		return nil
	})

	return nil
}

// createK8sServiceControllers creates all the k8s service controllers under this pilot
func (s *Server) createK8sServiceControllers(serviceControllers *aggregate.Controller, args *PilotArgs) (err error) {
	clusterID := string(serviceregistry.KubernetesRegistry)
	log.Infof("Primary Cluster name: %s", clusterID)
	kubectl := kube.NewController(s.kubeClient, args.Config.ControllerOptions)
	s.kubeRegistry = kubectl
	serviceControllers.AddRegistry(
		aggregate.Registry{
			Name:             serviceregistry.KubernetesRegistry,
			ClusterID:        clusterID,
			ServiceDiscovery: kubectl,
			ServiceAccounts:  kubectl,
			Controller:       kubectl,
		})

	return
}

// initMultiClusterController initializes multi cluster controller
// currently implemented only for kubernetes registries
func (s *Server) initMultiClusterController(args *PilotArgs) (err error) {
	if checkForKubernetes(args.Service.Registries) {
		// Start secret controller which watches for runtime secret Object changes and adds secrets dynamically
		err = clusterregistry.StartSecretController(s.kubeClient,
			s.clusterStore,
			s.ServiceController,
			s.EnvoyXdsServer,
			args.Config.ClusterRegistriesNamespace,
			args.Config.ControllerOptions.ResyncPeriod,
			args.Config.ControllerOptions.WatchedNamespace,
			args.Config.ControllerOptions.DomainSuffix)
	}
	return
}

func hasKubeRegistry(args *PilotArgs) bool {
	for _, r := range args.Service.Registries {
		if serviceregistry.ServiceRegistry(r) == serviceregistry.KubernetesRegistry {
			return true
		}
	}
	return false
}

// initServiceControllers creates and initializes the service controllers
func (s *Server) initServiceControllers(args *PilotArgs) error {
	serviceControllers := aggregate.NewController()
	registered := make(map[serviceregistry.ServiceRegistry]bool)
	for _, r := range args.Service.Registries {
		serviceRegistry := serviceregistry.ServiceRegistry(r)
		if _, exists := registered[serviceRegistry]; exists {
			log.Warnf("%s registry specified multiple times.", r)
			continue
		}
		registered[serviceRegistry] = true
		log.Infof("Adding %s registry adapter", serviceRegistry)
		switch serviceRegistry {
		case serviceregistry.ConfigRegistry:
			s.initConfigRegistry(serviceControllers)
		case serviceregistry.MockRegistry:
			s.initMemoryRegistry(serviceControllers)
		case serviceregistry.KubernetesRegistry:
			if err := s.createK8sServiceControllers(serviceControllers, args); err != nil {
				return err
			}
		case serviceregistry.ConsulRegistry:
			log.Infof("Consul url: %v", args.Service.Consul.ServerURL)
			conctl, conerr := consul.NewController(
				args.Service.Consul.ServerURL, args.Service.Consul.Interval)
			if conerr != nil {
				return fmt.Errorf("failed to create Consul controller: %v", conerr)
			}
			serviceControllers.AddRegistry(
				aggregate.Registry{
					Name:             serviceregistry.ServiceRegistry(r),
					ServiceDiscovery: conctl,
					ServiceAccounts:  conctl,
					Controller:       conctl,
				})

		case serviceregistry.CloudFoundryRegistry:
			cfConfig, err := cloudfoundry.LoadConfig(args.Config.CFConfig)
			if err != nil {
				return multierror.Prefix(err, "loading cloud foundry config")
			}
			tlsConfig, err := cfConfig.ClientTLSConfig()
			if err != nil {
				return multierror.Prefix(err, "creating cloud foundry client tls config")
			}
			client, err := copilot.NewIstioClient(cfConfig.Copilot.Address, tlsConfig)
			if err != nil {
				return multierror.Prefix(err, "creating cloud foundry client")
			}
			serviceControllers.AddRegistry(aggregate.Registry{
				Name: serviceregistry.ServiceRegistry(r),
				Controller: &cloudfoundry.Controller{
					Ticker: cloudfoundry.NewTicker(cfConfig.Copilot.PollInterval),
					Client: client,
				},
				ServiceDiscovery: &cloudfoundry.ServiceDiscovery{
					Client:      client,
					ServicePort: cfConfig.ServicePort,
				},
				ServiceAccounts: cloudfoundry.NewServiceAccounts(),
			})
		case serviceregistry.ZookeeperRegistry:
			log.Infof("Zookeeper url: %v", args.Service.Zookeeper.ServerURL)
			zkctl, zkerr := zookeeper.NewController(
				args.Service.Zookeeper.ServerURL, args.Service.Zookeeper.Root)
			if zkerr != nil {
				return fmt.Errorf("failed to create Consul controller: %v", zkerr)
			}
			serviceControllers.AddRegistry(
				aggregate.Registry{
					Name:             serviceregistry.ServiceRegistry(r),
					ClusterID:        string(serviceregistry.ZookeeperRegistry),
					ServiceDiscovery: zkctl,
					ServiceAccounts:  zkctl,
					Controller:       zkctl,
				})

		default:
			return multierror.Prefix(nil, "Service registry "+r+" is not supported.")
		}
	}
	serviceEntryStore := external.NewServiceDiscovery(s.configController, s.istioConfigStore)

	// add service entry registry to aggregator by default
	serviceEntryRegistry := aggregate.Registry{
		Name:             "ServiceEntries",
		Controller:       serviceEntryStore,
		ServiceDiscovery: serviceEntryStore,
		ServiceAccounts:  serviceEntryStore,
	}
	serviceControllers.AddRegistry(serviceEntryRegistry)

	s.ServiceController = serviceControllers

	// Defer running of the service controllers.
	s.addStartFunc(func(stop <-chan struct{}) error {
		go s.ServiceController.Run(stop)
		return nil
	})

	return nil
}

func (s *Server) initMemoryRegistry(serviceControllers *aggregate.Controller) {
	// MemServiceDiscovery implementation
	discovery1 := srmemory.NewDiscovery(
		map[model.Hostname]*model.Service{ // srmemory.HelloService.Hostname: srmemory.HelloService,
		}, 2)

	discovery2 := srmemory.NewDiscovery(
		map[model.Hostname]*model.Service{ // srmemory.WorldService.Hostname: srmemory.WorldService,
		}, 2)

	registry1 := aggregate.Registry{
		Name:             serviceregistry.ServiceRegistry("mockAdapter1"),
		ClusterID:        "mockAdapter1",
		ServiceDiscovery: discovery1,
		ServiceAccounts:  discovery1,
		Controller:       &mockController{},
	}

	registry2 := aggregate.Registry{
		Name:             serviceregistry.ServiceRegistry("mockAdapter2"),
		ClusterID:        "mockAdapter2",
		ServiceDiscovery: discovery2,
		ServiceAccounts:  discovery2,
		Controller:       &mockController{},
	}
	serviceControllers.AddRegistry(registry1)
	serviceControllers.AddRegistry(registry2)
}

func (s *Server) initConfigRegistry(serviceControllers *aggregate.Controller) {
	serviceEntryStore := external.NewServiceDiscovery(s.configController, s.istioConfigStore)
	serviceControllers.AddRegistry(aggregate.Registry{
		Name:             serviceregistry.ConfigRegistry,
		ServiceDiscovery: serviceEntryStore,
		ServiceAccounts:  serviceEntryStore,
		Controller:       serviceEntryStore,
	})
}

func (s *Server) initDiscoveryService(args *PilotArgs) error {
	environment := model.Environment{
		Mesh:             s.mesh,
		IstioConfigStore: s.istioConfigStore,
		ServiceDiscovery: s.ServiceController,
		ServiceAccounts:  s.ServiceController,
		MixerSAN:         s.mixerSAN,
	}

	// Set up discovery service
	discovery, err := envoy.NewDiscoveryService(
		s.ServiceController,
		s.configController,
		environment,
		args.DiscoveryOptions,
	)
	if err != nil {
		return fmt.Errorf("failed to create discovery service: %v", err)
	}
	s.discoveryService = discovery

	s.mux = s.discoveryService.RestContainer.ServeMux

	// For now we create the gRPC server sourcing data from Pilot's older data model.
	s.initGrpcServer()

	s.EnvoyXdsServer = envoyv2.NewDiscoveryServer(&environment, istio_networking.NewConfigGenerator(args.Plugins))
	// TODO: decouple v2 from the cache invalidation, use direct listeners.
	envoy.V2ClearCache = s.EnvoyXdsServer.ClearCacheFunc()
	s.EnvoyXdsServer.Register(s.grpcServer)

	if s.kubeRegistry != nil {
		// kubeRegistry may use the environment for push status reporting.
		// TODO: maybe all registries should have his as an optional field ?
		s.kubeRegistry.Env = &environment
	}

	s.EnvoyXdsServer.InitDebug(s.mux, s.ServiceController)

	s.EnvoyXdsServer.ConfigController = s.configController

	s.httpServer = &http.Server{
		Addr:    args.DiscoveryOptions.HTTPAddr,
		Handler: discovery.RestContainer}

	listener, err := net.Listen("tcp", args.DiscoveryOptions.HTTPAddr)
	if err != nil {
		return err
	}
	s.HTTPListeningAddr = listener.Addr()

	grpcListener, err := net.Listen("tcp", args.DiscoveryOptions.GrpcAddr)
	if err != nil {
		return err
	}
	s.GRPCListeningAddr = grpcListener.Addr()

	// TODO: only if TLS certs, go routine to check for late certs
	secureGrpcListener, err := net.Listen("tcp", args.DiscoveryOptions.SecureGrpcAddr)
	if err != nil {
		return err
	}
	s.SecureGRPCListeningAddr = secureGrpcListener.Addr()

	s.addStartFunc(func(stop <-chan struct{}) error {
		log.Infof("Discovery service started at http=%s grpc=%s", listener.Addr().String(), grpcListener.Addr().String())

		go func() {
			if err = s.httpServer.Serve(listener); err != nil {
				log.Warna(err)
			}
		}()
		go func() {
			if err = s.grpcServer.Serve(grpcListener); err != nil {
				log.Warna(err)
			}
		}()
		if len(args.DiscoveryOptions.SecureGrpcAddr) > 0 {
			go s.secureGrpcStart(secureGrpcListener)
		}

		go func() {
			<-stop
			model.JwtKeyResolver.Close()

			err = s.httpServer.Close()
			if err != nil {
				log.Warna(err)
			}
			s.grpcServer.Stop()
			if s.secureGRPCServer != nil {
				s.secureGRPCServer.Stop()
			}
		}()

		return err
	})

	return nil
}

func (s *Server) initGrpcServer() {
	grpcOptions := s.grpcServerOptions()
	s.grpcServer = grpc.NewServer(grpcOptions...)
}

// The secure grpc will start when the credentials are found.
func (s *Server) secureGrpcStart(listener net.Listener) {
	certDir := os.Getenv("PILOT_CERT_DIR")
	if certDir == "" {
		certDir = PilotCertDir // /etc/certs
	}
	if !strings.HasSuffix(certDir, "/") {
		certDir = certDir + "/"
	}

	for i := 0; i < 30; i++ {
		opts := s.grpcServerOptions()

		// This is used for the grpc h2 implementation. It doesn't appear to be needed in
		// the case of golang h2 stack.
		creds, err := credentials.NewServerTLSFromFile(certDir+model.CertChainFilename,
			certDir+model.KeyFilename)
		// certs not ready yet.
		if err != nil {
			time.Sleep(5 * time.Second)
			continue
		}

		// TODO: parse the file to determine expiration date. Restart listener before expiration
		cert, err := tls.LoadX509KeyPair(certDir+model.CertChainFilename,
			certDir+model.KeyFilename)
		if err != nil {
			time.Sleep(5 * time.Second)
			continue
		}
		caCertFile := certDir + model.RootCertFilename
		caCert, err := ioutil.ReadFile(caCertFile)
		if err != nil {
			time.Sleep(5 * time.Second)
			continue
		}
		caCertPool := x509.NewCertPool()
		caCertPool.AppendCertsFromPEM(caCert)

		opts = append(opts, grpc.Creds(creds))
		s.secureGRPCServer = grpc.NewServer(opts...)

		s.EnvoyXdsServer.Register(s.secureGRPCServer)

		log.Infof("Starting GRPC secure on %v with certs in %s", listener.Addr(), certDir)

		s := &http.Server{
			TLSConfig: &tls.Config{
				Certificates: []tls.Certificate{cert},
				VerifyPeerCertificate: func(rawCerts [][]byte, verifiedChains [][]*x509.Certificate) error {
					// For now accept any certs - pilot is not authenticating the caller, TLS used for
					// privacy
					return nil
				},
				NextProtos: []string{"h2", "http/1.1"},
				//ClientAuth: tls.NoClientCert,
				//ClientAuth: tls.RequestClientCert,
				ClientAuth: tls.RequireAndVerifyClientCert,
				ClientCAs:  caCertPool,
			},
			Handler: http.HandlerFunc(func(w http.ResponseWriter, r *http.Request) {
				if r.ProtoMajor == 2 && strings.HasPrefix(
					r.Header.Get("Content-Type"), "application/grpc") {
					s.secureGRPCServer.ServeHTTP(w, r)
				} else {
					s.mux.ServeHTTP(w, r)
				}
			}),
		}

		// This seems the only way to call setupHTTP2 - it may also be possible to set NextProto
		// on a listener
		_ = s.ServeTLS(listener, certDir+model.CertChainFilename, certDir+model.KeyFilename)

		// The other way to set TLS - but you can't add http handlers, and the h2 stack is
		// different.
		//if err := s.secureGRPCServer.Serve(listener); err != nil {
		//	log.Warna(err)
		//}
	}

	log.Errorf("Failed to find certificates for GRPC secure in %s", certDir)

	// Exit - mesh is in MTLS mode, but certificates are missing or bad.
	// k8s may allocate to a different machine.
	if s.mesh.DefaultConfig.ControlPlaneAuthPolicy == meshconfig.AuthenticationPolicy_MUTUAL_TLS {
		os.Exit(403)
	}
}

func (s *Server) grpcServerOptions() []grpc.ServerOption {
	interceptors := []grpc.UnaryServerInterceptor{
		// setup server prometheus monitoring (as final interceptor in chain)
		prometheus.UnaryServerInterceptor,
	}

	prometheus.EnableHandlingTimeHistogram()

	// Temp setting, default should be enough for most supported environments. Can be used for testing
	// envoy with lower values.
	var maxStreams int
	maxStreamsEnv := os.Getenv("ISTIO_GPRC_MAXSTREAMS")
	if len(maxStreamsEnv) > 0 {
		maxStreams, _ = strconv.Atoi(maxStreamsEnv)
	}
	if maxStreams == 0 {
		maxStreams = 100000
	}

	grpcOptions := []grpc.ServerOption{
		grpc.UnaryInterceptor(middleware.ChainUnaryServer(interceptors...)),
		grpc.MaxConcurrentStreams(uint32(maxStreams)),
	}

	// get the grpc server wired up
	grpc.EnableTracing = true

	return grpcOptions
}

func (s *Server) addStartFunc(fn startFunc) {
	s.startFuncs = append(s.startFuncs, fn)
}<|MERGE_RESOLUTION|>--- conflicted
+++ resolved
@@ -121,29 +121,16 @@
 	Interval  time.Duration
 }
 
-<<<<<<< HEAD
-// EurekaArgs provides configuration for the Eureka service registry
-type EurekaArgs struct {
-	ServerURL string
-	Interval  time.Duration
-}
-
 type ZookeeperArgs struct {
 	ServerURL string
 	Root      string
 }
 
-=======
->>>>>>> e2fe8355
 // ServiceArgs provides the composite configuration for all service registries in the system.
 type ServiceArgs struct {
 	Registries []string
 	Consul     ConsulArgs
-<<<<<<< HEAD
-	Eureka     EurekaArgs
 	Zookeeper  ZookeeperArgs
-=======
->>>>>>> e2fe8355
 }
 
 // PilotArgs provides all of the configuration parameters for the Pilot discovery service.
