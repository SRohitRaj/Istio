// Copyright Istio Authors
//
// Licensed under the Apache License, Version 2.0 (the "License");
// you may not use this file except in compliance with the License.
// You may obtain a copy of the License at
//
//     http://www.apache.org/licenses/LICENSE-2.0
//
// Unless required by applicable law or agreed to in writing, software
// distributed under the License is distributed on an "AS IS" BASIS,
// WITHOUT WARRANTIES OR CONDITIONS OF ANY KIND, either express or implied.
// See the License for the specific language governing permissions and
// limitations under the License.

package bootstrap

import (
	"context"
	"crypto/tls"
	"crypto/x509"
	"fmt"
	"io/ioutil"
	"net"
	"net/http"
	"path"
	"sync"
	"time"

	"google.golang.org/grpc/reflection"

	"istio.io/istio/pilot/pkg/status"

	"k8s.io/client-go/kubernetes"
	v1 "k8s.io/client-go/kubernetes/typed/core/v1"
	"k8s.io/client-go/metadata"
	"k8s.io/client-go/rest"
	"k8s.io/client-go/tools/cache"

	"istio.io/istio/pilot/pkg/networking/apigen"
	"istio.io/istio/pilot/pkg/networking/grpcgen"

	middleware "github.com/grpc-ecosystem/go-grpc-middleware"
	prometheus "github.com/grpc-ecosystem/go-grpc-prometheus"
	prom "github.com/prometheus/client_golang/prometheus"
	"google.golang.org/grpc"
	"google.golang.org/grpc/credentials"
	"google.golang.org/grpc/keepalive"

	"istio.io/pkg/ctrlz"
	"istio.io/pkg/filewatcher"
	"istio.io/pkg/log"
	"istio.io/pkg/version"

	"istio.io/istio/pilot/pkg/features"
	"istio.io/istio/pilot/pkg/leaderelection"
	"istio.io/istio/pilot/pkg/model"
	"istio.io/istio/pilot/pkg/networking/plugin"
	envoyv2 "istio.io/istio/pilot/pkg/proxy/envoy/v2"
	securityModel "istio.io/istio/pilot/pkg/security/model"
	"istio.io/istio/pilot/pkg/serviceregistry"
	"istio.io/istio/pilot/pkg/serviceregistry/aggregate"
	kubecontroller "istio.io/istio/pilot/pkg/serviceregistry/kube/controller"
	"istio.io/istio/pilot/pkg/serviceregistry/serviceentry"
	"istio.io/istio/pkg/config/constants"
	"istio.io/istio/pkg/config/schema/collections"
	"istio.io/istio/pkg/dns"
	"istio.io/istio/pkg/jwt"
	istiokeepalive "istio.io/istio/pkg/keepalive"
	kubelib "istio.io/istio/pkg/kube"
	"istio.io/istio/pkg/kube/inject"
	"istio.io/istio/security/pkg/k8s/chiron"
	"istio.io/istio/security/pkg/pki/ca"
)

var (
	// DefaultPlugins is the default list of plugins to enable, when no plugin(s)
	// is specified through the command line
	DefaultPlugins = []string{
		plugin.Authn,
		plugin.Authz,
		plugin.Health,
		plugin.Mixer,
	}
)

const (
	// debounce file watcher events to minimize noise in logs
	watchDebounceDelay = 100 * time.Millisecond
)

func init() {
	// Disable gRPC tracing. It has performance impacts (See https://github.com/grpc/grpc-go/issues/695)
	grpc.EnableTracing = false

	// Export pilot version as metric for fleet analytics.
	pilotVersion := prom.NewGaugeVec(prom.GaugeOpts{
		Name: "pilot_info",
		Help: "Pilot version and build information.",
	}, []string{"version"})
	prom.MustRegister(pilotVersion)
	pilotVersion.With(prom.Labels{"version": version.Info.String()}).Set(1)
}

// startFunc defines a function that will be used to start one or more components of the Pilot discovery service.
type startFunc func(stop <-chan struct{}) error

// readinessProbe defines a function that will be used indicate whether a server is ready.
type readinessProbe func() (bool, error)

// Server contains the runtime configuration for the Pilot discovery service.
type Server struct {
	MonitorListeningAddr net.Addr

	// TODO(nmittler): Consider alternatives to exposing these directly
	EnvoyXdsServer *envoyv2.DiscoveryServer

	clusterID   string
	environment *model.Environment

	kubeConfig   *rest.Config
	kubeClient   kubernetes.Interface
	kubeRegistry *kubecontroller.Controller
	multicluster *kubecontroller.Multicluster

	configController  model.ConfigStoreCache
	metadataClient    metadata.Interface
	ConfigStores      []model.ConfigStoreCache
	serviceEntryStore *serviceentry.ServiceEntryStore

	httpServer       *http.Server // debug, monitoring and readiness Server.
	httpsServer      *http.Server // webhooks HTTPS Server.
	httpsReadyClient *http.Client

	grpcServer       *grpc.Server
	secureGrpcServer *grpc.Server

	httpMux  *http.ServeMux // debug, monitoring and readiness.
	httpsMux *http.ServeMux // webhooks

	HTTPListener       net.Listener
	GRPCListener       net.Listener
	SecureGrpcListener net.Listener

	DNSListener    net.Listener
	IstioDNSServer *dns.IstioDNS

	// fileWatcher used to watch mesh config, networks and certificates.
	fileWatcher filewatcher.FileWatcher

	certController *chiron.WebhookController
	CA             *ca.IstioCA
	// path to the caBundle that signs the DNS certs. This should be agnostic to provider.
	caBundlePath string
	certMu       sync.Mutex
	istiodCert   *tls.Certificate
	jwtPath      string

	// startFuncs keeps track of functions that need to be executed when Istiod starts.
	startFuncs []startFunc
	// requiredTerminations keeps track of components that should block server exit
	// if they are not stopped. This allows important cleanup tasks to be completed.
	// Note: this is still best effort; a process can die at any time.
	requiredTerminations sync.WaitGroup
	statusReporter       *status.Reporter
	readinessProbes      map[string]readinessProbe

	// duration used for graceful shutdown.
	shutdownDuration time.Duration
}

// NewServer creates a new Server instance based on the provided arguments.
func NewServer(args *PilotArgs) (*Server, error) {
	e := &model.Environment{
		ServiceDiscovery: aggregate.NewController(),
		PushContext:      model.NewPushContext(),
		DomainSuffix:     args.RegistryOptions.KubeOptions.DomainSuffix,
	}

	s := &Server{
		clusterID:       getClusterID(args),
		environment:     e,
		EnvoyXdsServer:  envoyv2.NewDiscoveryServer(e, args.Plugins),
		fileWatcher:     filewatcher.NewWatcher(),
		httpMux:         http.NewServeMux(),
		readinessProbes: make(map[string]readinessProbe),
	}

	if args.ShutdownDuration == 0 {
		s.shutdownDuration = 10 * time.Second // If not specified set to 10 seconds.
	}

	if args.RegistryOptions.KubeOptions.WatchedNamespaces != "" {
		// Add the control-plane namespace to the list of watched namespaces.
		args.RegistryOptions.KubeOptions.WatchedNamespaces = fmt.Sprintf("%s,%s",
			args.RegistryOptions.KubeOptions.WatchedNamespaces,
			args.Namespace,
		)
	}

	prometheus.EnableHandlingTimeHistogram()

	// Apply the arguments to the configuration.
	if err := s.initKubeClient(args); err != nil {
		return nil, fmt.Errorf("error initializing kube client: %v", err)
	}

	s.initMeshConfiguration(args, s.fileWatcher)
	s.initMeshNetworks(args, s.fileWatcher)
	s.initMeshHandlers()

	// Parse and validate Istiod Address.
	istiodHost, istiodPort, err := e.GetDiscoveryAddress()
	if err != nil {
		return nil, err
	}

	if err := s.initControllers(args); err != nil {
		return nil, err
	}

	s.initGenerators()
	s.initJwtPolicy()

	// Options based on the current 'defaults' in istio.
	caOpts := &CAOptions{
		TrustDomain: s.environment.Mesh().TrustDomain,
		Namespace:   args.Namespace,
	}

	// CA signing certificate must be created first if needed.
	if err := s.maybeCreateCA(caOpts); err != nil {
		return nil, err
	}

	// Create Istiod certs and setup watches.
	if err := s.initIstiodCerts(args, string(istiodHost)); err != nil {
		return nil, err
	}

	// Secure gRPC Server must be initialized after CA is created as may use a Citadel generated cert.
	if err := s.initSecureDiscoveryService(args, istiodPort); err != nil {
		return nil, fmt.Errorf("error initializing secure gRPC Listener: %v", err)
	}

	// common https server for webhooks (e.g. injection, validation)
	s.initSecureWebhookServer(args)

	wh, err := s.initSidecarInjector(args)
	if err != nil {
		return nil, fmt.Errorf("error initializing sidecar injector: %v", err)
	}

	// Only operates if /var/lib/istio/validation exists
	if err := s.initConfigValidation(args); err != nil {
		return nil, fmt.Errorf("error initializing config validator: %v", err)
	}
	// Used for readiness, monitoring and debug handlers.
	if err := s.initIstiodAdminServer(args, wh); err != nil {
		return nil, fmt.Errorf("error initializing debug server: %v", err)
	}
	// This should be called only after controllers are initialized.
	if err := s.initRegistryEventHandlers(); err != nil {
		return nil, fmt.Errorf("error initializing handlers: %v", err)
	}
	if err := s.initDiscoveryService(args); err != nil {
		return nil, fmt.Errorf("error initializing discovery service: %v", err)
	}

	// TODO(irisdingbj):add integration test after centralIstiod finished
<<<<<<< HEAD
	args.Config.ControllerOptions.FetchCaRoot = nil
	args.Config.ControllerOptions.CABundlePath = s.caBundlePath
	if features.CentralIstioD && s.CA != nil && s.CA.GetCAKeyCertBundle() != nil {
		args.Config.ControllerOptions.FetchCaRoot = s.fetchCARoot
=======
	args.RegistryOptions.KubeOptions.FetchCaRoot = nil
	args.RegistryOptions.KubeOptions.CABundlePath = s.caBundlePath
	if features.CentralIstioD && s.ca != nil && s.ca.GetCAKeyCertBundle() != nil {
		args.RegistryOptions.KubeOptions.FetchCaRoot = s.fetchCARoot
>>>>>>> 9c900ba7
	}

	if err := s.initClusterRegistries(args); err != nil {
		return nil, fmt.Errorf("error initializing cluster registries: %v", err)
	}

	s.initDNSServer(args)

	// Start CA. This should be called after CA and Istiod certs have been created.
	s.startCA(caOpts)

	s.initNamespaceController(args)

	// TODO: don't run this if galley is started, one ctlz is enough
	if args.CtrlZOptions != nil {
		_, _ = ctrlz.Run(args.CtrlZOptions, nil)
	}

	return s, nil
}

func getClusterID(args *PilotArgs) string {
	clusterID := args.RegistryOptions.KubeOptions.ClusterID
	if clusterID == "" {
		if hasKubeRegistry(args.RegistryOptions.Registries) {
			clusterID = string(serviceregistry.Kubernetes)
		}
	}
	return clusterID
}

// Start starts all components of the Pilot discovery service on the port specified in DiscoveryServerOptions.
// If Port == 0, a port number is automatically chosen. Content serving is started by this method,
// but is executed asynchronously. Serving can be canceled at any time by closing the provided stop channel.
func (s *Server) Start(stop <-chan struct{}) error {
	log.Infof("Staring Istiod Server with primary cluster %s", s.clusterID)

	// Now start all of the components.
	for _, fn := range s.startFuncs {
		if err := fn(stop); err != nil {
			return err
		}
	}
	// Race condition - if waitForCache is too fast and we run this as a startup function,
	// the grpc server would be started before CA is registered. Listening should be last.
	if s.SecureGrpcListener != nil {
		go func() {
			if !s.waitForCacheSync(stop) {
				return
			}
			log.Infof("starting secure gRPC discovery service at %s", s.SecureGrpcListener.Addr())
			if err := s.secureGrpcServer.Serve(s.SecureGrpcListener); err != nil {
				log.Errorf("error from GRPC server: %v", err)
			}
		}()
	}

	// grpcServer is shared by Galley, CA, XDS - must Serve at the end, but before 'wait'
	go func() {
		log.Infof("starting gRPC discovery service at %s", s.GRPCListener.Addr())
		if err := s.grpcServer.Serve(s.GRPCListener); err != nil {
			log.Warna(err)
		}
	}()

	if !s.waitForCacheSync(stop) {
		return fmt.Errorf("failed to sync cache")
	}

	// Trigger a push, so that the global push context is updated with the new config and Pilot's local Envoy
	// also is updated with new config.
	log.Infof("All caches have been synced up, triggering a push")
	s.EnvoyXdsServer.Push(&model.PushRequest{Full: true})

	// At this point we are ready - start Http Listener so that it can respond to readiness events.
	go func() {
		log.Infof("starting Http service at %s", s.HTTPListener.Addr())
		if err := s.httpServer.Serve(s.HTTPListener); err != nil {
			log.Warna(err)
		}
	}()

	if s.httpsServer != nil {
		go func() {
			log.Infof("starting webhook service at %s", s.HTTPListener.Addr())
			if err := s.httpsServer.ListenAndServeTLS("", ""); err != nil && err != http.ErrServerClosed {
				log.Warna(err)
			}
		}()
	}

	s.waitForShutdown(stop)

	return nil
}

// WaitUntilCompletion waits for everything marked as a "required termination" to complete.
// This should be called before exiting.
func (s *Server) WaitUntilCompletion() {
	s.requiredTerminations.Wait()
}

// initKubeClient creates the k8s client if running in an k8s environment.
func (s *Server) initKubeClient(args *PilotArgs) error {
	if hasKubeRegistry(args.RegistryOptions.Registries) {
		var err error
		// Used by validation
		s.kubeConfig, err = kubelib.BuildClientConfig(args.RegistryOptions.KubeConfig, "")
		if err != nil {
			return fmt.Errorf("failed creating kube config: %v", err)
		}
		s.kubeClient, err = kubelib.CreateClientset(args.RegistryOptions.KubeConfig, "", func(config *rest.Config) {
			config.QPS = 20
			config.Burst = 40
		})
		if err != nil {
			return fmt.Errorf("failed creating kube client: %v", err)
		}

		s.metadataClient, err = kubelib.CreateMetadataClient(args.RegistryOptions.KubeConfig, "")
		if err != nil {
			return fmt.Errorf("failed creating kube metadata client: %v", err)
		}
	}

	return nil
}

// A single container can't have two readiness probes. Make this readiness probe a generic one
// that can handle all istiod related readiness checks including webhook, gRPC etc.
// The "http" portion of the readiness check is satisfied by the fact we've started listening on
// this handler and everything has already initialized.
func (s *Server) istiodReadyHandler(w http.ResponseWriter, _ *http.Request) {
	for name, fn := range s.readinessProbes {
		if ready, err := fn(); !ready {
			log.Warnf("%s is not ready: %v", name, err)
			w.WriteHeader(http.StatusServiceUnavailable)
			return
		}
	}
	// TODO check readiness of other secure gRPC and HTTP servers.
	w.WriteHeader(http.StatusOK)
}

// initIstiodHTTPServer initializes monitoring, debug and readiness end points.
func (s *Server) initIstiodAdminServer(args *PilotArgs, wh *inject.Webhook) error {
	log.Info("initializing Istiod admin server")
	s.httpServer = &http.Server{
		Addr:    args.ServerOptions.HTTPAddr,
		Handler: s.httpMux,
	}

	// create http listener
	listener, err := net.Listen("tcp", args.ServerOptions.HTTPAddr)
	if err != nil {
		return err
	}

	// Debug Server.
	s.EnvoyXdsServer.InitDebug(s.httpMux, s.ServiceController(), args.ServerOptions.EnableProfiling, wh)

	// Monitoring Server.
	if err := s.initMonitor(args.ServerOptions.MonitoringAddr); err != nil {
		return fmt.Errorf("error initializing monitor: %v", err)
	}

	// Readiness Handler.
	s.httpMux.HandleFunc("/ready", s.istiodReadyHandler)

	s.HTTPListener = listener
	return nil
}

// initDiscoveryService intializes discovery server on plain text port.
func (s *Server) initDiscoveryService(args *PilotArgs) error {
	log.Infof("starting discovery service")
	// Implement EnvoyXdsServer grace shutdown
	s.addStartFunc(func(stop <-chan struct{}) error {
		s.EnvoyXdsServer.Start(stop)
		return nil
	})

	s.initGrpcServer(args.KeepaliveOptions)
	grpcListener, err := net.Listen("tcp", args.ServerOptions.GRPCAddr)
	if err != nil {
		return err
	}
	s.GRPCListener = grpcListener

	return nil
}

// Wait for the stop, and do cleanups
func (s *Server) waitForShutdown(stop <-chan struct{}) {
	go func() {
		<-stop
		s.fileWatcher.Close()
		model.JwtKeyResolver.Close()

		// Stop gRPC services.  If gRPC services fail to stop in the shutdown duration,
		// force stop them. This does not happen normally.
		stopped := make(chan struct{})
		go func() {
			s.grpcServer.GracefulStop()
			if s.secureGrpcServer != nil {
				s.secureGrpcServer.GracefulStop()
			}
			close(stopped)
		}()

		t := time.NewTimer(s.shutdownDuration)
		select {
		case <-t.C:
			s.grpcServer.Stop()
			if s.secureGrpcServer != nil {
				s.secureGrpcServer.Stop()
			}
		case <-stopped:
			t.Stop()
		}

		// Stop HTTP services.
		ctx, cancel := context.WithTimeout(context.Background(), s.shutdownDuration)
		defer cancel()
		if err := s.httpServer.Shutdown(ctx); err != nil {
			log.Warna(err)
		}
		if s.httpsServer != nil {
			if err := s.httpsServer.Shutdown(ctx); err != nil {
				log.Warna(err)
			}
		}

		// Stop DNS Server.
		if s.IstioDNSServer != nil {
			s.IstioDNSServer.Close()
		}
	}()
}

func (s *Server) initGrpcServer(options *istiokeepalive.Options) {
	grpcOptions := s.grpcServerOptions(options)
	s.grpcServer = grpc.NewServer(grpcOptions...)
	s.EnvoyXdsServer.Register(s.grpcServer)
	reflection.Register(s.grpcServer)
}

// initDNSServer initializes gRPC DNS Server for DNS resolutions.
func (s *Server) initDNSServer(args *PilotArgs) {
	if dns.DNSAddr.Get() != "" {
		log.Info("initializing DNS server")
		if err := s.initDNSTLSListener(dns.DNSAddr.Get(), args.ServerOptions.TLSOptions); err != nil {
			log.Warna("error initializing DNS-over-TLS listener ", err)
		}

		// Respond to CoreDNS gRPC queries.
		s.addStartFunc(func(stop <-chan struct{}) error {
			if s.DNSListener != nil {
				dnsSvc := dns.InitDNS()
				dnsSvc.StartDNS(dns.DNSAddr.Get(), s.DNSListener)
			}
			return nil
		})
	}
}

// initialize DNS server listener - uses the same certs as gRPC
func (s *Server) initDNSTLSListener(dns string, tlsOptions TLSOptions) error {
	if dns == "" {
		return nil
	}
	// Mainly for tests.
	if !hasCustomTLSCerts(tlsOptions) && s.CA == nil {
		return nil
	}

	root, err := s.getRootCertificate(tlsOptions)
	if err != nil {
		return err
	}

	// TODO: check if client certs can be used with coredns or others.
	// If yes - we may require or optionally use them
	cfg := &tls.Config{
		GetCertificate: s.getIstiodCertificate,
		ClientAuth:     tls.NoClientCert,
		ClientCAs:      root,
	}

	// create secure grpc listener
	l, err := net.Listen("tcp", dns)
	if err != nil {
		return err
	}

	tl := tls.NewListener(l, cfg)
	s.DNSListener = tl

	return nil
}

// initialize secureGRPCServer.
func (s *Server) initSecureDiscoveryService(args *PilotArgs, port string) error {
<<<<<<< HEAD
	if args.TLSOptions.CaCertFile == "" && s.CA == nil {
=======
	if args.ServerOptions.TLSOptions.CaCertFile == "" && s.ca == nil {
>>>>>>> 9c900ba7
		// Running locally without configured certs - no TLS mode
		return nil
	}
	log.Info("initializing secure discovery service")

	// TODO(ramaraochavali): Restart Server if root certificate changes.
	root, err := s.getRootCertificate(args.ServerOptions.TLSOptions)
	if err != nil {
		return err
	}

	cfg := &tls.Config{
		GetCertificate: s.getIstiodCertificate,
		ClientAuth:     tls.VerifyClientCertIfGiven,
		ClientCAs:      root,
	}

	tlsCreds := credentials.NewTLS(cfg)

	// Default is 15012 - istio-agent relies on this as a default to distinguish what cert auth to expect.
	// TODO(ramaraochavali): clean up istio-agent startup to remove the dependency of "15012" port.
	secureGrpc := fmt.Sprintf(":%s", port)

	// create secure grpc listener
	l, err := net.Listen("tcp", secureGrpc)
	if err != nil {
		return err
	}
	s.SecureGrpcListener = l

	opts := s.grpcServerOptions(args.KeepaliveOptions)
	opts = append(opts, grpc.Creds(tlsCreds))

	s.secureGrpcServer = grpc.NewServer(opts...)
	s.EnvoyXdsServer.Register(s.secureGrpcServer)
	reflection.Register(s.secureGrpcServer)

	s.addStartFunc(func(stop <-chan struct{}) error {
		go func() {
			<-stop
			s.secureGrpcServer.Stop()
		}()
		return nil
	})

	return nil
}

func (s *Server) grpcServerOptions(options *istiokeepalive.Options) []grpc.ServerOption {
	interceptors := []grpc.UnaryServerInterceptor{
		// setup server prometheus monitoring (as final interceptor in chain)
		prometheus.UnaryServerInterceptor,
	}

	// Temp setting, default should be enough for most supported environments. Can be used for testing
	// envoy with lower values.
	maxStreams := features.MaxConcurrentStreams
	maxRecvMsgSize := features.MaxRecvMsgSize

	grpcOptions := []grpc.ServerOption{
		grpc.UnaryInterceptor(middleware.ChainUnaryServer(interceptors...)),
		grpc.MaxConcurrentStreams(uint32(maxStreams)),
		grpc.MaxRecvMsgSize(maxRecvMsgSize),
		grpc.KeepaliveParams(keepalive.ServerParameters{
			Time:                  options.Time,
			Timeout:               options.Timeout,
			MaxConnectionAge:      options.MaxServerConnectionAge,
			MaxConnectionAgeGrace: options.MaxServerConnectionAgeGrace,
		}),
	}

	return grpcOptions
}

// addStartFunc appends a function to be run. These are run synchronously in order,
// so the function should start a go routine if it needs to do anything blocking
func (s *Server) addStartFunc(fn startFunc) {
	s.startFuncs = append(s.startFuncs, fn)
}

// adds a readiness probe for Istiod Server.
func (s *Server) addReadinessProbe(name string, fn readinessProbe) {
	s.readinessProbes[name] = fn
}

// addRequireStartFunc adds a function that should terminate before the serve shuts down
// This is useful to do cleanup activities
// This is does not guarantee they will terminate gracefully - best effort only
// Function should be synchronous; once it returns it is considered "done"
func (s *Server) addTerminatingStartFunc(fn startFunc) {
	s.addStartFunc(func(stop <-chan struct{}) error {
		// We mark this as a required termination as an optimization. Without this, when we exit the lock is
		// still held for some time (30-60s or so). If we allow time for a graceful exit, then we can immediately drop the lock.
		s.requiredTerminations.Add(1)
		go func() {
			err := fn(stop)
			if err != nil {
				log.Errorf("failure in startup function: %v", err)
			}
			s.requiredTerminations.Done()
		}()
		return nil
	})
}

func (s *Server) waitForCacheSync(stop <-chan struct{}) bool {
	if !cache.WaitForCacheSync(stop, func() bool {
		if !s.ServiceController().HasSynced() {
			return false
		}
		if !s.configController.HasSynced() {
			return false
		}
		return true
	}) {
		log.Errorf("Failed waiting for cache sync")
		return false
	}

	return true
}

// initRegistryEventHandlers sets up event handlers for config and service updates
func (s *Server) initRegistryEventHandlers() error {
	log.Info("initializing registry event handlers")
	// Flush cached discovery responses whenever services configuration change.
	serviceHandler := func(svc *model.Service, _ model.Event) {
		pushReq := &model.PushRequest{
			Full: true,
			ConfigsUpdated: map[model.ConfigKey]struct{}{{
				Kind:      model.ServiceEntryKind,
				Name:      string(svc.Hostname),
				Namespace: svc.Attributes.Namespace,
			}: {}},
			Reason: []model.TriggerReason{model.ServiceUpdate},
		}
		s.EnvoyXdsServer.ConfigUpdate(pushReq)
	}
	if err := s.ServiceController().AppendServiceHandler(serviceHandler); err != nil {
		return fmt.Errorf("append service handler failed: %v", err)
	}

	instanceHandler := func(si *model.ServiceInstance, _ model.Event) {
		// TODO: This is an incomplete code. This code path is called for consul, etc.
		// In all cases, this is simply an instance update and not a config update. So, we need to update
		// EDS in all proxies, and do a full config push for the instance that just changed (add/update only).
		s.EnvoyXdsServer.ConfigUpdate(&model.PushRequest{
			Full: true,
			ConfigsUpdated: map[model.ConfigKey]struct{}{{
				Kind:      model.ServiceEntryKind,
				Name:      string(si.Service.Hostname),
				Namespace: si.Service.Attributes.Namespace,
			}: {}},
			Reason: []model.TriggerReason{model.ServiceUpdate},
		})
	}
	for _, registry := range s.ServiceController().GetRegistries() {
		// Skip kubernetes and external registries as they are handled separately
		if registry.Provider() == serviceregistry.Kubernetes ||
			registry.Provider() == serviceregistry.External {
			continue
		}
		if err := registry.AppendInstanceHandler(instanceHandler); err != nil {
			return fmt.Errorf("append instance handler to registry %s failed: %v", registry.Provider(), err)
		}
	}

	if s.configController != nil {
		configHandler := func(_, curr model.Config, event model.Event) {
			pushReq := &model.PushRequest{
				Full: true,
				ConfigsUpdated: map[model.ConfigKey]struct{}{{
					Kind:      curr.GroupVersionKind(),
					Name:      curr.Name,
					Namespace: curr.Namespace,
				}: {}},
				Reason: []model.TriggerReason{model.ConfigUpdate},
			}
			s.EnvoyXdsServer.ConfigUpdate(pushReq)
			if features.EnableStatus {
				if event != model.EventDelete {
					s.statusReporter.AddInProgressResource(curr)
				} else {
					s.statusReporter.DeleteInProgressResource(curr)
				}
			}
		}
		schemas := collections.Pilot.All()
		if features.EnableServiceApis {
			schemas = collections.PilotServiceApi.All()
		}
		for _, schema := range schemas {
			// This resource type was handled in external/servicediscovery.go, no need to rehandle here.
			if schema.Resource().GroupVersionKind() == collections.IstioNetworkingV1Alpha3Serviceentries.
				Resource().GroupVersionKind() {
				continue
			}
			if schema.Resource().GroupVersionKind() == collections.IstioNetworkingV1Alpha3Workloadentries.
				Resource().GroupVersionKind() {
				continue
			}

			s.configController.RegisterEventHandler(schema.Resource().GroupVersionKind(), configHandler)
		}
	}

	return nil
}

// initIstiodCerts creates Istiod certificates and also sets up watches to them.
func (s *Server) initIstiodCerts(args *PilotArgs, host string) error {
	if err := s.maybeInitDNSCerts(args, host); err != nil {
		return fmt.Errorf("error initializing DNS certs: %v", err)
	}

	// setup watches for certs
	if err := s.initCertificateWatches(args.ServerOptions.TLSOptions); err != nil {
		// Not crashing istiod - This typically happens if certs are missing and in tests.
		log.Errorf("error initializing certificate watches: %v", err)
	}
	return nil
}

// maybeInitDNSCerts initializes DNS certs if needed.
func (s *Server) maybeInitDNSCerts(args *PilotArgs, host string) error {
	// Generate DNS certificates only if custom certs are not provided via args.
	if !hasCustomTLSCerts(args.ServerOptions.TLSOptions) && s.EnableCA() {
		// Create DNS certificates. This allows injector, validation to work without Citadel, and
		// allows secure SDS connections to Istiod.
		log.Infof("initializing Istiod DNS certificates host: %s, custom host: %s", host, features.IstiodServiceCustomHost.Get())
		if err := s.initDNSCerts(host, features.IstiodServiceCustomHost.Get(), args.Namespace); err != nil {
			return err
		}
	}
	return nil
}

// initCertificateWatches sets up  watches for the certs.
func (s *Server) initCertificateWatches(tlsOptions TLSOptions) error {
	// load the cert/key and setup a persistent watch for updates.
	cert, err := s.getCertKeyPair(tlsOptions)
	if err != nil {
		return err
	}
	s.istiodCert = &cert
	// TODO: Setup watcher for root and restart server if it changes.
	keyFile, certFile := s.getCertKeyPaths(tlsOptions)
	for _, file := range []string{certFile, keyFile} {
		log.Infof("adding watcher for certificate %s", file)
		if err := s.fileWatcher.Add(file); err != nil {
			return fmt.Errorf("could not watch %v: %v", file, err)
		}
	}
	s.addStartFunc(func(stop <-chan struct{}) error {
		go func() {
			var keyCertTimerC <-chan time.Time
			for {
				select {
				case <-keyCertTimerC:
					keyCertTimerC = nil
					// Reload the certificates from the paths.
					cert, err := s.getCertKeyPair(tlsOptions)
					if err != nil {
						log.Errorf("error in reloading certs, %v", err)
						// TODO: Add metrics?
						break
					}
					s.certMu.Lock()
					s.istiodCert = &cert
					s.certMu.Unlock()

					var cnum int
					log.Info("Istiod certificates are reloaded")
					for _, c := range cert.Certificate {
						if x509Cert, err := x509.ParseCertificates(c); err != nil {
							log.Infof("x509 cert [%v] - ParseCertificates() error: %v\n", cnum, err)
							cnum++
						} else {
							for _, c := range x509Cert {
								log.Infof("x509 cert [%v] - Issuer: %q, Subject: %q, SN: %x, NotBefore: %q, NotAfter: %q\n",
									cnum, c.Issuer, c.Subject, c.SerialNumber,
									c.NotBefore.Format(time.RFC3339), c.NotAfter.Format(time.RFC3339))
								cnum++
							}
						}
					}

				case <-s.fileWatcher.Events(certFile):
					if keyCertTimerC == nil {
						keyCertTimerC = time.After(watchDebounceDelay)
					}
				case <-s.fileWatcher.Events(keyFile):
					if keyCertTimerC == nil {
						keyCertTimerC = time.After(watchDebounceDelay)
					}
				case <-s.fileWatcher.Errors(certFile):
					log.Errorf("error watching %v: %v", certFile, err)
				case <-s.fileWatcher.Errors(keyFile):
					log.Errorf("error watching %v: %v", keyFile, err)
				case <-stop:
					return
				}
			}
		}()
		return nil
	})
	return nil
}

// getCertKeyPair returns cert and key loaded in tls.Certificate.
func (s *Server) getCertKeyPair(tlsOptions TLSOptions) (tls.Certificate, error) {
	key, cert := s.getCertKeyPaths(tlsOptions)
	keyPair, err := tls.LoadX509KeyPair(cert, key)
	if err != nil {
		return tls.Certificate{}, err
	}
	return keyPair, nil
}

// getCertKeyPaths returns the paths for key and cert.
func (s *Server) getCertKeyPaths(tlsOptions TLSOptions) (string, string) {
	certDir := dnsCertDir
	key := model.GetOrDefault(tlsOptions.KeyFile, path.Join(certDir, constants.KeyFilename))
	cert := model.GetOrDefault(tlsOptions.CertFile, path.Join(certDir, constants.CertChainFilename))
	return key, cert
}

// getRootCertificate returns the root certificate from TLSOptions if available or from ca.
func (s *Server) getRootCertificate(tlsOptions TLSOptions) (*x509.CertPool, error) {
	var rootCertBytes []byte
	var err error
	if tlsOptions.CaCertFile != "" {
		if rootCertBytes, err = ioutil.ReadFile(tlsOptions.CaCertFile); err != nil {
			return nil, err
		}
	} else {
		rootCertBytes = s.CA.GetCAKeyCertBundle().GetRootCertPem()
	}
	cp := x509.NewCertPool()
	cp.AppendCertsFromPEM(rootCertBytes)
	return cp, nil
}

// hasCustomTLSCerts returns true if custom TLS certificates are configured via args.
func hasCustomTLSCerts(tlsOptions TLSOptions) bool {
	return tlsOptions.CaCertFile != "" && tlsOptions.CertFile != "" && tlsOptions.KeyFile != ""
}

// getIstiodCertificate returns the istiod certificate.
func (s *Server) getIstiodCertificate(info *tls.ClientHelloInfo) (*tls.Certificate, error) {
	s.certMu.Lock()
	defer s.certMu.Unlock()
	return s.istiodCert, nil
}

// initControllers initializes the controllers.
func (s *Server) initControllers(args *PilotArgs) error {
	log.Info("initializing controllers")
	// Certificate controller is created before MCP controller in case MCP server pod
	// waits to mount a certificate to be provisioned by the certificate controller.
	if err := s.initCertController(args); err != nil {
		return fmt.Errorf("error initializing certificate controller: %v", err)
	}
	if err := s.initConfigController(args); err != nil {
		return fmt.Errorf("error initializing config controller: %v", err)
	}
	if err := s.initServiceControllers(args); err != nil {
		return fmt.Errorf("error initializing service controllers: %v", err)
	}
	return nil
}

// initNamespaceController initializes namespace controller to sync config map.
func (s *Server) initNamespaceController(args *PilotArgs) {
	if s.CA != nil && s.kubeClient != nil {
		s.addTerminatingStartFunc(func(stop <-chan struct{}) error {
			leaderelection.
				NewLeaderElection(args.Namespace, args.PodName, leaderelection.NamespaceController, s.kubeClient).
				AddRunFunction(func(stop <-chan struct{}) {
					log.Infof("Starting namespace controller")
					nc := kubecontroller.NewNamespaceController(s.fetchCARoot, args.RegistryOptions.KubeOptions, s.kubeClient)
					nc.Run(stop)
				}).
				Run(stop)
			return nil
		})
	}
}

// initGenerators initializes generators to be used by XdsServer.
func (s *Server) initGenerators() {
	s.EnvoyXdsServer.Generators["grpc"] = &grpcgen.GrpcConfigGenerator{}
	epGen := &envoyv2.EdsGenerator{Server: s.EnvoyXdsServer}
	s.EnvoyXdsServer.Generators["grpc/"+envoyv2.EndpointType] = epGen
	s.EnvoyXdsServer.Generators["api"] = &apigen.APIGenerator{}
	s.EnvoyXdsServer.Generators["api/"+envoyv2.EndpointType] = epGen
	s.EnvoyXdsServer.InternalGen = &envoyv2.InternalGen{
		Server: s.EnvoyXdsServer,
	}
	s.EnvoyXdsServer.Generators["api/"+envoyv2.TypeURLConnections] = s.EnvoyXdsServer.InternalGen
	s.EnvoyXdsServer.Generators["event"] = s.EnvoyXdsServer.InternalGen
}

// initJwtPolicy initializes JwtPolicy.
func (s *Server) initJwtPolicy() {
	if features.JwtPolicy.Get() != jwt.PolicyThirdParty {
		log.Infoa("JWT policy is ", features.JwtPolicy.Get())
	}

	switch features.JwtPolicy.Get() {
	case jwt.PolicyThirdParty:
		s.jwtPath = ThirdPartyJWTPath
	case jwt.PolicyFirstParty:
		s.jwtPath = securityModel.K8sSAJwtFileName
	default:
		log.Infof("unknown JWT policy %v, default to certificates ", features.JwtPolicy.Get())
	}
}

// maybeCreateCA creates and initializes CA Key if needed.
func (s *Server) maybeCreateCA(caOpts *CAOptions) error {
	// CA signing certificate must be created only if CA is enabled.
	if s.EnableCA() {
		log.Info("creating CA and initializing public key")
		var err error
		var corev1 v1.CoreV1Interface
		if s.kubeClient != nil {
			corev1 = s.kubeClient.CoreV1()
		}
		// May return nil, if the CA is missing required configs - This is not an error.
		if s.CA, err = s.createIstioCA(corev1, caOpts); err != nil {
			return fmt.Errorf("failed to create CA: %v", err)
		}
		if err = s.initPublicKey(); err != nil {
			return fmt.Errorf("error initializing public key: %v", err)
		}
	}
	return nil
}

// startCA starts the CA server if configured.
func (s *Server) startCA(caOpts *CAOptions) {
	if s.CA != nil {
		s.addStartFunc(func(stop <-chan struct{}) error {
			log.Infof("staring CA")
			s.RunCA(s.secureGrpcServer, s.CA, caOpts)
			return nil
		})
	}
}

func (s *Server) fetchCARoot() map[string]string {
	return map[string]string{
		constants.CACertNamespaceConfigMapDataName: string(s.CA.GetCAKeyCertBundle().GetRootCertPem()),
	}
}

// initMeshHandlers initializes mesh and network handlers.
func (s *Server) initMeshHandlers() {
	log.Info("initializing mesh handlers")
	// When the mesh config or networks change, do a full push.
	s.environment.AddMeshHandler(func() {
		// Inform ConfigGenerator about the mesh config change so that it can rebuild any cached config, before triggering full push.
		s.EnvoyXdsServer.ConfigGenerator.MeshConfigChanged(s.environment.Mesh())
		s.EnvoyXdsServer.ConfigUpdate(&model.PushRequest{
			Full:   true,
			Reason: []model.TriggerReason{model.GlobalUpdate},
		})
	})
	s.environment.AddNetworksHandler(func() {
		s.EnvoyXdsServer.ConfigUpdate(&model.PushRequest{
			Full:   true,
			Reason: []model.TriggerReason{model.GlobalUpdate},
		})
	})
}<|MERGE_RESOLUTION|>--- conflicted
+++ resolved
@@ -267,17 +267,10 @@
 	}
 
 	// TODO(irisdingbj):add integration test after centralIstiod finished
-<<<<<<< HEAD
-	args.Config.ControllerOptions.FetchCaRoot = nil
-	args.Config.ControllerOptions.CABundlePath = s.caBundlePath
-	if features.CentralIstioD && s.CA != nil && s.CA.GetCAKeyCertBundle() != nil {
-		args.Config.ControllerOptions.FetchCaRoot = s.fetchCARoot
-=======
 	args.RegistryOptions.KubeOptions.FetchCaRoot = nil
 	args.RegistryOptions.KubeOptions.CABundlePath = s.caBundlePath
-	if features.CentralIstioD && s.ca != nil && s.ca.GetCAKeyCertBundle() != nil {
+	if features.CentralIstioD && s.CA != nil && s.CA.GetCAKeyCertBundle() != nil {
 		args.RegistryOptions.KubeOptions.FetchCaRoot = s.fetchCARoot
->>>>>>> 9c900ba7
 	}
 
 	if err := s.initClusterRegistries(args); err != nil {
@@ -581,11 +574,7 @@
 
 // initialize secureGRPCServer.
 func (s *Server) initSecureDiscoveryService(args *PilotArgs, port string) error {
-<<<<<<< HEAD
-	if args.TLSOptions.CaCertFile == "" && s.CA == nil {
-=======
-	if args.ServerOptions.TLSOptions.CaCertFile == "" && s.ca == nil {
->>>>>>> 9c900ba7
+	if args.ServerOptions.TLSOptions.CaCertFile == "" && s.CA == nil {
 		// Running locally without configured certs - no TLS mode
 		return nil
 	}
