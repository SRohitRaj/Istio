--- conflicted
+++ resolved
@@ -792,14 +792,8 @@
 	}
 	s.SecureGRPCListeningAddr = secureGrpcListener.Addr()
 
-<<<<<<< HEAD
-	s.addStartFunc(func(stop chan struct{}) error {
-		log.Infof("Discovery service started at http=%s grpc=%s secured_grpc=%s",
-			listener.Addr().String(), grpcListener.Addr().String(), secureGrpcListener.Addr().String())
-=======
 	s.addStartFunc(func(stop <-chan struct{}) error {
-		log.Infof("Discovery service started at http=%s grpc=%s", listener.Addr().String(), grpcListener.Addr().String())
->>>>>>> 86dc1496
+		log.Infof("Discovery service started at http=%s grpc=%s secured_grpc=%s", listener.Addr().String(), grpcListener.Addr().String(), secureGrpcListener.Addr().String())
 
 		go func() {
 			if err = s.httpServer.Serve(listener); err != nil {
