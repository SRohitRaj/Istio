--- conflicted
+++ resolved
@@ -654,12 +654,8 @@
 
 	// For now we create the gRPC server sourcing data from Pilot's older data model.
 	s.initGrpcServer()
-<<<<<<< HEAD
-	s.EnvoyXdsServer = envoyv2.NewDiscoveryServer(discovery, s.GRPCServer)
 	envoy.V2ClearCache = envoyv2.EdsPushAll
-=======
 	s.EnvoyXdsServer = envoyv2.NewDiscoveryServer(discovery, s.GRPCServer, environment)
->>>>>>> 25fd3411
 
 	s.HTTPServer = &http.Server{
 		Addr:    ":" + strconv.Itoa(args.DiscoveryOptions.Port),
