// Copyright 2017 Istio Authors
//
// Licensed under the Apache License, Version 2.0 (the "License");
// you may not use this file except in compliance with the License.
// You may obtain a copy of the License at
//
//     http://www.apache.org/licenses/LICENSE-2.0
//
// Unless required by applicable law or agreed to in writing, software
// distributed under the License is distributed on an "AS IS" BASIS,
// WITHOUT WARRANTIES OR CONDITIONS OF ANY KIND, either express or implied.
// See the License for the specific language governing permissions and
// limitations under the License.

package bootstrap

import (
	"context"
	"crypto/tls"
	"crypto/x509"
	"fmt"
	"io/ioutil"
	"net"
	"net/http"
	"net/url"
	"os"
	"strconv"
	"strings"
	"sync"
	"time"

	"github.com/davecgh/go-spew/spew"
	"github.com/gogo/protobuf/types"
	middleware "github.com/grpc-ecosystem/go-grpc-middleware"
	prometheus "github.com/grpc-ecosystem/go-grpc-prometheus"
	multierror "github.com/hashicorp/go-multierror"
	"google.golang.org/grpc"
	"google.golang.org/grpc/credentials"
	"k8s.io/api/core/v1"
	"k8s.io/apimachinery/pkg/api/errors"
	meta_v1 "k8s.io/apimachinery/pkg/apis/meta/v1"
	"k8s.io/client-go/kubernetes"

	mcpapi "istio.io/api/mcp/v1alpha1"
	meshconfig "istio.io/api/mesh/v1alpha1"
	"istio.io/istio/pilot/cmd"
	configaggregate "istio.io/istio/pilot/pkg/config/aggregate"
	"istio.io/istio/pilot/pkg/config/clusterregistry"
	"istio.io/istio/pilot/pkg/config/coredatamodel"
	"istio.io/istio/pilot/pkg/config/kube/crd"
	"istio.io/istio/pilot/pkg/config/kube/ingress"
	"istio.io/istio/pilot/pkg/config/memory"
	configmonitor "istio.io/istio/pilot/pkg/config/monitor"
	"istio.io/istio/pilot/pkg/model"
	istio_networking "istio.io/istio/pilot/pkg/networking/core"
	"istio.io/istio/pilot/pkg/networking/plugin"
	"istio.io/istio/pilot/pkg/proxy/envoy"
	envoyv2 "istio.io/istio/pilot/pkg/proxy/envoy/v2"
	"istio.io/istio/pilot/pkg/serviceregistry"
	"istio.io/istio/pilot/pkg/serviceregistry/aggregate"
	"istio.io/istio/pilot/pkg/serviceregistry/consul"
	"istio.io/istio/pilot/pkg/serviceregistry/external"
	"istio.io/istio/pilot/pkg/serviceregistry/kube"
	srmemory "istio.io/istio/pilot/pkg/serviceregistry/memory"
	"istio.io/istio/pkg/ctrlz"
	kubelib "istio.io/istio/pkg/kube"
	"istio.io/istio/pkg/log"
	mcpclient "istio.io/istio/pkg/mcp/client"
	"istio.io/istio/pkg/mcp/configz"
	"istio.io/istio/pkg/mcp/creds"
	"istio.io/istio/pkg/version"

	// Import the resource package to pull in all proto types.
	_ "istio.io/istio/galley/pkg/metadata"
)

const (
	// ConfigMapKey should match the expected MeshConfig file name
	ConfigMapKey = "mesh"

	requiredMCPCertCheckFreq = 500 * time.Millisecond
)

var (
	// FilepathWalkInterval dictates how often the file system is walked for config
	FilepathWalkInterval = 100 * time.Millisecond

	// PilotCertDir is the default location for mTLS certificates used by pilot
	// Visible for tests - at runtime can be set by PILOT_CERT_DIR environment variable.
	PilotCertDir = "/etc/certs/"

	// DefaultPlugins is the default list of plugins to enable, when no plugin(s)
	// is specified through the command line
	DefaultPlugins = []string{
		plugin.Authn,
		plugin.Authz,
		plugin.Health,
		plugin.Mixer,
		plugin.Envoyfilter,
	}
)

func init() {
	// get the grpc server wired up
	// This should only be set before any RPCs are sent or received by this program.
	grpc.EnableTracing = true
}

// MeshArgs provide configuration options for the mesh. If ConfigFile is provided, an attempt will be made to
// load the mesh from the file. Otherwise, a default mesh will be used with optional overrides.
type MeshArgs struct {
	ConfigFile      string
	MixerAddress    string
	RdsRefreshDelay *types.Duration
}

// ConfigArgs provide configuration options for the configuration controller. If FileDir is set, that directory will
// be monitored for CRD yaml files and will update the controller as those files change (This is used for testing
// purposes). Otherwise, a CRD client is created based on the configuration.
type ConfigArgs struct {
	ClusterRegistriesConfigmap string
	ClusterRegistriesNamespace string
	KubeConfig                 string
	ControllerOptions          kube.ControllerOptions
	FileDir                    string

	// Controller if specified, this controller overrides the other config settings.
	Controller model.ConfigStoreCache
}

// ConsulArgs provides configuration for the Consul service registry.
type ConsulArgs struct {
	Config    string
	ServerURL string
	Interval  time.Duration
}

// ServiceArgs provides the composite configuration for all service registries in the system.
type ServiceArgs struct {
	Registries []string
	Consul     ConsulArgs
}

// PilotArgs provides all of the configuration parameters for the Pilot discovery service.
type PilotArgs struct {
	DiscoveryOptions     envoy.DiscoveryServiceOptions
	Namespace            string
	Mesh                 MeshArgs
	Config               ConfigArgs
	Service              ServiceArgs
	MeshConfig           *meshconfig.MeshConfig
	CtrlZOptions         *ctrlz.Options
	Plugins              []string
	MCPServerAddrs       []string
	MCPCredentialOptions *creds.Options
}

// Server contains the runtime configuration for the Pilot discovery service.
type Server struct {
	HTTPListeningAddr       net.Addr
	GRPCListeningAddr       net.Addr
	SecureGRPCListeningAddr net.Addr
	MonitorListeningAddr    net.Addr

	// TODO(nmittler): Consider alternatives to exposing these directly
	EnvoyXdsServer    *envoyv2.DiscoveryServer
	ServiceController *aggregate.Controller

	mesh             *meshconfig.MeshConfig
	configController model.ConfigStoreCache
	mixerSAN         []string
	kubeClient       kubernetes.Interface
	startFuncs       []startFunc
	clusterStore     *clusterregistry.ClusterStore
	httpServer       *http.Server
	grpcServer       *grpc.Server
	secureGRPCServer *grpc.Server
	discoveryService *envoy.DiscoveryService
	istioConfigStore model.IstioConfigStore
	mux              *http.ServeMux
	kubeRegistry     *kube.Controller
}

// NewServer creates a new Server instance based on the provided arguments.
func NewServer(args PilotArgs) (*Server, error) {
	// If the namespace isn't set, try looking it up from the environment.
	if args.Namespace == "" {
		args.Namespace = os.Getenv("POD_NAMESPACE")
	}
	if args.Config.ClusterRegistriesNamespace == "" {
		if args.Namespace != "" {
			args.Config.ClusterRegistriesNamespace = args.Namespace
		} else {
			args.Config.ClusterRegistriesNamespace = model.IstioSystemNamespace
		}
	}

	s := &Server{}

	// Apply the arguments to the configuration.
	if err := s.initKubeClient(&args); err != nil {
		return nil, err
	}
	if err := s.initClusterRegistries(&args); err != nil {
		return nil, err
	}
	if err := s.initMesh(&args); err != nil {
		return nil, err
	}
	if err := s.initMixerSan(&args); err != nil {
		return nil, err
	}
	if err := s.initConfigController(&args); err != nil {
		return nil, err
	}
	if err := s.initServiceControllers(&args); err != nil {
		return nil, err
	}
	if err := s.initDiscoveryService(&args); err != nil {
		return nil, err
	}
	if err := s.initMonitor(&args); err != nil {
		return nil, err
	}
	if err := s.initMultiClusterController(&args); err != nil {
		return nil, err
	}

	if args.CtrlZOptions != nil {
		_, _ = ctrlz.Run(args.CtrlZOptions, nil)
	}

	return s, nil
}

// Start starts all components of the Pilot discovery service on the port specified in DiscoveryServiceOptions.
// If Port == 0, a port number is automatically chosen. Content serving is started by this method,
// but is executed asynchronously. Serving can be cancelled at any time by closing the provided stop channel.
func (s *Server) Start(stop <-chan struct{}) error {
	// Now start all of the components.
	for _, fn := range s.startFuncs {
		if err := fn(stop); err != nil {
			return err
		}
	}

	return nil
}

// startFunc defines a function that will be used to start one or more components of the Pilot discovery service.
type startFunc func(stop <-chan struct{}) error

// initMonitor initializes the configuration for the pilot monitoring server.
func (s *Server) initMonitor(args *PilotArgs) error {
	s.addStartFunc(func(stop <-chan struct{}) error {
		monitor, addr, err := startMonitor(args.DiscoveryOptions.MonitoringAddr, s.mux)
		if err != nil {
			return err
		}
		s.MonitorListeningAddr = addr

		go func() {
			<-stop
			err := monitor.Close()
			log.Debugf("Monitoring server terminated: %v", err)
		}()
		return nil
	})
	return nil
}

func (s *Server) initClusterRegistries(args *PilotArgs) (err error) {
	s.clusterStore = clusterregistry.NewClustersStore()

	if s.kubeClient == nil {
		log.Infof("skipping cluster registries, no kube-client created")
		return nil
	}

	// Drop from multicluster test cases if Mock Registry is used
	if checkForMock(args.Service.Registries) {
		return nil
	}
	if args.Config.ClusterRegistriesConfigmap != "" {
		if err = clusterregistry.ReadClusters(s.kubeClient,
			args.Config.ClusterRegistriesConfigmap,
			args.Config.ClusterRegistriesNamespace,
			s.clusterStore); err != nil {
			return err
		}
	}
	log.Infof("clusters configuration %s", spew.Sdump(s.clusterStore))

	return err
}

// Check if Mock's registry exists in PilotArgs's Registries
func checkForMock(registries []string) bool {
	for _, r := range registries {
		if strings.ToLower(r) == "mock" {
			return true
		}
	}

	return false
}

// GetMeshConfig fetches the ProxyMesh configuration from Kubernetes ConfigMap.
func GetMeshConfig(kube kubernetes.Interface, namespace, name string) (*v1.ConfigMap, *meshconfig.MeshConfig, error) {

	if kube == nil {
		defaultMesh := model.DefaultMeshConfig()
		return nil, &defaultMesh, nil
	}

	config, err := kube.CoreV1().ConfigMaps(namespace).Get(name, meta_v1.GetOptions{})
	if err != nil {
		if errors.IsNotFound(err) {
			defaultMesh := model.DefaultMeshConfig()
			return nil, &defaultMesh, nil
		}
		return nil, nil, err
	}

	// values in the data are strings, while proto might use a different data type.
	// therefore, we have to get a value by a key
	cfgYaml, exists := config.Data[ConfigMapKey]
	if !exists {
		return nil, nil, fmt.Errorf("missing configuration map key %q", ConfigMapKey)
	}

	mesh, err := model.ApplyMeshConfigDefaults(cfgYaml)
	if err != nil {
		return nil, nil, err
	}
	return config, mesh, nil
}

// initMesh creates the mesh in the pilotConfig from the input arguments.
func (s *Server) initMesh(args *PilotArgs) error {
	// If a config file was specified, use it.
	if args.MeshConfig != nil {
		s.mesh = args.MeshConfig
		return nil
	}
	var mesh *meshconfig.MeshConfig
	var err error

	if args.Mesh.ConfigFile != "" {
		mesh, err = cmd.ReadMeshConfig(args.Mesh.ConfigFile)
		if err != nil {
			log.Warnf("failed to read mesh configuration, using default: %v", err)
		}
	}

	if mesh == nil {
		// Config file either wasn't specified or failed to load - use a default mesh.
		if _, mesh, err = GetMeshConfig(s.kubeClient, kube.IstioNamespace, kube.IstioConfigMap); err != nil {
			log.Warnf("failed to read mesh configuration: %v", err)
			return err
		}

		// Allow some overrides for testing purposes.
		if args.Mesh.MixerAddress != "" {
			mesh.MixerCheckServer = args.Mesh.MixerAddress
			mesh.MixerReportServer = args.Mesh.MixerAddress
		}
		if args.Mesh.RdsRefreshDelay != nil {
			mesh.RdsRefreshDelay = args.Mesh.RdsRefreshDelay
		}
	}

	log.Infof("mesh configuration %s", spew.Sdump(mesh))
	log.Infof("version %s", version.Info.String())
	log.Infof("flags %s", spew.Sdump(args))

	s.mesh = mesh
	return nil
}

// initMixerSan configures the mixerSAN configuration item. The mesh must already have been configured.
func (s *Server) initMixerSan(args *PilotArgs) error {
	if s.mesh == nil {
		return fmt.Errorf("the mesh has not been configured before configuring mixer san")
	}
	if s.mesh.DefaultConfig.ControlPlaneAuthPolicy == meshconfig.AuthenticationPolicy_MUTUAL_TLS {
		s.mixerSAN = envoy.GetMixerSAN(args.Config.ControllerOptions.DomainSuffix, args.Namespace)
	}
	return nil
}

func (s *Server) getKubeCfgFile(args *PilotArgs) string {
	return args.Config.KubeConfig
}

// initKubeClient creates the k8s client if running in an k8s environment.
func (s *Server) initKubeClient(args *PilotArgs) error {
	if hasKubeRegistry(args) && args.Config.FileDir == "" {
		client, kuberr := kubelib.CreateClientset(s.getKubeCfgFile(args), "")
		if kuberr != nil {
			return multierror.Prefix(kuberr, "failed to connect to Kubernetes API.")
		}
		s.kubeClient = client

	}

	return nil
}

type mockController struct{}

func (c *mockController) AppendServiceHandler(f func(*model.Service, model.Event)) error {
	return nil
}

func (c *mockController) AppendInstanceHandler(f func(*model.ServiceInstance, model.Event)) error {
	return nil
}

func (c *mockController) Run(<-chan struct{}) {}

func (s *Server) initMCPConfigController(args *PilotArgs) error {
	clientNodeID := ""
	supportedTypes := make([]string, len(model.IstioConfigTypes))
	for i, model := range model.IstioConfigTypes {
		supportedTypes[i] = fmt.Sprintf("type.googleapis.com/%s", model.MessageName)
	}

	options := coredatamodel.Options{
		DomainSuffix: args.Config.ControllerOptions.DomainSuffix,
	}
	mcpController := coredatamodel.NewController(options)

	ctx, cancel := context.WithCancel(context.Background())
	var clients []*mcpclient.Client
	var conns []*grpc.ClientConn

	for _, addr := range args.MCPServerAddrs {
		u, err := url.Parse(addr)
		if err != nil {
			return err
		}

		securityOption := grpc.WithInsecure()
		if u.Scheme == "mcps" {
			requiredFiles := []string{
				args.MCPCredentialOptions.CertificateFile,
				args.MCPCredentialOptions.KeyFile,
				args.MCPCredentialOptions.CACertificateFile,
			}
			log.Infof("Secure MCP configured. Waiting for required certificate files to become available: %v",
				requiredFiles)
			for len(requiredFiles) > 0 {
				if _, err := os.Stat(requiredFiles[0]); os.IsNotExist(err) {
					log.Infof("%v not found. Checking again in %v", requiredFiles[0], requiredMCPCertCheckFreq)
					select {
					case <-ctx.Done():
						return ctx.Err()
					case <-time.After(requiredMCPCertCheckFreq):
						// retry
					}
					continue
				}
				log.Infof("%v found", requiredFiles[0])
				requiredFiles = requiredFiles[1:]
			}

			watcher, err := creds.WatchFiles(ctx.Done(), args.MCPCredentialOptions)
			if err != nil {
				return err
			}
			credentials := creds.CreateForClient(u.Hostname(), watcher)
			securityOption = grpc.WithTransportCredentials(credentials)
		}
		conn, err := grpc.DialContext(ctx, u.Host, securityOption)
		if err != nil {
			log.Errorf("Unable to dial MCP Server %q: %v", u.Host, err)
			return err
		}
		cl := mcpapi.NewAggregatedMeshConfigServiceClient(conn)
		mcpClient := mcpclient.New(cl, supportedTypes, mcpController, clientNodeID, map[string]string{})
		configz.Register(mcpClient)

		clients = append(clients, mcpClient)
		conns = append(conns, conn)
	}

	s.addStartFunc(func(stop <-chan struct{}) error {
		var wg sync.WaitGroup

		for i := range clients {
			client := clients[i]
			wg.Add(1)
			go func() {
				client.Run(ctx)
				wg.Done()
			}()
		}

		go func() {
			<-stop

			// Stop the MCP clients and any pending connection.
			cancel()

			// Close all of the open grpc connections once the mcp
			// client(s) have fully stopped.
			wg.Wait()
			for _, conn := range conns {
				_ = conn.Close() // nolint: errcheck
			}
		}()

		return nil
	})

	s.configController = mcpController
	return nil
}

// initConfigController creates the config controller in the pilotConfig.
func (s *Server) initConfigController(args *PilotArgs) error {
	if len(args.MCPServerAddrs) > 0 {
		if err := s.initMCPConfigController(args); err != nil {
			return err
		}
	} else if args.Config.Controller != nil {
		s.configController = args.Config.Controller
	} else if args.Config.FileDir != "" {
		store := memory.Make(model.IstioConfigTypes)
		configController := memory.NewController(store)

		err := s.makeFileMonitor(args, configController)
		if err != nil {
			return err
		}

		s.configController = configController
	} else {
		controller, err := s.makeKubeConfigController(args)
		if err != nil {
			return err
		}

		s.configController = controller
	}

	// Defer starting the controller until after the service is created.
	s.addStartFunc(func(stop <-chan struct{}) error {
		go s.configController.Run(stop)
		return nil
	})

	// If running in ingress mode (requires k8s), wrap the config controller.
	if hasKubeRegistry(args) && s.mesh.IngressControllerMode != meshconfig.MeshConfig_OFF {
		// Wrap the config controller with a cache.
		configController, err := configaggregate.MakeCache([]model.ConfigStoreCache{
			s.configController,
			ingress.NewController(s.kubeClient, s.mesh, args.Config.ControllerOptions),
		})
		if err != nil {
			return err
		}

		// Update the config controller
		s.configController = configController

		if ingressSyncer, errSyncer := ingress.NewStatusSyncer(s.mesh, s.kubeClient,
			args.Namespace, args.Config.ControllerOptions); errSyncer != nil {
			log.Warnf("Disabled ingress status syncer due to %v", errSyncer)
		} else {
			s.addStartFunc(func(stop <-chan struct{}) error {
				go ingressSyncer.Run(stop)
				return nil
			})
		}
	}

	// Create the config store.
	s.istioConfigStore = model.MakeIstioStore(s.configController)

	return nil
}

func (s *Server) makeKubeConfigController(args *PilotArgs) (model.ConfigStoreCache, error) {
	kubeCfgFile := s.getKubeCfgFile(args)
	configClient, err := crd.NewClient(kubeCfgFile, "", model.IstioConfigTypes, args.Config.ControllerOptions.DomainSuffix)
	if err != nil {
		return nil, multierror.Prefix(err, "failed to open a config client.")
	}

	if err = configClient.RegisterResources(); err != nil {
		return nil, multierror.Prefix(err, "failed to register custom resources.")
	}

	return crd.NewController(configClient, args.Config.ControllerOptions), nil
}

func (s *Server) makeFileMonitor(args *PilotArgs, configController model.ConfigStore) error {
	fileSnapshot := configmonitor.NewFileSnapshot(args.Config.FileDir, model.IstioConfigTypes)
	fileMonitor := configmonitor.NewMonitor("file-monitor", configController, FilepathWalkInterval, fileSnapshot.ReadConfigFiles)

	// Defer starting the file monitor until after the service is created.
	s.addStartFunc(func(stop <-chan struct{}) error {
		fileMonitor.Start(stop)
		return nil
	})

	return nil
}

// createK8sServiceControllers creates all the k8s service controllers under this pilot
func (s *Server) createK8sServiceControllers(serviceControllers *aggregate.Controller, args *PilotArgs) (err error) {
	clusterID := string(serviceregistry.KubernetesRegistry)
	log.Infof("Primary Cluster name: %s", clusterID)
	kubectl := kube.NewController(s.kubeClient, args.Config.ControllerOptions)
	s.kubeRegistry = kubectl
	serviceControllers.AddRegistry(
		aggregate.Registry{
			Name:             serviceregistry.KubernetesRegistry,
			ClusterID:        clusterID,
			ServiceDiscovery: kubectl,
			ServiceAccounts:  kubectl,
			Controller:       kubectl,
		})

	return
}

// initMultiClusterController initializes multi cluster controller
// currently implemented only for kubernetes registries
func (s *Server) initMultiClusterController(args *PilotArgs) error {
	if hasKubeRegistry(args) {
		s.addStartFunc(func(stop <-chan struct{}) error {
			secretController := clusterregistry.NewController(s.kubeClient,
				args.Config.ClusterRegistriesNamespace,
				s.clusterStore,
				s.ServiceController,
				s.EnvoyXdsServer,
				args.Config.ControllerOptions.ResyncPeriod,
				args.Config.ControllerOptions.WatchedNamespace,
				args.Config.ControllerOptions.DomainSuffix)

			// Start secret controller which watches for runtime secret Object changes and adds secrets dynamically
			go secretController.Run(stop)

			return nil
		})
	}
	return nil
}

func hasKubeRegistry(args *PilotArgs) bool {
	for _, r := range args.Service.Registries {
		if serviceregistry.ServiceRegistry(r) == serviceregistry.KubernetesRegistry {
			return true
		}
	}
	return false
}

// initServiceControllers creates and initializes the service controllers
func (s *Server) initServiceControllers(args *PilotArgs) error {
	serviceControllers := aggregate.NewController()
	registered := make(map[serviceregistry.ServiceRegistry]bool)
	for _, r := range args.Service.Registries {
		serviceRegistry := serviceregistry.ServiceRegistry(r)
		if _, exists := registered[serviceRegistry]; exists {
			log.Warnf("%s registry specified multiple times.", r)
			continue
		}
		registered[serviceRegistry] = true
		log.Infof("Adding %s registry adapter", serviceRegistry)
		switch serviceRegistry {
		case serviceregistry.ConfigRegistry:
			s.initConfigRegistry(serviceControllers)
		case serviceregistry.MockRegistry:
			s.initMemoryRegistry(serviceControllers)
		case serviceregistry.KubernetesRegistry:
			if err := s.createK8sServiceControllers(serviceControllers, args); err != nil {
				return err
			}
		case serviceregistry.ConsulRegistry:
			if err := s.initConsulRegistry(serviceControllers, args); err != nil {
				return err
			}
<<<<<<< HEAD
			serviceControllers.AddRegistry(
				aggregate.Registry{
					Name:             serviceregistry.ServiceRegistry(r),
					ServiceDiscovery: conctl,
					ServiceAccounts:  conctl,
					Controller:       conctl,
				})

		case serviceregistry.MCPRegistry:
			log.Infof("no-op: get service info from MCP ServiceEntries.")

=======
		case serviceregistry.CloudFoundryRegistry:
			if err := s.initCloudFoundryRegistry(serviceControllers, args); err != nil {
				return err
			}
>>>>>>> 8f9ab50e
		default:
			return multierror.Prefix(nil, "Service registry "+r+" is not supported.")
		}
	}
	serviceEntryStore := external.NewServiceDiscovery(s.configController, s.istioConfigStore)

	// add service entry registry to aggregator by default
	serviceEntryRegistry := aggregate.Registry{
		Name:             "ServiceEntries",
		Controller:       serviceEntryStore,
		ServiceDiscovery: serviceEntryStore,
		ServiceAccounts:  serviceEntryStore,
	}
	serviceControllers.AddRegistry(serviceEntryRegistry)

	s.ServiceController = serviceControllers

	// Defer running of the service controllers.
	s.addStartFunc(func(stop <-chan struct{}) error {
		go s.ServiceController.Run(stop)
		return nil
	})

	return nil
}

func (s *Server) initMemoryRegistry(serviceControllers *aggregate.Controller) {
	// MemServiceDiscovery implementation
	discovery1 := srmemory.NewDiscovery(
		map[model.Hostname]*model.Service{ // srmemory.HelloService.Hostname: srmemory.HelloService,
		}, 2)

	discovery2 := srmemory.NewDiscovery(
		map[model.Hostname]*model.Service{ // srmemory.WorldService.Hostname: srmemory.WorldService,
		}, 2)

	registry1 := aggregate.Registry{
		Name:             serviceregistry.ServiceRegistry("mockAdapter1"),
		ClusterID:        "mockAdapter1",
		ServiceDiscovery: discovery1,
		ServiceAccounts:  discovery1,
		Controller:       &mockController{},
	}

	registry2 := aggregate.Registry{
		Name:             serviceregistry.ServiceRegistry("mockAdapter2"),
		ClusterID:        "mockAdapter2",
		ServiceDiscovery: discovery2,
		ServiceAccounts:  discovery2,
		Controller:       &mockController{},
	}
	serviceControllers.AddRegistry(registry1)
	serviceControllers.AddRegistry(registry2)
}

func (s *Server) initConfigRegistry(serviceControllers *aggregate.Controller) {
	serviceEntryStore := external.NewServiceDiscovery(s.configController, s.istioConfigStore)
	serviceControllers.AddRegistry(aggregate.Registry{
		Name:             serviceregistry.ConfigRegistry,
		ServiceDiscovery: serviceEntryStore,
		ServiceAccounts:  serviceEntryStore,
		Controller:       serviceEntryStore,
	})
}

func (s *Server) initDiscoveryService(args *PilotArgs) error {
	environment := &model.Environment{
		Mesh:             s.mesh,
		IstioConfigStore: s.istioConfigStore,
		ServiceDiscovery: s.ServiceController,
		ServiceAccounts:  s.ServiceController,
		MixerSAN:         s.mixerSAN,
	}

	// Set up discovery service
	discovery, err := envoy.NewDiscoveryService(
		s.ServiceController,
		s.configController,
		environment,
		args.DiscoveryOptions,
	)
	if err != nil {
		return fmt.Errorf("failed to create discovery service: %v", err)
	}
	s.discoveryService = discovery

	s.mux = s.discoveryService.RestContainer.ServeMux

	// For now we create the gRPC server sourcing data from Pilot's older data model.
	s.initGrpcServer()

	s.EnvoyXdsServer = envoyv2.NewDiscoveryServer(environment, istio_networking.NewConfigGenerator(args.Plugins))
	// TODO: decouple v2 from the cache invalidation, use direct listeners.
	envoy.V2ClearCache = s.EnvoyXdsServer.ClearCacheFunc()
	s.EnvoyXdsServer.Register(s.grpcServer)

	if s.kubeRegistry != nil {
		// kubeRegistry may use the environment for push status reporting.
		// TODO: maybe all registries should have his as an optional field ?
		s.kubeRegistry.Env = environment
	}

	s.EnvoyXdsServer.InitDebug(s.mux, s.ServiceController)

	s.EnvoyXdsServer.ConfigController = s.configController

	s.httpServer = &http.Server{
		Addr:    args.DiscoveryOptions.HTTPAddr,
		Handler: discovery.RestContainer}

	listener, err := net.Listen("tcp", args.DiscoveryOptions.HTTPAddr)
	if err != nil {
		return err
	}
	s.HTTPListeningAddr = listener.Addr()

	grpcListener, err := net.Listen("tcp", args.DiscoveryOptions.GrpcAddr)
	if err != nil {
		return err
	}
	s.GRPCListeningAddr = grpcListener.Addr()

	// TODO: only if TLS certs, go routine to check for late certs
	secureGrpcListener, err := net.Listen("tcp", args.DiscoveryOptions.SecureGrpcAddr)
	if err != nil {
		return err
	}
	s.SecureGRPCListeningAddr = secureGrpcListener.Addr()

	s.addStartFunc(func(stop <-chan struct{}) error {
		log.Infof("Discovery service started at http=%s grpc=%s", listener.Addr().String(), grpcListener.Addr().String())

		go func() {
			if err = s.httpServer.Serve(listener); err != nil {
				log.Warna(err)
			}
		}()
		go func() {
			if err = s.grpcServer.Serve(grpcListener); err != nil {
				log.Warna(err)
			}
		}()
		if len(args.DiscoveryOptions.SecureGrpcAddr) > 0 {
			go s.secureGrpcStart(secureGrpcListener)
		}

		go func() {
			<-stop
			model.JwtKeyResolver.Close()

			ctx, cancel := context.WithTimeout(context.Background(), 10*time.Second)
			defer cancel()
			err = s.httpServer.Shutdown(ctx)
			if err != nil {
				log.Warna(err)
			}
			s.grpcServer.GracefulStop()
			if s.secureGRPCServer != nil {
				s.secureGRPCServer.GracefulStop()
			}
		}()

		return err
	})

	return nil
}

func (s *Server) initConsulRegistry(serviceControllers *aggregate.Controller, args *PilotArgs) error {
	log.Infof("Consul url: %v", args.Service.Consul.ServerURL)
	conctl, conerr := consul.NewController(
		args.Service.Consul.ServerURL, args.Service.Consul.Interval)
	if conerr != nil {
		return fmt.Errorf("failed to create Consul controller: %v", conerr)
	}
	serviceControllers.AddRegistry(
		aggregate.Registry{
			Name:             serviceregistry.ConsulRegistry,
			ServiceDiscovery: conctl,
			ServiceAccounts:  conctl,
			Controller:       conctl,
		})

	return nil
}

func (s *Server) initCloudFoundryRegistry(serviceControllers *aggregate.Controller, args *PilotArgs) error {
	cfConfig, err := cloudfoundry.LoadConfig(args.Config.CFConfig)
	if err != nil {
		return multierror.Prefix(err, "loading cloud foundry config")
	}
	tlsConfig, err := cfConfig.ClientTLSConfig()
	if err != nil {
		return multierror.Prefix(err, "creating cloud foundry client tls config")
	}
	client, err := copilot.NewIstioClient(cfConfig.Copilot.Address, tlsConfig)
	if err != nil {
		return multierror.Prefix(err, "creating cloud foundry client")
	}
	serviceControllers.AddRegistry(aggregate.Registry{
		Name: serviceregistry.CloudFoundryRegistry,
		Controller: &cloudfoundry.Controller{
			Ticker: cloudfoundry.NewTicker(cfConfig.Copilot.PollInterval),
		},
		ServiceDiscovery: &cloudfoundry.ServiceDiscovery{
			RoutesRepo:  cloudfoundry.NewCachedRoutes(client, log.RegisterScope("cfcacher", "cf cacher debugging", 0), "30s"),
			ServicePort: cfConfig.ServicePort,
		},
		ServiceAccounts: cloudfoundry.NewServiceAccounts(),
	})

	return nil
}

func (s *Server) initGrpcServer() {
	grpcOptions := s.grpcServerOptions()
	s.grpcServer = grpc.NewServer(grpcOptions...)
}

// The secure grpc will start when the credentials are found.
func (s *Server) secureGrpcStart(listener net.Listener) {
	certDir := os.Getenv("PILOT_CERT_DIR")
	if certDir == "" {
		certDir = PilotCertDir // /etc/certs
	}
	if !strings.HasSuffix(certDir, "/") {
		certDir = certDir + "/"
	}

	for i := 0; i < 30; i++ {
		opts := s.grpcServerOptions()

		// This is used for the grpc h2 implementation. It doesn't appear to be needed in
		// the case of golang h2 stack.
		creds, err := credentials.NewServerTLSFromFile(certDir+model.CertChainFilename,
			certDir+model.KeyFilename)
		// certs not ready yet.
		if err != nil {
			time.Sleep(5 * time.Second)
			continue
		}

		// TODO: parse the file to determine expiration date. Restart listener before expiration
		cert, err := tls.LoadX509KeyPair(certDir+model.CertChainFilename,
			certDir+model.KeyFilename)
		if err != nil {
			time.Sleep(5 * time.Second)
			continue
		}
		caCertFile := certDir + model.RootCertFilename
		caCert, err := ioutil.ReadFile(caCertFile)
		if err != nil {
			time.Sleep(5 * time.Second)
			continue
		}
		caCertPool := x509.NewCertPool()
		caCertPool.AppendCertsFromPEM(caCert)

		opts = append(opts, grpc.Creds(creds))
		s.secureGRPCServer = grpc.NewServer(opts...)

		s.EnvoyXdsServer.Register(s.secureGRPCServer)

		log.Infof("Starting GRPC secure on %v with certs in %s", listener.Addr(), certDir)

		s := &http.Server{
			TLSConfig: &tls.Config{
				Certificates: []tls.Certificate{cert},
				VerifyPeerCertificate: func(rawCerts [][]byte, verifiedChains [][]*x509.Certificate) error {
					// For now accept any certs - pilot is not authenticating the caller, TLS used for
					// privacy
					return nil
				},
				NextProtos: []string{"h2", "http/1.1"},
				//ClientAuth: tls.NoClientCert,
				//ClientAuth: tls.RequestClientCert,
				ClientAuth: tls.RequireAndVerifyClientCert,
				ClientCAs:  caCertPool,
			},
			Handler: http.HandlerFunc(func(w http.ResponseWriter, r *http.Request) {
				if r.ProtoMajor == 2 && strings.HasPrefix(
					r.Header.Get("Content-Type"), "application/grpc") {
					s.secureGRPCServer.ServeHTTP(w, r)
				} else {
					s.mux.ServeHTTP(w, r)
				}
			}),
		}

		// This seems the only way to call setupHTTP2 - it may also be possible to set NextProto
		// on a listener
		_ = s.ServeTLS(listener, certDir+model.CertChainFilename, certDir+model.KeyFilename)

		// The other way to set TLS - but you can't add http handlers, and the h2 stack is
		// different.
		//if err := s.secureGRPCServer.Serve(listener); err != nil {
		//	log.Warna(err)
		//}
	}

	log.Errorf("Failed to find certificates for GRPC secure in %s", certDir)

	// Exit - mesh is in MTLS mode, but certificates are missing or bad.
	// k8s may allocate to a different machine.
	if s.mesh.DefaultConfig.ControlPlaneAuthPolicy == meshconfig.AuthenticationPolicy_MUTUAL_TLS {
		os.Exit(403)
	}
}

func (s *Server) grpcServerOptions() []grpc.ServerOption {
	interceptors := []grpc.UnaryServerInterceptor{
		// setup server prometheus monitoring (as final interceptor in chain)
		prometheus.UnaryServerInterceptor,
	}

	prometheus.EnableHandlingTimeHistogram()

	// Temp setting, default should be enough for most supported environments. Can be used for testing
	// envoy with lower values.
	var maxStreams int
	maxStreamsEnv := os.Getenv("ISTIO_GPRC_MAXSTREAMS")
	if len(maxStreamsEnv) > 0 {
		maxStreams, _ = strconv.Atoi(maxStreamsEnv)
	}
	if maxStreams == 0 {
		maxStreams = 100000
	}

	grpcOptions := []grpc.ServerOption{
		grpc.UnaryInterceptor(middleware.ChainUnaryServer(interceptors...)),
		grpc.MaxConcurrentStreams(uint32(maxStreams)),
	}

	return grpcOptions
}

func (s *Server) addStartFunc(fn startFunc) {
	s.startFuncs = append(s.startFuncs, fn)
}<|MERGE_RESOLUTION|>--- conflicted
+++ resolved
@@ -684,7 +684,6 @@
 			if err := s.initConsulRegistry(serviceControllers, args); err != nil {
 				return err
 			}
-<<<<<<< HEAD
 			serviceControllers.AddRegistry(
 				aggregate.Registry{
 					Name:             serviceregistry.ServiceRegistry(r),
@@ -692,16 +691,8 @@
 					ServiceAccounts:  conctl,
 					Controller:       conctl,
 				})
-
 		case serviceregistry.MCPRegistry:
 			log.Infof("no-op: get service info from MCP ServiceEntries.")
-
-=======
-		case serviceregistry.CloudFoundryRegistry:
-			if err := s.initCloudFoundryRegistry(serviceControllers, args); err != nil {
-				return err
-			}
->>>>>>> 8f9ab50e
 		default:
 			return multierror.Prefix(nil, "Service registry "+r+" is not supported.")
 		}
