// Copyright 2017 Istio Authors
//
// Licensed under the Apache License, Version 2.0 (the "License");
// you may not use this file except in compliance with the License.
// You may obtain a copy of the License at
//
//     http://www.apache.org/licenses/LICENSE-2.0
//
// Unless required by applicable law or agreed to in writing, software
// distributed under the License is distributed on an "AS IS" BASIS,
// WITHOUT WARRANTIES OR CONDITIONS OF ANY KIND, either express or implied.
// See the License for the specific language governing permissions and
// limitations under the License.

package bootstrap

import (
	"fmt"
	"net"
	"os"
	"path"
	"time"

	"code.cloudfoundry.org/copilot"
	"github.com/davecgh/go-spew/spew"
	durpb "github.com/golang/protobuf/ptypes/duration"
	multierror "github.com/hashicorp/go-multierror"
<<<<<<< HEAD
<<<<<<< HEAD

	"k8s.io/api/core/v1"
	meta_v1 "k8s.io/apimachinery/pkg/apis/meta/v1"
=======
	//	"k8s.io/api/core/v1"
	//	meta_v1 "k8s.io/apimachinery/pkg/apis/meta/v1"
>>>>>>> Fix goimports
=======
	"k8s.io/api/core/v1"
	meta_v1 "k8s.io/apimachinery/pkg/apis/meta/v1"
>>>>>>> e831efc4
	"k8s.io/client-go/kubernetes"

	meshconfig "istio.io/api/mesh/v1alpha1"
	"istio.io/istio/pilot/cmd"
	configaggregate "istio.io/istio/pilot/pkg/config/aggregate"
	"istio.io/istio/pilot/pkg/config/clusterregistry"
	"istio.io/istio/pilot/pkg/config/kube/crd"
	"istio.io/istio/pilot/pkg/config/kube/ingress"
	"istio.io/istio/pilot/pkg/config/memory"
	configmonitor "istio.io/istio/pilot/pkg/config/monitor"
	"istio.io/istio/pilot/pkg/kube/admit"
	"istio.io/istio/pilot/pkg/model"
	envoy "istio.io/istio/pilot/pkg/proxy/envoy/v1"
	"istio.io/istio/pilot/pkg/proxy/envoy/v1/mock"
	"istio.io/istio/pilot/pkg/serviceregistry"
	"istio.io/istio/pilot/pkg/serviceregistry/aggregate"
	"istio.io/istio/pilot/pkg/serviceregistry/cloudfoundry"
	"istio.io/istio/pilot/pkg/serviceregistry/consul"
	"istio.io/istio/pilot/pkg/serviceregistry/eureka"
	"istio.io/istio/pilot/pkg/serviceregistry/kube"
	"istio.io/istio/pkg/log"
	"istio.io/istio/pkg/version"
)

// ServiceRegistry is an expansion of the platform.ServiceRegistry enum that adds a mock registry.
type ServiceRegistry string

const (
	// MockRegistry environment flag
	MockRegistry ServiceRegistry = "Mock"
	// KubernetesRegistry environment flag
	KubernetesRegistry ServiceRegistry = "Kubernetes"
	// ConsulRegistry environment flag
	ConsulRegistry ServiceRegistry = "Consul"
	// EurekaRegistry environment flag
	EurekaRegistry ServiceRegistry = "Eureka"
	// CloudFoundryRegistry environment flag
	CloudFoundryRegistry ServiceRegistry = "CloudFoundry"
	// ConfigMapKey should match the expected MeshConfig file name
	ConfigMapKey = "mesh"
)

var (
	// TODO: use model.IstioConfigTypes once model.IngressRule is deprecated
	configDescriptor = model.ConfigDescriptor{
		model.RouteRule,
		model.VirtualService,
		model.Gateway,
		model.EgressRule,
		model.ExternalService,
		model.DestinationPolicy,
		model.DestinationRule,
		model.HTTPAPISpec,
		model.HTTPAPISpecBinding,
		model.QuotaSpec,
		model.QuotaSpecBinding,
		model.EndUserAuthenticationPolicySpec,
		model.EndUserAuthenticationPolicySpecBinding,
	}
)

// MeshArgs provide configuration options for the mesh. If ConfigFile is provided, an attempt will be made to
// load the mesh from the file. Otherwise, a default mesh will be used with optional overrides.
type MeshArgs struct {
	ConfigFile      string
	MixerAddress    string
	RdsRefreshDelay *durpb.Duration
}

// ConfigArgs provide configuration options for the configuration controller. If FileDir is set, that directory will
// be monitored for CRD yaml files and will update the controller as those files change (This is used for testing
// purposes). Otherwise, a CRD client is created based on the configuration.
type ConfigArgs struct {
	ClusterRegistriesDir string
	KubeConfig           string
	CFConfig             string
	ControllerOptions    kube.ControllerOptions
	FileDir              string
}

// ConsulArgs provides configuration for the Consul service registry.
type ConsulArgs struct {
	Config    string
	ServerURL string
	Interval  time.Duration
}

// EurekaArgs provides configuration for the Eureka service registry
type EurekaArgs struct {
	ServerURL string
	Interval  time.Duration
}

// ServiceArgs provides the composite configuration for all service registries in the system.
type ServiceArgs struct {
	Registries []string
	Consul     ConsulArgs
	Eureka     EurekaArgs
}

// AdmissionArgs provides configuration options for the admission controller. This is a partial duplicate of
// admit.ControllerOptions (other fields are filled out before constructing the admission controller). Only
// used if running with k8s, Consul, or Eureka (not in a mock environment).
type AdmissionArgs struct {
	// ExternalAdmissionWebhookName is the name of the
	// ExternalAdmissionHook which describes he external admission
	// webhook and resources and operations it applies to.
	ExternalAdmissionWebhookName string

	// ServiceName is the service name of the webhook.
	ServiceName string

	// SecretName is the name of k8s secret that contains the webhook
	// server key/cert and corresponding CA cert that signed them. The
	// server key/cert are used to serve the webhook and the CA cert
	// is provided to k8s apiserver during admission controller
	// registration.
	SecretName string

	// Port where the webhook is served. Per k8s admission
	// registration requirements this should be 443 unless there is
	// only a single port for the service.
	Port int

	// RegistrationDelay controls how long admission registration
	// occurs after the webhook is started. This is used to avoid
	// potential races where registration completes and k8s apiserver
	// invokes the webhook before the HTTP server is started.
	RegistrationDelay time.Duration
}

// PilotArgs provides all of the configuration parameters for the Pilot discovery service.
type PilotArgs struct {
	DiscoveryOptions envoy.DiscoveryServiceOptions
	Namespace        string
	Mesh             MeshArgs
	Config           ConfigArgs
	Service          ServiceArgs
	Admission        AdmissionArgs
	RDSv2            bool
}

// Server contains the runtime configuration for the Pilot discovery service.
type Server struct {
	mesh              *meshconfig.MeshConfig
	serviceController *aggregate.Controller
	configController  model.ConfigStoreCache
	mixerSAN          []string
	kubeClient        kubernetes.Interface
	startFuncs        []startFunc
	listeningAddr     net.Addr
	clusterStore      *clusterregistry.ClusterStore
}

// NewServer creates a new Server instance based on the provided arguments.
func NewServer(args PilotArgs) (*Server, error) {
	// If the namespace isn't set, try looking it up from the environment.
	if args.Namespace == "" {
		args.Namespace = os.Getenv("POD_NAMESPACE")
	}

	s := &Server{}

	// Apply the arguments to the configuration.
	if err := s.initMonitor(&args); err != nil {
		return nil, err
	}
	if err := s.initClusterRegistries(&args); err != nil {
		return nil, err
	}
	if err := s.initKubeClient(&args); err != nil {
		return nil, err
	}
	if err := s.initMesh(&args); err != nil {
		return nil, err
	}
	if err := s.initAdmissionController(&args); err != nil {
		return nil, err
	}
	if err := s.initMixerSan(&args); err != nil {
		return nil, err
	}
	if err := s.initConfigController(&args); err != nil {
		return nil, err
	}
	if err := s.initServiceControllers(&args); err != nil {
		return nil, err
	}
	if err := s.initDiscoveryService(&args); err != nil {
		return nil, err
	}
	return s, nil
}

// Start starts all components of the Pilot discovery service on the port specified in DiscoveryServiceOptions.
// If Port == 0, a port number is automatically chosen. This method returns the address on which the server is
// listening for incoming connections. Content serving is started by this method, but is executed asynchronously.
// Serving can be cancelled at any time by closing the provided stop channel.
func (s *Server) Start(stop chan struct{}) (net.Addr, error) {
	// Now start all of the components.
	for _, fn := range s.startFuncs {
		if err := fn(stop); err != nil {
			return nil, err
		}
	}

	return s.listeningAddr, nil
}

// startFunc defines a function that will be used to start one or more components of the Pilot discovery service.
type startFunc func(stop chan struct{}) error

// initMonitor initializes the configuration for the pilot monitoring server.
func (s *Server) initMonitor(args *PilotArgs) error {
	s.addStartFunc(func(stop chan struct{}) error {
		monitor, err := startMonitor(args.DiscoveryOptions.MonitoringPort)
		if err != nil {
			return err
		}

		go func() {
			<-stop
			err := monitor.Close()
			log.Debugf("Monitoring server terminated: %v", err)
		}()
		return nil
	})
	return nil
}

func (s *Server) initClusterRegistries(args *PilotArgs) (err error) {
	if args.Config.ClusterRegistriesDir != "" {
		s.clusterStore, err = clusterregistry.ReadClusters(args.Config.ClusterRegistriesDir)
		if s.clusterStore != nil {
			log.Infof("clusters configuration %s", spew.Sdump(s.clusterStore))
		}
	}
	return err
}

// GetMeshConfig fetches the ProxyMesh configuration from Kubernetes ConfigMap.
<<<<<<< HEAD
/*
=======
>>>>>>> e831efc4
func GetMeshConfig(kube kubernetes.Interface, namespace, name string) (*v1.ConfigMap, *meshconfig.MeshConfig, error) { // nolint: lll
	config, err := kube.CoreV1().ConfigMaps(namespace).Get(name, meta_v1.GetOptions{})
	if err != nil {
		return nil, nil, err
	}

	// values in the data are strings, while proto might use a different data type.
	// therefore, we have to get a value by a key
	cfgYaml, exists := config.Data[ConfigMapKey]
	if !exists {
		return nil, nil, fmt.Errorf("missing configuration map key %q", ConfigMapKey)
	}

	mesh, err := model.ApplyMeshConfigDefaults(cfgYaml)
	if err != nil {
		return nil, nil, err
	}
	return config, mesh, nil
<<<<<<< HEAD
}*/
=======
}
>>>>>>> e831efc4

// initMesh creates the mesh in the pilotConfig from the input arguments.
func (s *Server) initMesh(args *PilotArgs) error {
	// If a config file was specified, use it.
	var mesh *meshconfig.MeshConfig
	if args.Mesh.ConfigFile != "" {
		fileMesh, err := cmd.ReadMeshConfig(args.Mesh.ConfigFile)
		if err != nil {
			log.Warnf("failed to read mesh configuration, using default: %v", err)
		} else {
			mesh = fileMesh
		}
	}

	if mesh == nil {
<<<<<<< HEAD
		/*
			var err error
			// Config file either wasn't specified or failed to load - use a default mesh.
			if _, mesh, err = GetMeshConfig(s.kubeClient, kube.IstioNamespace, kube.IstioConfigMap); err != nil {
				log.Warnf("failed to read mesh configuration: %v", err)
				return err
			}*/

=======
		var err error
>>>>>>> e831efc4
		// Config file either wasn't specified or failed to load - use a default mesh.
		if _, mesh, err = GetMeshConfig(s.kubeClient, kube.IstioNamespace, kube.IstioConfigMap); err != nil {
			log.Warnf("failed to read mesh configuration: %v", err)
			return err
		}

		// Allow some overrides for testing purposes.
		if args.Mesh.MixerAddress != "" {
			mesh.MixerCheckServer = args.Mesh.MixerAddress
			mesh.MixerReportServer = args.Mesh.MixerAddress
		}
		if args.Mesh.RdsRefreshDelay != nil {
			mesh.RdsRefreshDelay = args.Mesh.RdsRefreshDelay
		}
	}

	log.Infof("mesh configuration %s", spew.Sdump(mesh))
	log.Infof("version %s", version.Info.String())
	log.Infof("flags %s", spew.Sdump(args))

	s.mesh = mesh
	return nil
}

// initMixerSan configures the mixerSAN configuration item. The mesh must already have been configured.
func (s *Server) initMixerSan(args *PilotArgs) error {
	if s.mesh == nil {
		return fmt.Errorf("the mesh has not been configured before configuring mixer san")
	}
	if s.mesh.DefaultConfig.ControlPlaneAuthPolicy == meshconfig.AuthenticationPolicy_MUTUAL_TLS {
		s.mixerSAN = envoy.GetMixerSAN(args.Config.ControllerOptions.DomainSuffix, args.Namespace)
	}
	return nil
}

func (s *Server) getKubeCfgFile(args *PilotArgs) (kubeCfgFile string) {
	// If the cluster store is configured, get pilot's kubeconfig from there
	if s.clusterStore != nil {
		if kubeCfgFile = s.clusterStore.GetPilotAccessConfig(); kubeCfgFile != "" {
			kubeCfgFile = path.Join(args.Config.ClusterRegistriesDir, kubeCfgFile)
		}
	}
	if kubeCfgFile == "" {
		kubeCfgFile = args.Config.KubeConfig
	}
	return
}

// initKubeClient creates the k8s client if running in an k8s environment.
func (s *Server) initKubeClient(args *PilotArgs) error {
	needToCreateClient := false
	for _, r := range args.Service.Registries {
		switch ServiceRegistry(r) {
		case KubernetesRegistry:
			needToCreateClient = true
		case ConsulRegistry:
			needToCreateClient = true
		case EurekaRegistry:
			needToCreateClient = true
		}
	}

	if needToCreateClient && args.Config.FileDir == "" {
		var client kubernetes.Interface
		var kuberr error

		kubeCfgFile := s.getKubeCfgFile(args)
		_, client, kuberr = kube.CreateInterface(kubeCfgFile)
		if kuberr != nil {
			return multierror.Prefix(kuberr, "failed to connect to Kubernetes API.")
		}
		s.kubeClient = client
	}
	return nil
}

type mockController struct{}

func (c *mockController) AppendServiceHandler(f func(*model.Service, model.Event)) error {
	return nil
}

func (c *mockController) AppendInstanceHandler(f func(*model.ServiceInstance, model.Event)) error {
	return nil
}

func (c *mockController) Run(<-chan struct{}) {}

// initConfigController creates the config controller in the pilotConfig.
func (s *Server) initConfigController(args *PilotArgs) error {
	var configController model.ConfigStoreCache
	if args.Config.FileDir != "" {
		store := memory.Make(configDescriptor)
		configController = memory.NewController(store)
		fileSnapshot := configmonitor.NewFileSnapshot(args.Config.FileDir, configDescriptor)
		fileMonitor := configmonitor.NewMonitor(configController, 100*time.Millisecond, fileSnapshot.ReadFile)

		// Defer starting the file monitor until after the service is created.
		s.addStartFunc(func(stop chan struct{}) error {
			fileMonitor.Start(stop)
			return nil
		})
	} else {
		kubeCfgFile := s.getKubeCfgFile(args)
		configClient, err := crd.NewClient(kubeCfgFile, configDescriptor,
			args.Config.ControllerOptions.DomainSuffix)
		if err != nil {
			return multierror.Prefix(err, "failed to open a config client.")
		}

		if err = configClient.RegisterResources(); err != nil {
			return multierror.Prefix(err, "failed to register custom resources.")
		}

		configController = crd.NewController(configClient, args.Config.ControllerOptions)
	}

	// Defer starting the controller until after the service is created.
	s.configController = configController
	s.addStartFunc(func(stop chan struct{}) error {
		go s.configController.Run(stop)
		return nil
	})
	return nil
}

// createK8sServiceControllers creates all the k8s service controllers under this pilot
func (s *Server) createK8sServiceControllers(serviceControllers *aggregate.Controller, args *PilotArgs) (err error) {
	kubectl := kube.NewController(s.kubeClient, args.Config.ControllerOptions)
	serviceControllers.AddRegistry(
		aggregate.Registry{
			Name:             serviceregistry.ServiceRegistry(KubernetesRegistry),
			ServiceDiscovery: kubectl,
			ServiceAccounts:  kubectl,
			Controller:       kubectl,
		})

	// Add clusters under the same pilot
	if s.clusterStore != nil {
		clusters := s.clusterStore.GetPilotClusters()
		for _, cluster := range clusters {
			kubeconfig := clusterregistry.GetClusterAccessConfig(cluster)
			kubeCfgFile := path.Join(args.Config.ClusterRegistriesDir, kubeconfig)
			log.Infof("Cluster name: %s, AccessConfigFile: %s", clusterregistry.GetClusterName(cluster), kubeCfgFile)
			_, client, kuberr := kube.CreateInterface(kubeCfgFile)
			if kuberr != nil {
				err = multierror.Append(err, multierror.Prefix(kuberr, fmt.Sprintf("failed to connect to Access API with accessconfig: %s", kubeCfgFile)))
			}

			kubectl := kube.NewController(client, args.Config.ControllerOptions)
			serviceControllers.AddRegistry(
				aggregate.Registry{
					Name:             serviceregistry.ServiceRegistry(KubernetesRegistry),
					ClusterName:      clusterregistry.GetClusterName(cluster),
					ServiceDiscovery: kubectl,
					ServiceAccounts:  kubectl,
					Controller:       kubectl,
				})
		}
	}
	return
}

// initServiceControllers creates and initializes the service controllers
func (s *Server) initServiceControllers(args *PilotArgs) error {
	serviceControllers := aggregate.NewController()
	registered := make(map[ServiceRegistry]bool)
	for _, r := range args.Service.Registries {
		serviceRegistry := ServiceRegistry(r)
		if _, exists := registered[serviceRegistry]; exists {
			log.Warnf("%s registry specified multiple times.", r)
			continue
		}
		registered[serviceRegistry] = true
		log.Infof("Adding %s registry adapter", serviceRegistry)
		switch serviceRegistry {
		case MockRegistry:
			discovery1 := mock.NewDiscovery(
				map[string]*model.Service{
					mock.HelloService.Hostname: mock.HelloService,
				}, 2)

			discovery2 := mock.NewDiscovery(
				map[string]*model.Service{
					mock.WorldService.Hostname: mock.WorldService,
				}, 2)

			registry1 := aggregate.Registry{
				Name:             serviceregistry.ServiceRegistry("mockAdapter1"),
				ServiceDiscovery: discovery1,
				ServiceAccounts:  discovery1,
				Controller:       &mockController{},
			}

			registry2 := aggregate.Registry{
				Name:             serviceregistry.ServiceRegistry("mockAdapter2"),
				ServiceDiscovery: discovery2,
				ServiceAccounts:  discovery2,
				Controller:       &mockController{},
			}
			serviceControllers.AddRegistry(registry1)
			serviceControllers.AddRegistry(registry2)
		case KubernetesRegistry:
			if err := s.createK8sServiceControllers(serviceControllers, args); err != nil {
				return err
			}
			if s.mesh.IngressControllerMode != meshconfig.MeshConfig_OFF {
				// Wrap the config controller with a cache.
				configController, err := configaggregate.MakeCache([]model.ConfigStoreCache{
					s.configController,
					ingress.NewController(s.kubeClient, s.mesh, args.Config.ControllerOptions),
				})
				if err != nil {
					return err
				}

				// Update the config controller
				s.configController = configController

				if ingressSyncer, errSyncer := ingress.NewStatusSyncer(s.mesh, s.kubeClient,
					args.Namespace, args.Config.ControllerOptions); errSyncer != nil {
					log.Warnf("Disabled ingress status syncer due to %v", errSyncer)
				} else {
					s.addStartFunc(func(stop chan struct{}) error {
						go ingressSyncer.Run(stop)
						return nil
					})
				}
			}
		case ConsulRegistry:
			log.Infof("Consul url: %v", args.Service.Consul.ServerURL)
			conctl, conerr := consul.NewController(
				args.Service.Consul.ServerURL, args.Service.Consul.Interval)
			if conerr != nil {
				return fmt.Errorf("failed to create Consul controller: %v", conerr)
			}
			serviceControllers.AddRegistry(
				aggregate.Registry{
					Name:             serviceregistry.ServiceRegistry(r),
					ServiceDiscovery: conctl,
					ServiceAccounts:  conctl,
					Controller:       conctl,
				})
		case EurekaRegistry:
			log.Infof("Eureka url: %v", args.Service.Eureka.ServerURL)
			eurekaClient := eureka.NewClient(args.Service.Eureka.ServerURL)
			serviceControllers.AddRegistry(
				aggregate.Registry{
					Name:             serviceregistry.ServiceRegistry(r),
					Controller:       eureka.NewController(eurekaClient, args.Service.Eureka.Interval),
					ServiceDiscovery: eureka.NewServiceDiscovery(eurekaClient),
					ServiceAccounts:  eureka.NewServiceAccounts(),
				})

		case CloudFoundryRegistry:
			cfConfig, err := cloudfoundry.LoadConfig(args.Config.CFConfig)
			if err != nil {
				return multierror.Prefix(err, "loading cloud foundry config")
			}
			tlsConfig, err := cfConfig.ClientTLSConfig()
			if err != nil {
				return multierror.Prefix(err, "creating cloud foundry client tls config")
			}
			client, err := copilot.NewIstioClient(cfConfig.Copilot.Address, tlsConfig)
			if err != nil {
				return multierror.Prefix(err, "creating cloud foundry client")
			}
			serviceControllers.AddRegistry(aggregate.Registry{
				Name: serviceregistry.ServiceRegistry(r),
				Controller: &cloudfoundry.Controller{
					Ticker: cloudfoundry.NewTicker(cfConfig.Copilot.PollInterval),
					Client: client,
				},
				ServiceDiscovery: &cloudfoundry.ServiceDiscovery{
					Client:      client,
					ServicePort: cfConfig.ServicePort,
				},
				ServiceAccounts: cloudfoundry.NewServiceAccounts(),
			})

		default:
			return multierror.Prefix(nil, "Service registry "+r+" is not supported.")
		}
	}

	s.serviceController = serviceControllers

	// Defer running of the service controllers.
	s.addStartFunc(func(stop chan struct{}) error {
		go s.serviceController.Run(stop)
		return nil
	})

	return nil
}

func (s *Server) initDiscoveryService(args *PilotArgs) error {
	environment := model.Environment{
		Mesh:             s.mesh,
		IstioConfigStore: model.MakeIstioStore(s.configController),
		ServiceDiscovery: s.serviceController,
		ServiceAccounts:  s.serviceController,
		MixerSAN:         s.mixerSAN,
	}

	// Set up discovery service
	discovery, err := envoy.NewDiscoveryService(
		s.serviceController,
		s.configController,
		environment,
		args.DiscoveryOptions)
	if err != nil {
		return fmt.Errorf("failed to create discovery service: %v", err)
	}

	s.addStartFunc(func(stop chan struct{}) error {
		addr, err := discovery.Start(stop)
		if err == nil {
			// Store the listening address in the output config.
			s.listeningAddr = addr
		}
		return err
	})

	return nil
}

// initAdmissionController creates and initializes the k8s admission controller if running in a k8s environment.
func (s *Server) initAdmissionController(args *PilotArgs) error {
	if s.kubeClient == nil {
		// Not running in a k8s environment - do nothing.
		return nil
	}

	// Create the arguments for the admission controller
	admissionArgs := admit.ControllerOptions{
		ExternalAdmissionWebhookName: args.Admission.ExternalAdmissionWebhookName,
		ServiceName:                  args.Admission.ServiceName,
		SecretName:                   args.Admission.SecretName,
		Port:                         args.Admission.Port,
		RegistrationDelay:            args.Admission.RegistrationDelay,
		Descriptor:                   configDescriptor,
		ServiceNamespace:             args.Namespace,
		DomainSuffix:                 args.Config.ControllerOptions.DomainSuffix,
		ValidateNamespaces: []string{
			args.Config.ControllerOptions.WatchedNamespace,
			args.Namespace,
		},
	}

	admissionController, err := admit.NewController(s.kubeClient, admissionArgs)
	if err != nil {
		return err
	}

	// Defer running the admission controller.
	s.addStartFunc(func(stop chan struct{}) error {
		go admissionController.Run(stop)
		return nil
	})
	return nil
}

func (s *Server) addStartFunc(fn startFunc) {
	s.startFuncs = append(s.startFuncs, fn)
}<|MERGE_RESOLUTION|>--- conflicted
+++ resolved
@@ -25,19 +25,8 @@
 	"github.com/davecgh/go-spew/spew"
 	durpb "github.com/golang/protobuf/ptypes/duration"
 	multierror "github.com/hashicorp/go-multierror"
-<<<<<<< HEAD
-<<<<<<< HEAD
-
 	"k8s.io/api/core/v1"
 	meta_v1 "k8s.io/apimachinery/pkg/apis/meta/v1"
-=======
-	//	"k8s.io/api/core/v1"
-	//	meta_v1 "k8s.io/apimachinery/pkg/apis/meta/v1"
->>>>>>> Fix goimports
-=======
-	"k8s.io/api/core/v1"
-	meta_v1 "k8s.io/apimachinery/pkg/apis/meta/v1"
->>>>>>> e831efc4
 	"k8s.io/client-go/kubernetes"
 
 	meshconfig "istio.io/api/mesh/v1alpha1"
@@ -279,10 +268,6 @@
 }
 
 // GetMeshConfig fetches the ProxyMesh configuration from Kubernetes ConfigMap.
-<<<<<<< HEAD
-/*
-=======
->>>>>>> e831efc4
 func GetMeshConfig(kube kubernetes.Interface, namespace, name string) (*v1.ConfigMap, *meshconfig.MeshConfig, error) { // nolint: lll
 	config, err := kube.CoreV1().ConfigMaps(namespace).Get(name, meta_v1.GetOptions{})
 	if err != nil {
@@ -301,11 +286,7 @@
 		return nil, nil, err
 	}
 	return config, mesh, nil
-<<<<<<< HEAD
-}*/
-=======
-}
->>>>>>> e831efc4
+}
 
 // initMesh creates the mesh in the pilotConfig from the input arguments.
 func (s *Server) initMesh(args *PilotArgs) error {
@@ -321,18 +302,7 @@
 	}
 
 	if mesh == nil {
-<<<<<<< HEAD
-		/*
-			var err error
-			// Config file either wasn't specified or failed to load - use a default mesh.
-			if _, mesh, err = GetMeshConfig(s.kubeClient, kube.IstioNamespace, kube.IstioConfigMap); err != nil {
-				log.Warnf("failed to read mesh configuration: %v", err)
-				return err
-			}*/
-
-=======
 		var err error
->>>>>>> e831efc4
 		// Config file either wasn't specified or failed to load - use a default mesh.
 		if _, mesh, err = GetMeshConfig(s.kubeClient, kube.IstioNamespace, kube.IstioConfigMap); err != nil {
 			log.Warnf("failed to read mesh configuration: %v", err)
