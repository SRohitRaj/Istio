--- conflicted
+++ resolved
@@ -120,17 +120,6 @@
 	InitialConnWindowSize int
 }
 
-<<<<<<< HEAD
-var (
-	PodNamespaceVar   = env.RegisterStringVar("POD_NAMESPACE", "istio-system", "")
-	podNameVar        = env.RegisterStringVar("POD_NAME", "", "")
-	serviceAccountVar = env.RegisterStringVar("SERVICE_ACCOUNT", "", "")
-
-	// RevisionVar is the value of the Istio control plane revision, e.g. "canary",
-	// and is the value used by the "istio.io/rev" label.
-	RevisionVar = env.RegisterStringVar("REVISION", "", "")
-)
-=======
 // Optional TLS parameters for the server.
 type TLSOptions struct {
 	CaCertFile string
@@ -145,7 +134,6 @@
 // RevisionVar is the value of the Istio control plane revision, e.g. "canary",
 // and is the value used by the "istio.io/rev" label.
 var RevisionVar = env.RegisterStringVar("REVISION", "", "")
->>>>>>> 44f9d88d
 
 // NewPilotArgs constructs pilotArgs with default values.
 func NewPilotArgs(initFuncs ...func(*PilotArgs)) *PilotArgs {
