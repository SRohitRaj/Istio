// Copyright 2019 Istio Authors
//
// Licensed under the Apache License, Version 2.0 (the "License");
// you may not use this file except in compliance with the License.
// You may obtain a copy of the License at
//
//     http://www.apache.org/licenses/LICENSE-2.0
//
// Unless required by applicable law or agreed to in writing, software
// distributed under the License is distributed on an "AS IS" BASIS,
// WITHOUT WARRANTIES OR CONDITIONS OF ANY KIND, either express or implied.
// See the License for the specific language governing permissions and
// limitations under the License.

package features

import (
	"time"

	"istio.io/istio/pkg/jwt"

	"github.com/golang/protobuf/ptypes"
	"github.com/golang/protobuf/ptypes/duration"

	"istio.io/pkg/env"
)

var (
	// CertDir is the default location for mTLS certificates used by pilot.
	// Defaults to /etc/certs, matching k8s template. Can be used if you run pilot
	// as a regular user on a VM or test environment.
	CertDir = env.RegisterStringVar("PILOT_CERT_DIR", "", "").Get()

	MaxConcurrentStreams = env.RegisterIntVar(
		"ISTIO_GPRC_MAXSTREAMS",
		100000,
		"Sets the maximum number of concurrent grpc streams.",
	).Get()

	TraceSampling = env.RegisterFloatVar(
		"PILOT_TRACE_SAMPLING",
		100.0,
		"Sets the mesh-wide trace sampling percentage. Should be 0.0 - 100.0. Precision to 0.01. "+
			"Default is 100, not recommended for production use.",
	).Get()

	PushThrottle = env.RegisterIntVar(
		"PILOT_PUSH_THROTTLE",
		100,
		"Limits the number of concurrent pushes allowed. On larger machines this can be increased for faster pushes",
	).Get()

	// MaxRecvMsgSize The max receive buffer size of gRPC received channel of Pilot in bytes.
	MaxRecvMsgSize = env.RegisterIntVar(
		"ISTIO_GPRC_MAXRECVMSGSIZE",
		4*1024*1024,
		"Sets the max receive buffer size of gRPC stream in bytes.",
	).Get()

	// DebugConfigs controls saving snapshots of configs for /debug/adsz.
	// Defaults to false, can be enabled with PILOT_DEBUG_ADSZ_CONFIG=1
	// For larger clusters it can increase memory use and GC - useful for small tests.
	DebugConfigs = env.RegisterBoolVar("PILOT_DEBUG_ADSZ_CONFIG", false, "").Get()

	// FilterGatewayClusterConfig controls if a subset of clusters(only those required) should be pushed to gateways
	FilterGatewayClusterConfig = env.RegisterBoolVar("PILOT_FILTER_GATEWAY_CLUSTER_CONFIG", false, "").Get()

	DebounceAfter = env.RegisterDurationVar(
		"PILOT_DEBOUNCE_AFTER",
		100*time.Millisecond,
		"The delay added to config/registry events for debouncing. This will delay the push by "+
			"at least this internal. If no change is detected within this period, the push will happen, "+
			" otherwise we'll keep delaying until things settle, up to a max of PILOT_DEBOUNCE_MAX.",
	).Get()

	DebounceMax = env.RegisterDurationVar(
		"PILOT_DEBOUNCE_MAX",
		10*time.Second,
		"The maximum amount of time to wait for events while debouncing. If events keep showing up with no breaks "+
			"for this time, we'll trigger a push.",
	).Get()

	EnableEDSDebounce = env.RegisterBoolVar(
		"PILOT_ENABLE_EDS_DEBOUNCE",
		true,
		"If enabled, Pilot will include EDS pushes in the push debouncing, configured by PILOT_DEBOUNCE_AFTER and PILOT_DEBOUNCE_MAX."+
			" EDS pushes may be delayed, but there will be fewer pushes. By default this is enabled",
	)

	// BaseDir is the base directory for locating configs.
	// File based certificates are located under $BaseDir/etc/certs/. If not set, the original 1.0 locations will
	// be used, "/"
	BaseDir = "BASE"

	// HTTP10 will add "accept_http_10" to http outbound listeners. Can also be set only for specific sidecars via meta.
	//
	// Alpha in 1.1, may become the default or be turned into a Sidecar API or mesh setting. Only applies to namespaces
	// where Sidecar is enabled.
	HTTP10 = env.RegisterBoolVar(
		"PILOT_HTTP10",
		false,
		"Enables the use of HTTP 1.0 in the outbound HTTP listeners, to support legacy applications.",
	).Get()

	initialFetchTimeoutVar = env.RegisterDurationVar(
		"PILOT_INITIAL_FETCH_TIMEOUT",
		0,
		"Specifies the initial_fetch_timeout for config. If this time is reached without "+
			"a response to the config requested by Envoy, the Envoy will move on with the init phase. "+
			"This prevents envoy from getting stuck waiting on config during startup.",
	)
	InitialFetchTimeout = func() *duration.Duration {
		timeout, f := initialFetchTimeoutVar.Lookup()
		if !f {
			return nil
		}
		return ptypes.DurationProto(timeout)
	}()

	terminationDrainDurationVar = env.RegisterIntVar(
		"TERMINATION_DRAIN_DURATION_SECONDS",
		5,
		"The amount of time allowed for connections to complete on pilot-agent shutdown. "+
			"On receiving SIGTERM or SIGINT, pilot-agent tells the active Envoy to start draining, "+
			"preventing any new connections and allowing existing connections to complete. It then "+
			"sleeps for the TerminationDrainDuration and then kills any remaining active Envoy processes.",
	)
	TerminationDrainDuration = func() time.Duration {
		return time.Second * time.Duration(terminationDrainDurationVar.Get())
	}

	// EnableMysqlFilter enables injection of `envoy.filters.network.mysql_proxy` in the filter chain.
	// Pilot injects this outbound filter if the service port name is `mysql`.
	EnableMysqlFilter = env.RegisterBoolVar(
		"PILOT_ENABLE_MYSQL_FILTER",
		false,
		"EnableMysqlFilter enables injection of `envoy.filters.network.mysql_proxy` in the filter chain.",
	)

	// EnableRedisFilter enables injection of `envoy.filters.network.redis_proxy` in the filter chain.
	// Pilot injects this outbound filter if the service port name is `redis`.
	EnableRedisFilter = env.RegisterBoolVar(
		"PILOT_ENABLE_REDIS_FILTER",
		false,
		"EnableRedisFilter enables injection of `envoy.filters.network.redis_proxy` in the filter chain.",
	)

	// UseRemoteAddress sets useRemoteAddress to true for side car outbound listeners so that it picks up the localhost
	// address of the sender, which is an internal address, so that trusted headers are not sanitized.
	UseRemoteAddress = env.RegisterBoolVar(
		"PILOT_SIDECAR_USE_REMOTE_ADDRESS",
		false,
		"UseRemoteAddress sets useRemoteAddress to true for side car outbound listeners.",
	)

	// UseIstioJWTFilter enables to use Istio JWT filter as a fall back. Pilot injects the Istio JWT
	// filter to the filter chains if this is set to true.
	// TODO(yangminzhu): Remove after fully migrate to Envoy JWT filter.
	UseIstioJWTFilter = env.RegisterBoolVar(
		"USE_ISTIO_JWT_FILTER",
		false,
		"Use the Istio JWT filter for JWT token verification.")

	// EnableThriftFilter enables injection of `envoy.filters.network.thrift_proxy` in the filter chain.
	// Pilot injects this outbound filter if the service port name is `thrift`.
	EnableThriftFilter = env.RegisterBoolVar(
		"PILOT_ENABLE_THRIFT_FILTER",
		false,
		"EnableThriftFilter enables injection of `envoy.filters.network.thrift_proxy` in the filter chain.",
	)

	// SkipValidateTrustDomain tells the server proxy to not to check the peer's trust domain when
	// mTLS is enabled in authentication policy.
	SkipValidateTrustDomain = env.RegisterBoolVar(
		"PILOT_SKIP_VALIDATE_TRUST_DOMAIN",
		false,
		"Skip validating the peer is from the same trust domain when mTLS is enabled in authentication policy")

	EnableProtocolSniffingForOutbound = env.RegisterBoolVar(
		"PILOT_ENABLE_PROTOCOL_SNIFFING_FOR_OUTBOUND",
		true,
		"If enabled, protocol sniffing will be used for outbound listeners whose port protocol is not specified or unsupported",
	)

	EnableProtocolSniffingForInbound = env.RegisterBoolVar(
		"PILOT_ENABLE_PROTOCOL_SNIFFING_FOR_INBOUND",
		true,
		"If enabled, protocol sniffing will be used for inbound listeners whose port protocol is not specified or unsupported",
	)

	EnableTCPMetadataExchange = env.RegisterBoolVar(
		"PILOT_ENABLE_TCP_METADATA_EXCHANGE",
		true,
		"If enabled, metadata exchange will be enabled for TCP using ALPN and Network Metadata Exchange filters in Envoy",
	)

	ScopeGatewayToNamespace = env.RegisterBoolVar(
		"PILOT_SCOPE_GATEWAY_TO_NAMESPACE",
		false,
		"If enabled, a gateway workload can only select gateway resources in the same namespace. "+
			"Gateways with same selectors in different namespaces will not be applicable.",
	)

	InboundProtocolDetectionTimeout = env.RegisterDurationVar(
		"PILOT_INBOUND_PROTOCOL_DETECTION_TIMEOUT",
		1*time.Second,
		"Protocol detection timeout for inbound listener",
	).Get()

	EnableHeadlessService = env.RegisterBoolVar(
		"PILOT_ENABLE_HEADLESS_SERVICE_POD_LISTENERS",
		true,
		"If enabled, for a headless service/stateful set in Kubernetes, pilot will generate an "+
			"outbound listener for each pod in a headless service. This feature should be disabled "+
			"if headless services have a large number of pods.",
	)

	EnableEDSForHeadless = env.RegisterBoolVar(
		"PILOT_ENABLE_EDS_FOR_HEADLESS_SERVICES",
		false,
		"If enabled, for headless service in Kubernetes, pilot will send endpoints over EDS, "+
			"allowing the sidecar to load balance among pods in the headless service. This feature "+
			"should be enabled if applications access all services explicitly via a HTTP proxy port in the sidecar.",
	)

	BlockHTTPonHTTPSPort = env.RegisterBoolVar(
		"PILOT_BLOCK_HTTP_ON_443",
		true,
		"If enabled, any HTTP services will be blocked on HTTPS port (443). If this is disabled, any "+
			"HTTP service on port 443 could block all external traffic",
	).Get()

	EnableDistributionTracking = env.RegisterBoolVar(
		"PILOT_ENABLE_CONFIG_DISTRIBUTION_TRACKING",
		true,
		"If enabled, Pilot will assign meaningful nonces to each Envoy configuration message, and allow "+
			"users to interrogate which envoy has which config from the debug interface.",
	).Get()

	DistributionHistoryRetention = env.RegisterDurationVar(
		"PILOT_DISTRIBUTION_HISTORY_RETENTION",
		time.Minute*1,
		"If enabled, Pilot will keep track of old versions of distributed config for this duration.",
	).Get()

	EnableEndpointSliceController = env.RegisterBoolVar(
		"PILOT_USE_ENDPOINT_SLICE",
		false,
		"If enabled, Pilot will use EndpointSlices as the source of endpoints for Kubernetes services. "+
			"By default, this is false, and Endpoints will be used. This requires the Kubernetes EndpointSlice controller to be enabled. "+
			"Currently this is mutual exclusive - either Endpoints or EndpointSlices will be used",
	).Get()

	EnableCRDValidation = env.RegisterBoolVar(
		"PILOT_ENABLE_CRD_VALIDATION",
		false,
		"If enabled, pilot will validate CRDs while retrieving CRDs from kubernetes cache."+
			"Use this flag to enable validation of CRDs in Pilot, especially in deployments "+
			"that do not have galley installed.",
	)

	// IstiodService controls the istiod address - used for injection and as default value injected into pods
	// if istiod is used. The name must be part of the DNS certificate served by pilot/istiod. The '.svc' is
	// imposed by K8S - that's how the names for webhooks are defined, based on webhook service (which will be
	// istio-pilot or istiod) plus namespace and .svc.
	// The 15010 port is used with plain text, 15011 with Spiffee certs - we need a different port for DNS cert.
	IstiodService = env.RegisterStringVar("ISTIOD_ADDR", "",
		"Service name of istiod. If empty the istiod listener, certs will be disabled.")

	PilotCertProvider = env.RegisterStringVar("PILOT_CERT_PROVIDER", "istiod",
		"the provider of Pilot DNS certificate.")

	JwtPolicy = env.RegisterStringVar("JWT_POLICY", jwt.JWTPolicyThirdPartyJWT,
		"The JWT validation policy.")

	// Default request timeout for virtual services if a timeout is not configured in virtual service. It defaults to zero
	// which disables timeout when it is not configured, to preserve the current behavior.
	defaultRequestTimeoutVar = env.RegisterDurationVar(
		"ISTIO_DEFAULT_REQUEST_TIMEOUT",
		0*time.Millisecond,
		"Default Http and gRPC Request timeout",
	)

	DefaultRequestTimeout = func() *duration.Duration {
		return ptypes.DurationProto(defaultRequestTimeoutVar.Get())
	}

	EnableServiceApis = env.RegisterBoolVar("PILOT_ENABLED_SERVICE_APIS", false,
		"If this is set to true, support for Kubernetes service-apis (github.com/kubernetes-sigs/service-apis) will "+
			" be enabled. This feature is currently experimental, and is off by default.").Get()

<<<<<<< HEAD
	EnableIncrementalMCP = env.RegisterBoolVar(
		"PILOT_ENABLE_INCREMENTAL_MCP",
		false,
		"If enabled, pilot will set the incremental flag of the options in the mcp controller "+
			"to true, and then galley may push data incrementally, it depends on whether the "+
			"resource supports incremental. By default, this is false.").Get()
=======
	ClusterName = env.RegisterStringVar("CLUSTER_ID", "Kubernetes",
		"Defines the cluster and service registry that this Istiod instance is belongs to")
>>>>>>> 28bbd9e3
)<|MERGE_RESOLUTION|>--- conflicted
+++ resolved
@@ -288,16 +288,14 @@
 	EnableServiceApis = env.RegisterBoolVar("PILOT_ENABLED_SERVICE_APIS", false,
 		"If this is set to true, support for Kubernetes service-apis (github.com/kubernetes-sigs/service-apis) will "+
 			" be enabled. This feature is currently experimental, and is off by default.").Get()
-
-<<<<<<< HEAD
+  
+	ClusterName = env.RegisterStringVar("CLUSTER_ID", "Kubernetes",
+		"Defines the cluster and service registry that this Istiod instance is belongs to")
+
 	EnableIncrementalMCP = env.RegisterBoolVar(
 		"PILOT_ENABLE_INCREMENTAL_MCP",
 		false,
 		"If enabled, pilot will set the incremental flag of the options in the mcp controller "+
 			"to true, and then galley may push data incrementally, it depends on whether the "+
-			"resource supports incremental. By default, this is false.").Get()
-=======
-	ClusterName = env.RegisterStringVar("CLUSTER_ID", "Kubernetes",
-		"Defines the cluster and service registry that this Istiod instance is belongs to")
->>>>>>> 28bbd9e3
+			"resource supports incremental. By default, this is false.").Get()  
 )