// Copyright Istio Authors
//
// Licensed under the Apache License, Version 2.0 (the "License");
// you may not use this file except in compliance with the License.
// You may obtain a copy of the License at
//
//     http://www.apache.org/licenses/LICENSE-2.0
//
// Unless required by applicable law or agreed to in writing, software
// distributed under the License is distributed on an "AS IS" BASIS,
// WITHOUT WARRANTIES OR CONDITIONS OF ANY KIND, either express or implied.
// See the License for the specific language governing permissions and
// limitations under the License.

package features

import (
	"strings"
	"time"

	"go.uber.org/atomic"
	"k8s.io/apimachinery/pkg/types"

	"istio.io/istio/pkg/config/constants"
	"istio.io/istio/pkg/env"
	"istio.io/istio/pkg/jwt"
	"istio.io/istio/pkg/log"
	"istio.io/istio/pkg/util/sets"
)

var (
	MaxConcurrentStreams = env.Register(
		"ISTIO_GPRC_MAXSTREAMS",
		100000,
		"Sets the maximum number of concurrent grpc streams.",
	).Get()

	// MaxRecvMsgSize The max receive buffer size of gRPC received channel of Pilot in bytes.
	MaxRecvMsgSize = env.Register(
		"ISTIO_GPRC_MAXRECVMSGSIZE",
		4*1024*1024,
		"Sets the max receive buffer size of gRPC stream in bytes.",
	).Get()

	traceSamplingVar = env.Register(
		"PILOT_TRACE_SAMPLING",
		1.0,
		"Sets the mesh-wide trace sampling percentage. Should be 0.0 - 100.0. Precision to 0.01. "+
			"Default is 1.0.",
	)

	TraceSampling = func() float64 {
		f := traceSamplingVar.Get()
		if f < 0.0 || f > 100.0 {
			log.Warnf("PILOT_TRACE_SAMPLING out of range: %v", f)
			return 1.0
		}
		return f
	}()

	PushThrottle = env.Register(
		"PILOT_PUSH_THROTTLE",
		100,
		"Limits the number of concurrent pushes allowed. On larger machines this can be increased for faster pushes",
	).Get()

	RequestLimit = env.Register(
		"PILOT_MAX_REQUESTS_PER_SECOND",
		25.0,
		"Limits the number of incoming XDS requests per second. On larger machines this can be increased to handle more proxies concurrently.",
	).Get()

	// FilterGatewayClusterConfig controls if a subset of clusters(only those required) should be pushed to gateways
	FilterGatewayClusterConfig = env.Register("PILOT_FILTER_GATEWAY_CLUSTER_CONFIG", false,
		"If enabled, Pilot will send only clusters that referenced in gateway virtual services attached to gateway").Get()

	DebounceAfter = env.Register(
		"PILOT_DEBOUNCE_AFTER",
		100*time.Millisecond,
		"The delay added to config/registry events for debouncing. This will delay the push by "+
			"at least this interval. If no change is detected within this period, the push will happen, "+
			" otherwise we'll keep delaying until things settle, up to a max of PILOT_DEBOUNCE_MAX.",
	).Get()

	DebounceMax = env.Register(
		"PILOT_DEBOUNCE_MAX",
		10*time.Second,
		"The maximum amount of time to wait for events while debouncing. If events keep showing up with no breaks "+
			"for this time, we'll trigger a push.",
	).Get()

	EnableEDSDebounce = env.Register(
		"PILOT_ENABLE_EDS_DEBOUNCE",
		true,
		"If enabled, Pilot will include EDS pushes in the push debouncing, configured by PILOT_DEBOUNCE_AFTER and PILOT_DEBOUNCE_MAX."+
			" EDS pushes may be delayed, but there will be fewer pushes. By default this is enabled",
	).Get()

	SendUnhealthyEndpoints = atomic.NewBool(env.Register(
		"PILOT_SEND_UNHEALTHY_ENDPOINTS",
		false,
		"If enabled, Pilot will include unhealthy endpoints in EDS pushes and even if they are sent Envoy does not use them for load balancing."+
			"  To avoid, sending traffic to non ready endpoints, enabling this flag, disables panic threshold in Envoy i.e. Envoy does not load balance requests"+
			" to unhealthy/non-ready hosts even if the percentage of healthy hosts fall below minimum health percentage(panic threshold).",
	).Get())

	EnablePersistentSessionFilter = env.Register(
		"PILOT_ENABLE_PERSISTENT_SESSION_FILTER",
		false,
		"If enabled, Istiod sets up persistent session filter for listeners, if services have 'PILOT_PERSISTENT_SESSION_LABEL' set.",
	).Get()

	PersistentSessionLabel = env.Register(
		"PILOT_PERSISTENT_SESSION_LABEL",
		"istio.io/persistent-session",
		"If not empty, services with this label will use cookie based persistent sessions",
	).Get()

	PersistentSessionHeaderLabel = env.Register(
		"PILOT_PERSISTENT_SESSION_HEADER_LABEL",
		"istio.io/persistent-session-header",
		"If not empty, services with this label will use header based persistent sessions",
	).Get()

	DrainingLabel = env.Register(
		"PILOT_DRAINING_LABEL",
		"istio.io/draining",
		"If not empty, endpoints with the label value present will be sent with status DRAINING.",
	).Get()

	// HTTP10 will add "accept_http_10" to http outbound listeners. Can also be set only for specific sidecars via meta.
	HTTP10 = env.Register(
		"PILOT_HTTP10",
		false,
		"Enables the use of HTTP 1.0 in the outbound HTTP listeners, to support legacy applications.",
	).Get()

	// EnableMysqlFilter enables injection of `envoy.filters.network.mysql_proxy` in the filter chain.
	// Pilot injects this outbound filter if the service port name is `mysql`.
	EnableMysqlFilter = env.Register(
		"PILOT_ENABLE_MYSQL_FILTER",
		false,
		"EnableMysqlFilter enables injection of `envoy.filters.network.mysql_proxy` in the filter chain.",
	).Get()

	// EnableRedisFilter enables injection of `envoy.filters.network.redis_proxy` in the filter chain.
	// Pilot injects this outbound filter if the service port name is `redis`.
	EnableRedisFilter = env.Register(
		"PILOT_ENABLE_REDIS_FILTER",
		false,
		"EnableRedisFilter enables injection of `envoy.filters.network.redis_proxy` in the filter chain.",
	).Get()

	// EnableMongoFilter enables injection of `envoy.filters.network.mongo_proxy` in the filter chain.
	EnableMongoFilter = env.Register(
		"PILOT_ENABLE_MONGO_FILTER",
		true,
		"EnableMongoFilter enables injection of `envoy.filters.network.mongo_proxy` in the filter chain.",
	).Get()

	// UseRemoteAddress sets useRemoteAddress to true for sidecar outbound listeners so that it picks up the localhost
	// address of the sender, which is an internal address, so that trusted headers are not sanitized.
	UseRemoteAddress = env.Register(
		"PILOT_SIDECAR_USE_REMOTE_ADDRESS",
		false,
		"UseRemoteAddress sets useRemoteAddress to true for sidecar outbound listeners.",
	).Get()

	// SkipValidateTrustDomain tells the server proxy to not to check the peer's trust domain when
	// mTLS is enabled in authentication policy.
	SkipValidateTrustDomain = env.Register(
		"PILOT_SKIP_VALIDATE_TRUST_DOMAIN",
		false,
		"Skip validating the peer is from the same trust domain when mTLS is enabled in authentication policy").Get()

	EnableProtocolSniffingForOutbound = env.Register(
		"PILOT_ENABLE_PROTOCOL_SNIFFING_FOR_OUTBOUND",
		true,
		"If enabled, protocol sniffing will be used for outbound listeners whose port protocol is not specified or unsupported",
	).Get()

	EnableProtocolSniffingForInbound = env.Register(
		"PILOT_ENABLE_PROTOCOL_SNIFFING_FOR_INBOUND",
		true,
		"If enabled, protocol sniffing will be used for inbound listeners whose port protocol is not specified or unsupported",
	).Get()

	ScopeGatewayToNamespace = env.Register(
		"PILOT_SCOPE_GATEWAY_TO_NAMESPACE",
		false,
		"If enabled, a gateway workload can only select gateway resources in the same namespace. "+
			"Gateways with same selectors in different namespaces will not be applicable.",
	).Get()

	EnableHeadlessService = env.Register(
		"PILOT_ENABLE_HEADLESS_SERVICE_POD_LISTENERS",
		true,
		"If enabled, for a headless service/stateful set in Kubernetes, pilot will generate an "+
			"outbound listener for each pod in a headless service. This feature should be disabled "+
			"if headless services have a large number of pods.",
	).Get()

	JwksFetchMode = func() jwt.JwksFetchMode {
		v := env.Register(
			"PILOT_JWT_ENABLE_REMOTE_JWKS",
			"false",
			"Mode of fetching JWKs from JwksUri in RequestAuthentication. Supported value: "+
				"istiod, false, hybrid, true, envoy. The client fetching JWKs is as following: "+
				"istiod/false - Istiod; hybrid/true - Envoy and fallback to Istiod if JWKs server is external; "+
				"envoy - Envoy.",
		).Get()
		return jwt.ConvertToJwksFetchMode(v)
	}()

	EnableEDSForHeadless = env.Register(
		"PILOT_ENABLE_EDS_FOR_HEADLESS_SERVICES",
		false,
		"If enabled, for headless service in Kubernetes, pilot will send endpoints over EDS, "+
			"allowing the sidecar to load balance among pods in the headless service. This feature "+
			"should be enabled if applications access all services explicitly via a HTTP proxy port in the sidecar.",
	).Get()

	EnableDistributionTracking = env.Register(
		"PILOT_ENABLE_CONFIG_DISTRIBUTION_TRACKING",
		false,
		"If enabled, Pilot will assign meaningful nonces to each Envoy configuration message, and allow "+
			"users to interrogate which envoy has which config from the debug interface.",
	).Get()

	DistributionHistoryRetention = env.Register(
		"PILOT_DISTRIBUTION_HISTORY_RETENTION",
		time.Minute*1,
		"If enabled, Pilot will keep track of old versions of distributed config for this duration.",
	).Get()

	MCSAPIGroup = env.Register("MCS_API_GROUP", "multicluster.x-k8s.io",
		"The group to be used for the Kubernetes Multi-Cluster Services (MCS) API.").Get()

	MCSAPIVersion = env.Register("MCS_API_VERSION", "v1alpha1",
		"The version to be used for the Kubernets Multi-Cluster Services (MCS) API.").Get()

	EnableMCSAutoExport = env.Register(
		"ENABLE_MCS_AUTO_EXPORT",
		false,
		"If enabled, istiod will automatically generate Kubernetes "+
			"Multi-Cluster Services (MCS) ServiceExport resources for every "+
			"service in the mesh. Services defined to be cluster-local in "+
			"MeshConfig are excluded.",
	).Get()

	EnableMCSServiceDiscovery = env.Register(
		"ENABLE_MCS_SERVICE_DISCOVERY",
		false,
		"If enabled, istiod will enable Kubernetes Multi-Cluster "+
			"Services (MCS) service discovery mode. In this mode, service "+
			"endpoints in a cluster will only be discoverable within the "+
			"same cluster unless explicitly exported via ServiceExport.").Get()

	EnableMCSHost = env.Register(
		"ENABLE_MCS_HOST",
		false,
		"If enabled, istiod will configure a Kubernetes Multi-Cluster "+
			"Services (MCS) host (<svc>.<namespace>.svc.clusterset.local) "+
			"for each service exported (via ServiceExport) in at least one "+
			"cluster. Clients must, however, be able to successfully lookup "+
			"these DNS hosts. That means that either Istio DNS interception "+
			"must be enabled or an MCS controller must be used. Requires "+
			"that ENABLE_MCS_SERVICE_DISCOVERY also be enabled.").Get() &&
		EnableMCSServiceDiscovery

	EnableMCSClusterLocal = env.Register(
		"ENABLE_MCS_CLUSTER_LOCAL",
		false,
		"If enabled, istiod will treat the host "+
			"`<svc>.<namespace>.svc.cluster.local` as defined by the "+
			"Kubernetes Multi-Cluster Services (MCS) spec. In this mode, "+
			"requests to `cluster.local` will be routed to only those "+
			"endpoints residing within the same cluster as the client. "+
			"Requires that both ENABLE_MCS_SERVICE_DISCOVERY and "+
			"ENABLE_MCS_HOST also be enabled.").Get() &&
		EnableMCSHost

	EnableAnalysis = env.Register(
		"PILOT_ENABLE_ANALYSIS",
		false,
		"If enabled, pilot will run istio analyzers and write analysis errors to the Status field of any "+
			"Istio Resources",
	).Get()

	AnalysisInterval = func() time.Duration {
		val, _ := env.Register(
			"PILOT_ANALYSIS_INTERVAL",
			10*time.Second,
			"If analysis is enabled, pilot will run istio analyzers using this value as interval in seconds "+
				"Istio Resources",
		).Lookup()
		if val < 1*time.Second {
			log.Warnf("PILOT_ANALYSIS_INTERVAL %s is too small, it will be set to default 10 seconds", val.String())
			return 10 * time.Second
		}
		return val
	}()

	EnableStatus = env.Register(
		"PILOT_ENABLE_STATUS",
		false,
		"If enabled, pilot will update the CRD Status field of all istio resources with reconciliation status.",
	).Get()

	StatusUpdateInterval = env.Register(
		"PILOT_STATUS_UPDATE_INTERVAL",
		500*time.Millisecond,
		"Interval to update the XDS distribution status.",
	).Get()

	StatusQPS = env.Register(
		"PILOT_STATUS_QPS",
		100,
		"If status is enabled, controls the QPS with which status will be updated.  "+
			"See https://godoc.org/k8s.io/client-go/rest#Config QPS",
	).Get()

	StatusBurst = env.Register(
		"PILOT_STATUS_BURST",
		500,
		"If status is enabled, controls the Burst rate with which status will be updated.  "+
			"See https://godoc.org/k8s.io/client-go/rest#Config Burst",
	).Get()

	StatusMaxWorkers = env.Register("PILOT_STATUS_MAX_WORKERS", 100, "The maximum number of workers"+
		" Pilot will use to keep configuration status up to date.  Smaller numbers will result in higher status latency, "+
		"but larger numbers may impact CPU in high scale environments.").Get()

	// IstiodServiceCustomHost allow user to bring a custom address or multiple custom addresses for istiod server
	// for examples: 1. istiod.mycompany.com  2. istiod.mycompany.com,istiod-canary.mycompany.com
	IstiodServiceCustomHost = env.Register("ISTIOD_CUSTOM_HOST", "",
		"Custom host name of istiod that istiod signs the server cert. "+
			"Multiple custom host names are supported, and multiple values are separated by commas.").Get()

	PilotCertProvider = env.Register("PILOT_CERT_PROVIDER", constants.CertProviderIstiod,
		"The provider of Pilot DNS certificate.").Get()

	JwtPolicy = env.Register("JWT_POLICY", jwt.PolicyThirdParty,
		"The JWT validation policy.").Get()

	EnableGatewayAPI = env.Register("PILOT_ENABLE_GATEWAY_API", true,
		"If this is set to true, support for Kubernetes gateway-api (github.com/kubernetes-sigs/gateway-api) will "+
			" be enabled. In addition to this being enabled, the gateway-api CRDs need to be installed.").Get()

	EnableAlphaGatewayAPI = env.Register("PILOT_ENABLE_ALPHA_GATEWAY_API", false,
		"If this is set to true, support for alpha APIs in the Kubernetes gateway-api (github.com/kubernetes-sigs/gateway-api) will "+
			" be enabled. In addition to this being enabled, the gateway-api CRDs need to be installed.").Get()

	EnableGatewayAPIStatus = env.Register("PILOT_ENABLE_GATEWAY_API_STATUS", true,
		"If this is set to true, gateway-api resources will have status written to them").Get()

	EnableGatewayAPIDeploymentController = env.Register("PILOT_ENABLE_GATEWAY_API_DEPLOYMENT_CONTROLLER", true,
		"If this is set to true, gateway-api resources will automatically provision in cluster deployment, services, etc").Get()

	ClusterName = env.Register("CLUSTER_ID", "Kubernetes",
		"Defines the cluster and service registry that this Istiod instance belongs to").Get()

	ExternalIstiod = env.Register("EXTERNAL_ISTIOD", false,
		"If this is set to true, one Istiod will control remote clusters including CA.").Get()

	EnableCAServer = env.Register("ENABLE_CA_SERVER", true,
		"If this is set to false, will not create CA server in istiod.").Get()

	EnableDebugOnHTTP = env.Register("ENABLE_DEBUG_ON_HTTP", true,
		"If this is set to false, the debug interface will not be enabled, recommended for production").Get()

	MutexProfileFraction = env.Register("MUTEX_PROFILE_FRACTION", 1000,
		"If set to a non-zero value, enables mutex profiling a rate of 1/MUTEX_PROFILE_FRACTION events."+
			" For example, '1000' will record 0.1% of events. "+
			"Set to 0 to disable entirely.").Get()

	EnableUnsafeAdminEndpoints = env.Register("UNSAFE_ENABLE_ADMIN_ENDPOINTS", false,
		"If this is set to true, dangerous admin endpoints will be exposed on the debug interface. Not recommended for production.").Get()

	XDSAuth = env.Register("XDS_AUTH", true,
		"If true, will authenticate XDS clients.").Get()

	EnableXDSIdentityCheck = env.Register(
		"PILOT_ENABLE_XDS_IDENTITY_CHECK",
		true,
		"If enabled, pilot will authorize XDS clients, to ensure they are acting only as namespaces they have permissions for.",
	).Get()

	// TODO: Move this to proper API.
	trustedGatewayCIDR = env.Register(
		"TRUSTED_GATEWAY_CIDR",
		"",
		"If set, any connections from gateway to Istiod with this CIDR range are treated as trusted for using authentication mechanisms like XFCC."+
			" This can only be used when the network where Istiod and the authenticating gateways are running in a trusted/secure network",
	)

	TrustedGatewayCIDR = func() []string {
		cidr := trustedGatewayCIDR.Get()

		// splitting the empty string will result [""]
		if cidr == "" {
			return []string{}
		}

		return strings.Split(cidr, ",")
	}()

	CATrustedNodeAccounts = func() sets.Set[types.NamespacedName] {
		accounts := env.Register(
			"CA_TRUSTED_NODE_ACCOUNTS",
			"",
			"If set, the list of service accounts that are allowed to use node authentication for CSRs. "+
				"Node authentication allows an identity to create CSRs on behalf of other identities, but only if there is a pod "+
				"running on the same node with that identity. "+
				"This is intended for use with node proxies.",
		).Get()
		res := sets.New[types.NamespacedName]()
		if accounts == "" {
			return res
		}
		for _, v := range strings.Split(accounts, ",") {
			ns, sa, valid := strings.Cut(v, "/")
			if !valid {
				log.Warnf("Invalid CA_TRUSTED_NODE_ACCOUNTS, ignoring: %v", v)
				continue
			}
			res.Insert(types.NamespacedName{
				Namespace: ns,
				Name:      sa,
			})
		}
		return res
	}()

	EnableServiceEntrySelectPods = env.Register("PILOT_ENABLE_SERVICEENTRY_SELECT_PODS", true,
		"If enabled, service entries with selectors will select pods from the cluster. "+
			"It is safe to disable it if you are quite sure you don't need this feature").Get()

	EnableK8SServiceSelectWorkloadEntries = env.RegisterBoolVar("PILOT_ENABLE_K8S_SELECT_WORKLOAD_ENTRIES", true,
		"If enabled, Kubernetes services with selectors will select workload entries with matching labels. "+
			"It is safe to disable it if you are quite sure you don't need this feature").Get()

	InjectionWebhookConfigName = env.Register("INJECTION_WEBHOOK_CONFIG_NAME", "istio-sidecar-injector",
		"Name of the mutatingwebhookconfiguration to patch, if istioctl is not used.").Get()

	ValidationWebhookConfigName = env.Register("VALIDATION_WEBHOOK_CONFIG_NAME", "istio-istio-system",
		"If not empty, the controller will automatically patch validatingwebhookconfiguration when the CA certificate changes. "+
			"Only works in kubernetes environment.").Get()

	EnableXDSCaching = env.Register("PILOT_ENABLE_XDS_CACHE", true,
		"If true, Pilot will cache XDS responses.").Get()

	// EnableCDSCaching determines if CDS caching is enabled. This is explicitly split out of ENABLE_XDS_CACHE,
	// so that in case there are issues with the CDS cache we can just disable the CDS cache.
	EnableCDSCaching = env.Register("PILOT_ENABLE_CDS_CACHE", true,
		"If true, Pilot will cache CDS responses. Note: this depends on PILOT_ENABLE_XDS_CACHE.").Get()

	// EnableRDSCaching determines if RDS caching is enabled. This is explicitly split out of ENABLE_XDS_CACHE,
	// so that in case there are issues with the RDS cache we can just disable the RDS cache.
	EnableRDSCaching = env.Register("PILOT_ENABLE_RDS_CACHE", true,
		"If true, Pilot will cache RDS responses. Note: this depends on PILOT_ENABLE_XDS_CACHE.").Get()

	EnableXDSCacheMetrics = env.Register("PILOT_XDS_CACHE_STATS", false,
		"If true, Pilot will collect metrics for XDS cache efficiency.").Get()

	XDSCacheMaxSize = env.Register("PILOT_XDS_CACHE_SIZE", 60000,
		"The maximum number of cache entries for the XDS cache.").Get()

	XDSCacheIndexClearInterval = env.Register("PILOT_XDS_CACHE_INDEX_CLEAR_INTERVAL", 5*time.Second,
		"The interval for xds cache index clearing.").Get()

	XdsPushSendTimeout = env.Register(
		"PILOT_XDS_SEND_TIMEOUT",
		0*time.Second,
		"The timeout to send the XDS configuration to proxies. After this timeout is reached, Pilot will discard that push.",
	).Get()

	RemoteClusterTimeout = env.Register(
		"PILOT_REMOTE_CLUSTER_TIMEOUT",
		30*time.Second,
		"After this timeout expires, pilot can become ready without syncing data from clusters added via remote-secrets. "+
			"Setting the timeout to 0 disables this behavior.",
	).Get()

	EnableTelemetryLabel = env.Register("PILOT_ENABLE_TELEMETRY_LABEL", true,
		"If true, pilot will add telemetry related metadata to cluster and endpoint resources, which will be consumed by telemetry filter.",
	).Get()

	EndpointTelemetryLabel = env.Register("PILOT_ENDPOINT_TELEMETRY_LABEL", true,
		"If true, pilot will add telemetry related metadata to Endpoint resource, which will be consumed by telemetry filter.",
	).Get()

	MetadataExchange = env.Register("PILOT_ENABLE_METADATA_EXCHANGE", true,
		"If true, pilot will add metadata exchange filters, which will be consumed by telemetry filter.",
	).Get()

	ALPNFilter = env.Register("PILOT_ENABLE_ALPN_FILTER", true,
		"If true, pilot will add Istio ALPN filters, required for proper protocol sniffing.",
	).Get()

	WorkloadEntryAutoRegistration = env.Register("PILOT_ENABLE_WORKLOAD_ENTRY_AUTOREGISTRATION", true,
		"Enables auto-registering WorkloadEntries based on associated WorkloadGroups upon XDS connection by the workload.").Get()

	WorkloadEntryCleanupGracePeriod = env.Register("PILOT_WORKLOAD_ENTRY_GRACE_PERIOD", 10*time.Second,
		"The amount of time an auto-registered workload can remain disconnected from all Pilot instances before the "+
			"associated WorkloadEntry is cleaned up.").Get()

	WorkloadEntryHealthChecks = env.Register("PILOT_ENABLE_WORKLOAD_ENTRY_HEALTHCHECKS", true,
		"Enables automatic health checks of WorkloadEntries based on the config provided in the associated WorkloadGroup").Get()

	WorkloadEntryCrossCluster = env.Register("PILOT_ENABLE_CROSS_CLUSTER_WORKLOAD_ENTRY", true,
		"If enabled, pilot will read WorkloadEntry from other clusters, selectable by Services in that cluster.").Get()

	EnableDestinationRuleInheritance = env.Register(
		"PILOT_ENABLE_DESTINATION_RULE_INHERITANCE",
		false,
		"If set, workload specific DestinationRules will inherit configurations settings from mesh and namespace level rules",
	).Get()

	WasmRemoteLoadConversion = env.Register("ISTIO_AGENT_ENABLE_WASM_REMOTE_LOAD_CONVERSION", true,
		"If enabled, Istio agent will intercept ECDS resource update, downloads Wasm module, "+
			"and replaces Wasm module remote load with downloaded local module file.").Get()

	PilotJwtPubKeyRefreshInterval = env.Register(
		"PILOT_JWT_PUB_KEY_REFRESH_INTERVAL",
		20*time.Minute,
		"The interval for istiod to fetch the jwks_uri for the jwks public key.",
	).Get()

	EnableInboundPassthrough = env.Register(
		"PILOT_ENABLE_INBOUND_PASSTHROUGH",
		true,
		"If enabled, inbound clusters will be configured as ORIGINAL_DST clusters. When disabled, "+
			"requests are always sent to localhost. The primary implication of this is that when enabled, binding to POD_IP "+
			"will work while localhost will not; when disable, bind to POD_IP will not work, while localhost will. "+
			"The enabled behavior matches the behavior without Istio enabled at all; this flag exists only for backwards compatibility. "+
			"Regardless of this setting, the configuration can be overridden with the Sidecar.Ingress.DefaultEndpoint configuration.",
	).Get()

	// EnableHBONE provides a global Pilot flag for enabling HBONE.
	// Generally, this could be a per-proxy setting (and is, via ENABLE_HBONE node metadata).
	// However, there are some code paths that impact all clients, hence the global flag.
	// Warning: do not enable by default until endpoint_builder.go caching is fixed (and possibly other locations).
	EnableHBONE = env.Register(
		"PILOT_ENABLE_HBONE",
		false,
		"If enabled, HBONE support can be configured for proxies. "+
			"Note: proxies must opt in on a per-proxy basis with ENABLE_HBONE to actually get HBONE config, in addition to this flag.").Get()

	EnableAmbientControllers = env.Register(
		"PILOT_ENABLE_AMBIENT_CONTROLLERS",
		false,
		"If enabled, controllers required for ambient will run. This is required to run ambient mesh.").Get()

	// EnableUnsafeAssertions enables runtime checks to test assertions in our code. This should never be enabled in
	// production; when assertions fail Istio will panic.
	EnableUnsafeAssertions = env.Register(
		"UNSAFE_PILOT_ENABLE_RUNTIME_ASSERTIONS",
		false,
		"If enabled, addition runtime asserts will be performed. "+
			"These checks are both expensive and panic on failure. As a result, this should be used only for testing.",
	).Get()

	// EnableUnsafeDeltaTest enables runtime checks to test Delta XDS efficiency. This should never be enabled in
	// production.
	EnableUnsafeDeltaTest = env.Register(
		"UNSAFE_PILOT_ENABLE_DELTA_TEST",
		false,
		"If enabled, addition runtime tests for Delta XDS efficiency are added. "+
			"These checks are extremely expensive, so this should be used only for testing, not production.",
	).Get()

	DeltaXds = env.Register("ISTIO_DELTA_XDS", false,
		"If enabled, pilot will only send the delta configs as opposed to the state of the world on a "+
			"Resource Request. This feature uses the delta xds api, but does not currently send the actual deltas.").Get()

	SharedMeshConfig = env.Register("SHARED_MESH_CONFIG", "",
		"Additional config map to load for shared MeshConfig settings. The standard mesh config will take precedence.").Get()

	MultiRootMesh = env.Register("ISTIO_MULTIROOT_MESH", false,
		"If enabled, mesh will support certificates signed by more than one trustAnchor for ISTIO_MUTUAL mTLS").Get()

	EnableEnvoyFilterMetrics = env.Register("PILOT_ENVOY_FILTER_STATS", false,
		"If true, Pilot will collect metrics for envoy filter operations.").Get()

	EnableRouteCollapse = env.Register("PILOT_ENABLE_ROUTE_COLLAPSE_OPTIMIZATION", true,
		"If true, Pilot will merge virtual hosts with the same routes into a single virtual host, as an optimization.").Get()

	MulticlusterHeadlessEnabled = env.Register("ENABLE_MULTICLUSTER_HEADLESS", true,
		"If true, the DNS name table for a headless service will resolve to same-network endpoints in any cluster.").Get()

	ResolveHostnameGateways = env.Register("RESOLVE_HOSTNAME_GATEWAYS", true,
		"If true, hostnames in the LoadBalancer addresses of a Service will be resolved at the control plane for use in cross-network gateways.").Get()

	MultiNetworkGatewayAPI = env.Register("PILOT_MULTI_NETWORK_DISCOVER_GATEWAY_API", false,
		"If true, Pilot will discover labeled Kubernetes gateway objects as multi-network gateways.").Get()

	CertSignerDomain = env.Register("CERT_SIGNER_DOMAIN", "", "The cert signer domain info").Get()

	EnableQUICListeners = env.Register("PILOT_ENABLE_QUIC_LISTENERS", false,
		"If true, QUIC listeners will be generated wherever there are listeners terminating TLS on gateways "+
			"if the gateway service exposes a UDP port with the same number (for example 443/TCP and 443/UDP)").Get()

	VerifyCertAtClient = env.Register("VERIFY_CERTIFICATE_AT_CLIENT", false,
		"If enabled, certificates received by the proxy will be verified against the OS CA certificate bundle.").Get()

	EnableTLSOnSidecarIngress = env.Register("ENABLE_TLS_ON_SIDECAR_INGRESS", false,
		"If enabled, the TLS configuration on Sidecar.ingress will take effect").Get()

	EnableAutoSni = env.Register("ENABLE_AUTO_SNI", false,
		"If enabled, automatically set SNI when `DestinationRules` do not specify the same").Get()

	InsecureKubeConfigOptions = func() sets.String {
		v := env.Register(
			"PILOT_INSECURE_MULTICLUSTER_KUBECONFIG_OPTIONS",
			"",
			"Comma separated list of potentially insecure kubeconfig authentication options that are allowed for multicluster authentication."+
				"Support values: all authProviders (`gcp`, `azure`, `exec`, `openstack`), "+
				"`clientKey`, `clientCertificate`, `tokenFile`, and `exec`.").Get()
		return sets.New(strings.Split(v, ",")...)
	}()

	VerifySDSCertificate = env.Register("VERIFY_SDS_CERTIFICATE", true,
		"If enabled, certificates fetched from SDS server will be verified before sending back to proxy.").Get()

	EnableHCMInternalNetworks = env.Register("ENABLE_HCM_INTERNAL_NETWORKS", false,
		"If enable, endpoints defined in mesh networks will be configured as internal addresses in Http Connection Manager").Get()

	CanonicalServiceForMeshExternalServiceEntry = env.Register("LABEL_CANONICAL_SERVICES_FOR_MESH_EXTERNAL_SERVICE_ENTRIES", false,
		"If enabled, metadata representing canonical services for ServiceEntry resources with a location of mesh_external will be populated"+
			"in the cluster metadata for those endpoints.").Get()

	LocalClusterSecretWatcher = env.Register("LOCAL_CLUSTER_SECRET_WATCHER", false,
		"If enabled, the cluster secret watcher will watch the namespace of the external cluster instead of config cluster").Get()

	EnableEnhancedResourceScoping = env.Register("ENABLE_ENHANCED_RESOURCE_SCOPING", false,
		"If enabled, meshConfig.discoverySelectors will limit the CustomResource configurations(like Gateway,VirtualService,DestinationRule,Ingress, etc)"+
			"that can be processed by pilot. This will also restrict the root-ca certificate distribution.").Get()

	EnableLeaderElection = env.Register("ENABLE_LEADER_ELECTION", true,
		"If enabled (default), starts a leader election client and gains leadership before executing controllers. "+
			"If false, it assumes that only one instance of istiod is running and skips leader election.").Get()

	EnableSidecarServiceInboundListenerMerge = env.Register(
		"PILOT_ALLOW_SIDECAR_SERVICE_INBOUND_LISTENER_MERGE",
		false,
		"If set, it allows creating inbound listeners for service ports and sidecar ingress listeners ",
	).Get()

	EnableDualStack = env.RegisterBoolVar("ISTIO_DUAL_STACK", false,
		"If true, Istio will enable the Dual Stack feature.").Get()

	EnableOptimizedServicePush = env.RegisterBoolVar("ISTIO_ENABLE_OPTIMIZED_SERVICE_PUSH", true,
		"If enabled, Istiod will not push changes on arbitraty annotation change.").Get()

	InformerWatchNamespace = env.Register("ISTIO_WATCH_NAMESPACE", "",
		"If set, limit Kubernetes watches to a single namespace. "+
			"Warning: only a single namespace can be set.").Get()

	// This is a feature flag, can be removed if protobuf proves universally better.
	KubernetesClientContentType = env.Register("ISTIO_KUBE_CLIENT_CONTENT_TYPE", "protobuf",
		"The content type to use for Kubernetes clients. Defaults to protobuf. Valid options: [protobuf, json]").Get()

	// This is used in injection templates, it is not unused.
	EnableNativeSidecars = env.Register("ENABLE_NATIVE_SIDECARS", false,
		"If set, used Kubernetes native Sidecar container support. Requires SidecarContainer feature flag.")

	// This is an experimental feature flag, can be removed once it became stable, and should introduced to Telemetry API.
	MetricRotationInterval = env.Register("METRIC_ROTATION_INTERVAL", 0*time.Second,
		"Metric scope rotation interval, set to 0 to disable the metric scope rotation").Get()
	MetricGracefulDeletionInterval = env.Register("METRIC_GRACEFUL_DELETION_INTERVAL", 5*time.Minute,
		"Metric expiry graceful deletion interval. No-op if METRIC_ROTATION_INTERVAL is disabled.").Get()

	OptimizedConfigRebuild = env.Register("ENABLE_OPTIMIZED_CONFIG_REBUILD", true,
		"If enabled, pilot will only rebuild config for resources that have changed").Get()

<<<<<<< HEAD
	JwksResolverInsecureSkipVerify = env.Register("JWKS_RESOLVER_INSECURE_SKIP_VERIFY", false,
		"If enabled, istiod will skip verifying the certificate of the JWKS server.").Get()
=======
	EnableControllerQueueMetrics = env.Register("ISTIO_ENABLE_CONTROLLER_QUEUE_METRICS", false,
		"If enabled, publishes metrics for queue depth, latency and processing times.").Get()
>>>>>>> 63139c70
)

// UnsafeFeaturesEnabled returns true if any unsafe features are enabled.
func UnsafeFeaturesEnabled() bool {
	return EnableUnsafeAdminEndpoints || EnableUnsafeAssertions
}<|MERGE_RESOLUTION|>--- conflicted
+++ resolved
@@ -674,13 +674,11 @@
 	OptimizedConfigRebuild = env.Register("ENABLE_OPTIMIZED_CONFIG_REBUILD", true,
 		"If enabled, pilot will only rebuild config for resources that have changed").Get()
 
-<<<<<<< HEAD
+	EnableControllerQueueMetrics = env.Register("ISTIO_ENABLE_CONTROLLER_QUEUE_METRICS", false,
+		"If enabled, publishes metrics for queue depth, latency and processing times.").Get()
+
 	JwksResolverInsecureSkipVerify = env.Register("JWKS_RESOLVER_INSECURE_SKIP_VERIFY", false,
 		"If enabled, istiod will skip verifying the certificate of the JWKS server.").Get()
-=======
-	EnableControllerQueueMetrics = env.Register("ISTIO_ENABLE_CONTROLLER_QUEUE_METRICS", false,
-		"If enabled, publishes metrics for queue depth, latency and processing times.").Get()
->>>>>>> 63139c70
 )
 
 // UnsafeFeaturesEnabled returns true if any unsafe features are enabled.
