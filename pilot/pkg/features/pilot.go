--- conflicted
+++ resolved
@@ -654,15 +654,13 @@
 
 	SidecarIgnorePort = env.Register("SIDECAR_IGNORE_PORT_IN_HOST_MATCH", true, "If enabled, port will not be used in vhost domain matches.").Get()
 
-<<<<<<< HEAD
 	EnableEnhancedResourceScoping = env.Register("ENABLE_ENHANCED_RESOURCE_SCOPING", false,
 		"If enabled, meshConfig.discoverySelectors will also limit the configurations(like Gateway,VirtualService,DestinationRule,Ingress, etc)"+
 			"that can be processed by pilot.").Get()
-=======
+
 	EnableLeaderElection = env.Register("ENABLE_LEADER_ELECTION", true,
 		"If enabled (default), starts a leader election client and gains leadership before executing controllers. "+
 			"If false, it assumes that only one instance of istiod is running and skips leader election.").Get()
->>>>>>> bbd7d4da
 )
 
 // EnableEndpointSliceController returns the value of the feature flag and whether it was actually specified.
