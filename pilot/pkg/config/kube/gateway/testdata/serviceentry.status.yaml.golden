--- conflicted
+++ resolved
@@ -13,11 +13,7 @@
     status: "False"
     type: Accepted
   - lastTransitionTime: fake
-<<<<<<< HEAD
     message: 'failed to assign to any requested addresses: hostname "gateway-istio.istio-system.svc.domain.suffix"
-=======
-    message: 'Failed to assign to any requested addresses: hostname "gateway-istio.istio-system.svc.domain.suffix"
->>>>>>> 82747364
       not found'
     reason: AddressNotAssigned
     status: "False"
