--- conflicted
+++ resolved
@@ -210,24 +210,14 @@
 	}
 	log.Info("reconciling")
 
-<<<<<<< HEAD
 	defaultName := GetDefaultGatewayName(gw.Name, &gw.Spec)
 	gatewayName := defaultName
 	if nameOverride, exists := gw.Annotations[GatewayNameOverride]; exists {
-=======
-	defaultName := getDefaultName(gw.Name, &gw.Spec)
-	gatewayName := defaultName
-	if nameOverride, exists := gw.Annotations[gatewayNameOverride]; exists {
->>>>>>> 82747364
 		gatewayName = nameOverride
 	}
 
 	gatewaySA := defaultName
-<<<<<<< HEAD
 	if saOverride, exists := gw.Annotations[GatewaySAOverride]; exists {
-=======
-	if saOverride, exists := gw.Annotations[gatewaySAOverride]; exists {
->>>>>>> 82747364
 		gatewaySA = saOverride
 	}
 
