--- conflicted
+++ resolved
@@ -54,11 +54,7 @@
 				ObjectMeta: metav1.ObjectMeta{
 					Name:        "default",
 					Namespace:   "default",
-<<<<<<< HEAD
 					Annotations: map[string]string{GatewaySAOverride: "custom-sa"},
-=======
-					Annotations: map[string]string{gatewaySAOverride: "custom-sa"},
->>>>>>> 82747364
 				},
 				Spec: v1alpha2.GatewaySpec{
 					GatewayClassName: DefaultClassName,
@@ -71,11 +67,7 @@
 				ObjectMeta: metav1.ObjectMeta{
 					Name:        "default",
 					Namespace:   "default",
-<<<<<<< HEAD
 					Annotations: map[string]string{GatewayNameOverride: "default"},
-=======
-					Annotations: map[string]string{gatewayNameOverride: "default"},
->>>>>>> 82747364
 				},
 				Spec: v1beta1.GatewaySpec{
 					GatewayClassName: DefaultClassName,
@@ -94,11 +86,7 @@
 					Namespace: "default",
 					Annotations: map[string]string{
 						"networking.istio.io/service-type": string(corev1.ServiceTypeClusterIP),
-<<<<<<< HEAD
 						GatewayNameOverride:                "default",
-=======
-						gatewayNameOverride:                "default",
->>>>>>> 82747364
 					},
 				},
 				Spec: v1beta1.GatewaySpec{
@@ -118,11 +106,7 @@
 					Name:        "default",
 					Namespace:   "default",
 					Labels:      map[string]string{"topology.istio.io/network": "network-1"},
-<<<<<<< HEAD
 					Annotations: map[string]string{GatewayNameOverride: "default"},
-=======
-					Annotations: map[string]string{gatewayNameOverride: "default"},
->>>>>>> 82747364
 				},
 				Spec: v1beta1.GatewaySpec{
 					GatewayClassName: DefaultClassName,
