// Copyright 2017 Istio Authors
//
// Licensed under the Apache License, Version 2.0 (the "License");
// you may not use this file except in compliance with the License.
// You may obtain a copy of the License at
//
//     http://www.apache.org/licenses/LICENSE-2.0
//
// Unless required by applicable law or agreed to in writing, software
// distributed under the License is distributed on an "AS IS" BASIS,
// WITHOUT WARRANTIES OR CONDITIONS OF ANY KIND, either express or implied.
// See the License for the specific language governing permissions and
// limitations under the License.

package model

import (
	"errors"
	"fmt"
	"net"
	"net/http"
	"net/url"
	"regexp"
	"strconv"
	"strings"
	"time"

	gogoproto "github.com/gogo/protobuf/proto"
	"github.com/gogo/protobuf/types"
	"github.com/golang/protobuf/proto"
	"github.com/golang/protobuf/ptypes"
	"github.com/golang/protobuf/ptypes/duration"
	multierror "github.com/hashicorp/go-multierror"

	meshconfig "istio.io/api/mesh/v1alpha1"
	mpb "istio.io/api/mixer/v1"
	mccpb "istio.io/api/mixer/v1/config/client"
	routing "istio.io/api/routing/v1alpha1"
	routing_v1alpha2 "istio.io/api/routing/v1alpha2"
)

const (
	dns1123LabelMaxLength int    = 63
	dns1123LabelFmt       string = "[a-z0-9]([-a-z0-9]*[a-z0-9])?"

	// TODO: there is a stricter regex for the labels from validation.go in k8s
	qualifiedNameFmt string = "[-A-Za-z0-9_./]*"
)

// Constants for duration fields
const (
	discoveryRefreshDelayMax = time.Minute * 10
	discoveryRefreshDelayMin = time.Second

	connectTimeoutMax = time.Second * 30
	connectTimeoutMin = time.Millisecond

	drainTimeMax          = time.Hour
	parentShutdownTimeMax = time.Hour
)

var (
	dns1123LabelRex = regexp.MustCompile("^" + dns1123LabelFmt + "$")
	tagRegexp       = regexp.MustCompile("^" + qualifiedNameFmt + "$")
)

// golang supported methods: https://golang.org/src/net/http/method.go
var supportedMethods = map[string]bool{
	http.MethodGet:     true,
	http.MethodHead:    true,
	http.MethodPost:    true,
	http.MethodPut:     true,
	http.MethodPatch:   true,
	http.MethodDelete:  true,
	http.MethodConnect: true,
	http.MethodOptions: true,
	http.MethodTrace:   true,
}

// IsDNS1123Label tests for a string that conforms to the definition of a label in
// DNS (RFC 1123).
func IsDNS1123Label(value string) bool {
	return len(value) <= dns1123LabelMaxLength && dns1123LabelRex.MatchString(value)
}

// ValidatePort checks that the network port is in range
func ValidatePort(port int) error {
	if 1 <= port && port <= 65535 {
		return nil
	}
	return fmt.Errorf("port number %d must be in the range 1..65535", port)
}

// Validate checks that each name conforms to the spec and has a ProtoMessage
func (descriptor ConfigDescriptor) Validate() error {
	var errs error
	descriptorTypes := make(map[string]bool)
	messages := make(map[string]bool)

	for _, v := range descriptor {
		if !IsDNS1123Label(v.Type) {
			errs = multierror.Append(errs, fmt.Errorf("invalid type: %q", v.Type))
		}
		if !IsDNS1123Label(v.Plural) {
			errs = multierror.Append(errs, fmt.Errorf("invalid plural: %q", v.Type))
		}
		if proto.MessageType(v.MessageName) == nil && gogoproto.MessageType(v.MessageName) == nil {
			errs = multierror.Append(errs, fmt.Errorf("cannot discover proto message type: %q", v.MessageName))
		}
		if _, exists := descriptorTypes[v.Type]; exists {
			errs = multierror.Append(errs, fmt.Errorf("duplicate type: %q", v.Type))
		}
		descriptorTypes[v.Type] = true
		if _, exists := messages[v.MessageName]; exists {
			errs = multierror.Append(errs, fmt.Errorf("duplicate message type: %q", v.MessageName))
		}
		messages[v.MessageName] = true
	}
	return errs
}

// ValidateConfig ensures that the config object is well-defined
// TODO: also check name and namespace
func (descriptor ConfigDescriptor) ValidateConfig(typ string, obj interface{}) error {
	if obj == nil {
		return fmt.Errorf("invalid nil configuration object")
	}

	t, ok := descriptor.GetByType(typ)
	if !ok {
		return fmt.Errorf("undeclared type: %q", typ)
	}

	v, ok := obj.(proto.Message)
	if !ok {
		return fmt.Errorf("cannot cast to a proto message")
	}

	if proto.MessageName(v) != t.MessageName {
		return fmt.Errorf("mismatched message type %q and type %q",
			proto.MessageName(v), t.MessageName)
	}

	return t.Validate(v)
}

// Validate ensures that the service object is well-defined
func (s *Service) Validate() error {
	var errs error
	if len(s.Hostname) == 0 {
		errs = multierror.Append(errs, fmt.Errorf("invalid empty hostname"))
	}
	parts := strings.Split(s.Hostname, ".")
	for _, part := range parts {
		if !IsDNS1123Label(part) {
			errs = multierror.Append(errs, fmt.Errorf("invalid hostname part: %q", part))
		}
	}

	// Require at least one port
	if len(s.Ports) == 0 {
		errs = multierror.Append(errs, fmt.Errorf("service must have at least one declared port"))
	}

	// Port names can be empty if there exists only one port
	for _, port := range s.Ports {
		if port.Name == "" {
			if len(s.Ports) > 1 {
				errs = multierror.Append(errs,
					fmt.Errorf("empty port names are not allowed for services with multiple ports"))
			}
		} else if !IsDNS1123Label(port.Name) {
			errs = multierror.Append(errs, fmt.Errorf("invalid name: %q", port.Name))
		}
		if err := ValidatePort(port.Port); err != nil {
			errs = multierror.Append(errs,
				fmt.Errorf("invalid service port value %d for %q: %v", port.Port, port.Name, err))
		}
	}
	return errs
}

// Validate ensures that the service instance is well-defined
func (instance *ServiceInstance) Validate() error {
	var errs error
	if instance.Service == nil {
		errs = multierror.Append(errs, fmt.Errorf("missing service in the instance"))
	} else if err := instance.Service.Validate(); err != nil {
		errs = multierror.Append(errs, err)
	}

	if err := instance.Labels.Validate(); err != nil {
		errs = multierror.Append(errs, err)
	}

	if err := ValidatePort(instance.Endpoint.Port); err != nil {
		errs = multierror.Append(errs, err)
	}

	port := instance.Endpoint.ServicePort
	if port == nil {
		errs = multierror.Append(errs, fmt.Errorf("missing service port"))
	} else if instance.Service != nil {
		expected, ok := instance.Service.Ports.Get(port.Name)
		if !ok {
			errs = multierror.Append(errs, fmt.Errorf("missing service port %q", port.Name))
		} else {
			if expected.Port != port.Port {
				errs = multierror.Append(errs,
					fmt.Errorf("unexpected service port value %d, expected %d", port.Port, expected.Port))
			}
			if expected.Protocol != port.Protocol {
				errs = multierror.Append(errs,
					fmt.Errorf("unexpected service protocol %s, expected %s", port.Protocol, expected.Protocol))
			}
		}
	}

	return errs
}

// Validate ensures tag is well-formed
func (t Labels) Validate() error {
	var errs error
	for k, v := range t {
		if !tagRegexp.MatchString(k) {
			errs = multierror.Append(errs, fmt.Errorf("invalid tag key: %q", k))
		}
		if !tagRegexp.MatchString(v) {
			errs = multierror.Append(errs, fmt.Errorf("invalid tag value: %q", v))
		}
	}
	return errs
}

// ValidateFQDN checks a fully-qualified domain name
func ValidateFQDN(fqdn string) error {
	if len(fqdn) > 255 {
		return fmt.Errorf("domain name %q too long (max 255)", fqdn)
	}
	if len(fqdn) == 0 {
		return fmt.Errorf("empty domain name not allowed")
	}

	for _, label := range strings.Split(fqdn, ".") {
		if !IsDNS1123Label(label) {
			return fmt.Errorf("domain name %q invalid (label %q invalid)", fqdn, label)
		}
	}

	return nil
}

// ValidateIstioService checks for validity of a service reference
func ValidateIstioService(svc *routing.IstioService) (errs error) {
	if svc.Name == "" && svc.Service == "" {
		errs = multierror.Append(errs, errors.New("name or service is mandatory for a service reference"))
	} else if svc.Service != "" && svc.Name != "" {
		errs = multierror.Append(errs, errors.New("specify either name or service, not both"))
	} else if svc.Service != "" {
		if err := ValidateEgressRuleService(svc.Service); err != nil {
			errs = multierror.Append(errs, err)
		}
		if svc.Namespace != "" {
			errs = multierror.Append(errs, errors.New("namespace is not valid when service is provided"))
		}
		if svc.Domain != "" {
			errs = multierror.Append(errs, errors.New("domain is not valid when service is provided"))
		}
	} else if svc.Name != "" {
		if !IsDNS1123Label(svc.Name) {
			errs = multierror.Append(errs, fmt.Errorf("name %q must be a valid label", svc.Name))
		}
	}

	if svc.Namespace != "" && !IsDNS1123Label(svc.Namespace) {
		errs = multierror.Append(errs, fmt.Errorf("namespace %q must be a valid label", svc.Namespace))
	}

	if svc.Domain != "" {
		if err := ValidateFQDN(svc.Domain); err != nil {
			errs = multierror.Append(errs, err)
		}
	}

	if err := Labels(svc.Labels).Validate(); err != nil {
		errs = multierror.Append(errs, err)
	}

	return
}

// ValidateMatchCondition validates a match condition
func ValidateMatchCondition(mc *routing.MatchCondition) (errs error) {
	if mc.Source != nil {
		if err := ValidateIstioService(mc.Source); err != nil {
			errs = multierror.Append(errs, err)
		}
	}

	if mc.Tcp != nil {
		if err := ValidateL4MatchAttributes(mc.Tcp); err != nil {
			errs = multierror.Append(errs, err)
		}
	}

	if mc.Udp != nil {
		if err := ValidateL4MatchAttributes(mc.Udp); err != nil {
			errs = multierror.Append(errs, err)
		}
		// nolint: golint
		errs = multierror.Append(errs, fmt.Errorf("UDP protocol not supported yet"))
	}

	if mc.Request != nil {
		for name, value := range mc.Request.Headers {
			if err := ValidateHTTPHeaderName(name); err != nil {
				errs = multierror.Append(errs, multierror.Prefix(err, fmt.Sprintf("header name %q invalid: ", name)))
			}
			if err := ValidateStringMatch(value); err != nil {
				errs = multierror.Append(errs, multierror.Prefix(err, fmt.Sprintf("header %q value invalid: ", name)))
			}

			// validate special `uri` header:
			// absolute path must be non-empty (https://www.w3.org/Protocols/rfc2616/rfc2616-sec5.html#sec5.1.2)
			if name == HeaderURI {
				switch m := value.MatchType.(type) {
				case *routing.StringMatch_Exact:
					if m.Exact == "" {
						errs = multierror.Append(errs, fmt.Errorf("exact header value for %q must be non-empty", HeaderURI))
					}
				case *routing.StringMatch_Prefix:
					if m.Prefix == "" {
						errs = multierror.Append(errs, fmt.Errorf("prefix header value for %q must be non-empty", HeaderURI))
					}
				case *routing.StringMatch_Regex:
					if m.Regex == "" {
						errs = multierror.Append(errs, fmt.Errorf("regex header value for %q must be non-empty", HeaderURI))
					}
				}
			}

			// TODO validate authority special header
		}
	}

	return
}

// ValidateHTTPHeaderName checks that the name is lower-case
func ValidateHTTPHeaderName(name string) error {
	if name == "" {
		return fmt.Errorf("header name cannot be empty")
	}
	if strings.ToLower(name) != name {
		return fmt.Errorf("must be in lower case")
	}
	return nil
}

// ValidateStringMatch checks that the match types are correct
func ValidateStringMatch(match *routing.StringMatch) error {
	switch match.MatchType.(type) {
	case *routing.StringMatch_Exact, *routing.StringMatch_Prefix, *routing.StringMatch_Regex:
	default:
		return fmt.Errorf("unrecognized string match %q", match)
	}
	return nil
}

// ValidateL4MatchAttributes validates L4 Match Attributes
func ValidateL4MatchAttributes(ma *routing.L4MatchAttributes) (errs error) {
	for _, subnet := range ma.SourceSubnet {
		if err := ValidateSubnet(subnet); err != nil {
			errs = multierror.Append(errs, err)
		}
	}

	for _, subnet := range ma.DestinationSubnet {
		if err := ValidateSubnet(subnet); err != nil {
			errs = multierror.Append(errs, err)
		}
	}

	return
}

// ValidatePercent checks that percent is in range
func ValidatePercent(val int32) error {
	if val < 0 || val > 100 {
		return fmt.Errorf("must be in range 0..100")
	}
	return nil
}

// ValidateFloatPercent checks that percent is in range
func ValidateFloatPercent(val float32) error {
	if val < 0.0 || val > 100.0 {
		return fmt.Errorf("must be in range 0..100")
	}
	return nil
}

// ValidateDestinationWeight validates DestinationWeight
func ValidateDestinationWeight(dw *routing.DestinationWeight) (errs error) {
	// TODO: fix destination in destination weight to be an istio service

	if err := Labels(dw.Labels).Validate(); err != nil {
		errs = multierror.Append(errs, err)
	}

	if err := ValidatePercent(dw.Weight); err != nil {
		errs = multierror.Append(errs, multierror.Prefix(err, "weight invalid: "))
	}

	return
}

// ValidateHTTPTimeout validates HTTP Timeout
func ValidateHTTPTimeout(timeout *routing.HTTPTimeout) (errs error) {
	if simple := timeout.GetSimpleTimeout(); simple != nil {
		if err := ValidateDuration(simple.Timeout); err != nil {
			errs = multierror.Append(errs, multierror.Prefix(err, "httpTimeout invalid: "))
		}

		// TODO validate override_header_name?
	}

	return
}

// ValidateHTTPRetries validates HTTP Retries
func ValidateHTTPRetries(retry *routing.HTTPRetry) (errs error) {
	if simple := retry.GetSimpleRetry(); simple != nil {
		if simple.Attempts < 0 {
			errs = multierror.Append(errs, fmt.Errorf("attempts must be in range [0..]"))
		}

		if err := ValidateDuration(simple.PerTryTimeout); err != nil {
			errs = multierror.Append(errs, multierror.Prefix(err, "perTryTimeout invalid: "))
		}
		// We ignore override_header_name
	}

	return
}

// ValidateHTTPFault validates HTTP Fault
func ValidateHTTPFault(fault *routing.HTTPFaultInjection) (errs error) {
	if fault.GetDelay() != nil {
		if err := ValidateDelay(fault.GetDelay()); err != nil {
			errs = multierror.Append(errs, err)
		}
	}

	if fault.GetAbort() != nil {
		if err := ValidateAbort(fault.GetAbort()); err != nil {
			errs = multierror.Append(errs, err)
		}
	}

	return
}

// ValidateL4Fault validates L4 Fault
func ValidateL4Fault(fault *routing.L4FaultInjection) (errs error) {
	if fault.GetTerminate() != nil {
		if err := ValidateTerminate(fault.GetTerminate()); err != nil {
			errs = multierror.Append(errs, err)
		}
		errs = multierror.Append(errs, fmt.Errorf("the terminate fault not supported yet"))
	}

	if fault.GetThrottle() != nil {
		if err := ValidateThrottle(fault.GetThrottle()); err != nil {
			errs = multierror.Append(errs, err)
		}
	}

	return
}

// ValidateSubnet checks that IPv4 subnet form
func ValidateSubnet(subnet string) error {
	// The current implementation only supports IP v4 addresses
	return ValidateIPv4Subnet(subnet)
}

// validateCIDR checks that a string is in "CIDR notation"
func validateCIDR(cidr string) error {
	// We expect a string in "CIDR notation", i.e. a.b.c.d/xx form
	ip, _, err := net.ParseCIDR(cidr)
	if err != nil {
		return fmt.Errorf("%v is not a valid CIDR block", cidr)
	}
	// The current implementation only supports IP v4 addresses
	if ip.To4() == nil {
		return fmt.Errorf("%v is not a valid IPv4 address", cidr)
	}

	return nil
}

// ValidateIPv4Subnet checks that a string is in "CIDR notation" or "Dot-decimal notation"
func ValidateIPv4Subnet(subnet string) error {
	// We expect a string in "CIDR notation" or "Dot-decimal notation"
	// E.g., a.b.c.d/xx form or just a.b.c.d
	if strings.Count(subnet, "/") == 1 {
		return validateCIDR(subnet)
	}
	return ValidateIPv4Address(subnet)
}

// ValidateIPv4Address validates that a string in "CIDR notation" or "Dot-decimal notation"
func ValidateIPv4Address(addr string) error {
	ip := net.ParseIP(addr)
	if ip == nil {
		return fmt.Errorf("%v is not a valid IP", addr)
	}

	// The current implementation only supports IP v4 addresses
	if ip.To4() == nil {
		return fmt.Errorf("%v is not a valid IPv4 address", addr)
	}

	return nil
}

// ValidateDelay checks that fault injection delay is well-formed
func ValidateDelay(delay *routing.HTTPFaultInjection_Delay) (errs error) {
	if err := ValidateFloatPercent(delay.Percent); err != nil {
		errs = multierror.Append(errs, multierror.Prefix(err, "percent invalid: "))
	}
	if err := ValidateDuration(delay.GetFixedDelay()); err != nil {
		errs = multierror.Append(errs, multierror.Prefix(err, "fixedDelay invalid:"))
	}

	if delay.GetExponentialDelay() != nil {
		if err := ValidateDuration(delay.GetExponentialDelay()); err != nil {
			errs = multierror.Append(errs, multierror.Prefix(err, "exponentialDelay invalid: "))
		}
		errs = multierror.Append(errs, fmt.Errorf("exponentialDelay not supported yet"))
	}

	return
}

// ValidateAbortHTTPStatus checks that fault injection abort HTTP status is valid
func ValidateAbortHTTPStatus(httpStatus *routing.HTTPFaultInjection_Abort_HttpStatus) (errs error) {
	if httpStatus.HttpStatus < 0 || httpStatus.HttpStatus > 600 {
		errs = multierror.Append(errs, fmt.Errorf("invalid abort http status %v", httpStatus.HttpStatus))
	}

	return
}

// ValidateAbort checks that fault injection abort is well-formed
func ValidateAbort(abort *routing.HTTPFaultInjection_Abort) (errs error) {
	if err := ValidateFloatPercent(abort.Percent); err != nil {
		errs = multierror.Append(errs, multierror.Prefix(err, "percent invalid: "))
	}

	switch abort.ErrorType.(type) {
	case *routing.HTTPFaultInjection_Abort_GrpcStatus:
		// TODO No validation yet for grpc_status / http2_error / http_status
		errs = multierror.Append(errs, fmt.Errorf("gRPC fault injection not supported yet"))
	case *routing.HTTPFaultInjection_Abort_Http2Error:
		// TODO No validation yet for grpc_status / http2_error / http_status
	case *routing.HTTPFaultInjection_Abort_HttpStatus:
		if err := ValidateAbortHTTPStatus(abort.ErrorType.(*routing.HTTPFaultInjection_Abort_HttpStatus)); err != nil {
			errs = multierror.Append(errs, err)
		}
	}

	// No validation yet for override_header_name

	return
}

// ValidateTerminate checks that fault injection terminate is well-formed
func ValidateTerminate(terminate *routing.L4FaultInjection_Terminate) (errs error) {
	if err := ValidateFloatPercent(terminate.Percent); err != nil {
		errs = multierror.Append(errs, multierror.Prefix(err, "terminate percent invalid: "))
	}
	return
}

// ValidateThrottle checks that fault injections throttle is well-formed
func ValidateThrottle(throttle *routing.L4FaultInjection_Throttle) (errs error) {
	if err := ValidateFloatPercent(throttle.Percent); err != nil {
		errs = multierror.Append(errs, multierror.Prefix(err, "throttle percent invalid: "))
	}

	if throttle.DownstreamLimitBps < 0 {
		errs = multierror.Append(errs, fmt.Errorf("downstreamLimitBps invalid"))
	}

	if throttle.UpstreamLimitBps < 0 {
		errs = multierror.Append(errs, fmt.Errorf("upstreamLimitBps invalid"))
	}

	err := ValidateDuration(throttle.GetThrottleAfterPeriod())
	if err != nil {
		errs = multierror.Append(errs, fmt.Errorf("throttleAfterPeriod invalid"))
	}

	if throttle.GetThrottleAfterBytes() < 0 {
		errs = multierror.Append(errs, fmt.Errorf("throttleAfterBytes invalid"))
	}

	// TODO Check DoubleValue throttle.GetThrottleForSeconds()

	return
}

// ValidateLoadBalancing validates Load Balancing
func ValidateLoadBalancing(lb *routing.LoadBalancing) (errs error) {
	if lb.LbPolicy == nil {
		errs = multierror.Append(errs, errors.New("must set load balancing if specified"))
	}
	// Currently the policy is just a name, and we don't validate it
	return
}

// ValidateCircuitBreaker validates Circuit Breaker
func ValidateCircuitBreaker(cb *routing.CircuitBreaker) (errs error) {
	if simple := cb.GetSimpleCb(); simple != nil {
		if simple.MaxConnections < 0 {
			errs = multierror.Append(errs,
				fmt.Errorf("circuitBreak maxConnections must be in range [0..]"))
		}
		if simple.HttpMaxPendingRequests < 0 {
			errs = multierror.Append(errs,
				fmt.Errorf("circuitBreaker maxPendingRequests must be in range [0..]"))
		}
		if simple.HttpMaxRequests < 0 {
			errs = multierror.Append(errs,
				fmt.Errorf("circuitBreaker maxRequests must be in range [0..]"))
		}

		err := ValidateDuration(simple.SleepWindow)
		if err != nil {
			errs = multierror.Append(errs,
				fmt.Errorf("circuitBreaker sleepWindow must be in range [0..]"))
		}

		if simple.HttpConsecutiveErrors < 0 {
			errs = multierror.Append(errs,
				fmt.Errorf("circuitBreaker httpConsecutiveErrors must be in range [0..]"))
		}

		err = ValidateDuration(simple.HttpDetectionInterval)
		if err != nil {
			errs = multierror.Append(errs,
				fmt.Errorf("circuitBreaker httpDetectionInterval must be in range [0..]"))
		}

		if simple.HttpMaxRequestsPerConnection < 0 {
			errs = multierror.Append(errs,
				fmt.Errorf("circuitBreaker httpMaxRequestsPerConnection must be in range [0..]"))
		}
		if err := ValidatePercent(simple.HttpMaxEjectionPercent); err != nil {
			errs = multierror.Append(errs, multierror.Prefix(err, "circuitBreaker httpMaxEjectionPercent invalid: "))
		}
	}

	return
}

// ValidateWeights checks that destination weights sum to 100
func ValidateWeights(routes []*routing.DestinationWeight) (errs error) {
	// Sum weights
	sum := 0
	for _, destWeight := range routes {
		sum = sum + int(destWeight.Weight)
	}

	// From cfg.proto "If there is only [one] destination in a rule, the weight value is assumed to be 100."
	if len(routes) == 1 && sum == 0 {
		return
	}

	if sum != 100 {
		errs = multierror.Append(errs,
			fmt.Errorf("route weights total %v (must total 100)", sum))
	}

	return
}

// ValidateRouteRule checks routing rules
func ValidateRouteRule(msg proto.Message) error {
	value, ok := msg.(*routing.RouteRule)
	if !ok {
		return fmt.Errorf("cannot cast to routing rule")
	}

	var errs error
	if value.Destination == nil {
		errs = multierror.Append(errs, fmt.Errorf("route rule must have a destination service"))
	} else {
		if err := ValidateIstioService(value.Destination); err != nil {
			errs = multierror.Append(errs, err)
		}
		if len(value.Destination.Labels) > 0 {
			errs = multierror.Append(errs, errors.New("route rule destination labels must be empty"))
		}
	}

	// We don't validate precedence because any int32 is legal
	if value.Match != nil {
		if err := ValidateMatchCondition(value.Match); err != nil {
			errs = multierror.Append(errs, err)
		}
	}

	if value.Rewrite != nil {
		if value.Rewrite.GetUri() == "" && value.Rewrite.GetAuthority() == "" {
			errs = multierror.Append(errs, errors.New("rewrite must specify path, host, or both"))
		}
	}

	if value.Redirect != nil {
		if len(value.Route) > 0 {
			errs = multierror.Append(errs, errors.New("rule cannot contain both route and redirect"))
		}

		if value.HttpFault != nil {
			errs = multierror.Append(errs, errors.New("rule cannot contain both fault and redirect"))
		}

		if value.Redirect.GetAuthority() == "" && value.Redirect.GetUri() == "" {
			errs = multierror.Append(errs, errors.New("redirect must specify path, host, or both"))
		}

		if value.WebsocketUpgrade {
			// nolint: golint
			errs = multierror.Append(errs, errors.New("WebSocket upgrade is not allowed on redirect rules"))
		}
	}

	if value.Redirect != nil && value.Rewrite != nil {
		errs = multierror.Append(errs, errors.New("rule cannot contain both rewrite and redirect"))
	}

	if value.Route != nil {
		for _, destWeight := range value.Route {
			if err := ValidateDestinationWeight(destWeight); err != nil {
				errs = multierror.Append(errs, err)
			}
		}
		if err := ValidateWeights(value.Route); err != nil {
			errs = multierror.Append(errs, err)
		}
	}

	if value.Mirror != nil {
		if err := ValidateIstioService(value.Mirror); err != nil {
			errs = multierror.Append(errs, err)
		}
	}

	for name, val := range value.AppendHeaders {
		if err := ValidateHTTPHeaderName(name); err != nil {
			errs = multierror.Append(errs, err)
		}
		if val == "" {
			errs = multierror.Append(errs,
				fmt.Errorf("appended header %q must have a non-empty value", name))
		}
	}

	if value.CorsPolicy != nil {
		if value.CorsPolicy.MaxAge != nil {
			if err := ValidateDuration(value.CorsPolicy.MaxAge); err != nil {
				errs = multierror.Append(errs, err)
			}
			if value.CorsPolicy.MaxAge.Nanos > 0 {
				errs = multierror.Append(errs,
					errors.New("max_age duration is accurate only to seconds precision"))
			}
		}

		for _, name := range value.CorsPolicy.AllowHeaders {
			if err := ValidateHTTPHeaderName(name); err != nil {
				errs = multierror.Append(errs, err)
			}
		}

		for _, name := range value.CorsPolicy.ExposeHeaders {
			if err := ValidateHTTPHeaderName(name); err != nil {
				errs = multierror.Append(errs, err)
			}
		}

		for _, method := range value.CorsPolicy.AllowMethods {
			if !supportedMethods[method] {
				errs = multierror.Append(errs, fmt.Errorf("%q is not a supported HTTP method", method))
			}
		}
	}

	if value.HttpReqTimeout != nil {
		if err := ValidateHTTPTimeout(value.HttpReqTimeout); err != nil {
			errs = multierror.Append(errs, err)
		}
	}

	if value.HttpReqRetries != nil {
		if err := ValidateHTTPRetries(value.HttpReqRetries); err != nil {
			errs = multierror.Append(errs, err)
		}
	}

	if value.HttpFault != nil {
		if err := ValidateHTTPFault(value.HttpFault); err != nil {
			errs = multierror.Append(errs, err)
		}
	}

	if value.L4Fault != nil {
		if err := ValidateL4Fault(value.L4Fault); err != nil {
			errs = multierror.Append(errs, err)
		}
		// nolint: golint
		errs = multierror.Append(errs, fmt.Errorf("L4 faults are not implemented"))
	}

	return errs
}

// ValidateIngressRule checks ingress rules
func ValidateIngressRule(msg proto.Message) error {
	value, ok := msg.(*routing.IngressRule)
	if !ok {
		return fmt.Errorf("cannot cast to ingress rule")
	}

	var errs error
	if value.Destination == nil {
		errs = multierror.Append(errs, fmt.Errorf("ingress rule must have a destination service"))
	} else {
		if err := ValidateIstioService(value.Destination); err != nil {
			errs = multierror.Append(errs, err)
		}
		if len(value.Destination.Labels) > 0 {
			errs = multierror.Append(errs, errors.New("ingress rule destination labels must be empty"))
		}
	}

	// TODO: complete validation for ingress
	return errs
}

// ValidateEgressRule checks egress rules
func ValidateEgressRule(msg proto.Message) error {
	rule, ok := msg.(*routing.EgressRule)
	if !ok {
		return fmt.Errorf("cannot cast to egress rule")
	}

	var errs error
	destination := rule.Destination

	if err := ValidateEgressRuleDestination(destination); err != nil {
		errs = multierror.Append(errs, err)
	}

	if len(rule.Ports) == 0 {
		errs = multierror.Append(errs, fmt.Errorf("egress rule must have a ports list"))
	}

	cidrDestinationService := destination != nil && strings.Count(destination.Service, "/") == 1

	ports := make(map[int32]bool)
	for _, port := range rule.Ports {
		if _, exists := ports[port.Port]; exists {
			errs = multierror.Append(errs, fmt.Errorf("duplicate port: %d", port.Port))
		}
		ports[port.Port] = true

		if err := ValidateEgressRulePort(port); err != nil {
			errs = multierror.Append(errs, err)
		}

		if cidrDestinationService &&
			!IsEgressRulesSupportedTCPProtocol(ConvertCaseInsensitiveStringToProtocol(port.Protocol)) {
			errs = multierror.Append(errs, fmt.Errorf("Only the following protocols can be defined for "+
				"CIDR destination service notation: %s. "+
				"This rule - port: %d protocol: %s destination.service: %s",
				egressRulesSupportedTCPProtocols(), port.Port, port.Protocol, destination.Service))
		}
	}

	if rule.UseEgressProxy {
		errs = multierror.Append(errs, fmt.Errorf("directing traffic through egress proxy is not implemented yet"))
	}

	return errs
}

//ValidateEgressRuleDestination checks that valid destination is used for an egress-rule
// only service field is allowed, all other fields are forbidden
func ValidateEgressRuleDestination(destination *routing.IstioService) error {
	if destination == nil {
		return fmt.Errorf("destination of egress rule must have destination field")
	}

	var errs error
	if destination.Name != "" {
		errs = multierror.Append(errs, fmt.Errorf("destination of egress rule must not have name field"))
	}

	if destination.Namespace != "" {
		errs = multierror.Append(errs,
			fmt.Errorf("destination of egress rule must not have namespace field"))
	}

	if destination.Domain != "" {
		errs = multierror.Append(errs, fmt.Errorf("destination of egress rule must not have domain field"))
	}

	if len(destination.Labels) > 0 {
		errs = multierror.Append(errs, fmt.Errorf("destination of egress rule must not have labels field"))
	}

	if err := ValidateEgressRuleService(destination.Service); err != nil {
		errs = multierror.Append(errs, err)
	}
	return errs
}

// ValidateEgressRuleService validates service field of egress rules. Service field of egress rule contains either
// domain, according to the definition of Envoy's domain of virtual hosts, or CIDR, according to the definition of
// destination_ip_list of a route in Envoy's TCP Proxy filter.
func ValidateEgressRuleService(service string) error {
	if strings.Count(service, "/") == 1 {
		return validateCIDR(service)
	}
	return ValidateEgressRuleDomain(service)
}

// ValidateEgressRuleDomain validates domains in the egress rules
// domains are according to the definion of Envoy's domain of virtual hosts.
//
// Wildcard hosts are supported in the form of “*.foo.com” or “*-bar.foo.com”.
// Note that the wildcard will not match the empty string. e.g. “*-bar.foo.com” will match “baz-bar.foo.com”
// but not “-bar.foo.com”.  Additionally, a special entry “*” is allowed which will match any host/authority header.
func ValidateEgressRuleDomain(domain string) error {
	if len(domain) < 1 {
		return fmt.Errorf("domain must not be empty string")
	}

	if domain[0] == '*' {
		domain = domain[1:]   // wildcard * is allowed only at the first position
		if len(domain) == 0 { // the domain was just * and it is OK
			return nil
		}
		if domain[0] == '.' || domain[0] == '-' {
			// the domain started with '*.' or '*-' - the rest of the domain should be validate FDQN
			domain = domain[1:]
		}
	}
	return ValidateFQDN(domain)
}

// ValidateEgressRulePort checks the port of the egress rule (communication port and protocol)
func ValidateEgressRulePort(port *routing.EgressRule_Port) error {
	if err := ValidatePort(int(port.Port)); err != nil {
		return err
	}

	if !IsEgressRulesSupportedProtocol(ConvertCaseInsensitiveStringToProtocol(port.Protocol)) {
		return fmt.Errorf("egress rule support is available only for the following protocols: %s",
			egressRulesSupportedProtocols())
	}
	return nil
}

// ValidateDestinationPolicy checks proxy policies
func ValidateDestinationPolicy(msg proto.Message) error {
	policy, ok := msg.(*routing.DestinationPolicy)
	if !ok {
		return fmt.Errorf("cannot cast to destination policy")
	}

	var errs error
	if policy.Destination == nil {
		errs = multierror.Append(errs, errors.New("destination is required in the destination policy"))
	} else if err := ValidateIstioService(policy.Destination); err != nil {
		errs = multierror.Append(errs, err)
	}

	if policy.Source != nil {
		if err := ValidateIstioService(policy.Source); err != nil {
			errs = multierror.Append(errs, err)
		}
	}

	if policy.LoadBalancing != nil {
		if err := ValidateLoadBalancing(policy.LoadBalancing); err != nil {
			errs = multierror.Append(errs, err)
		}
	}

	if policy.CircuitBreaker != nil {
		if err := ValidateCircuitBreaker(policy.CircuitBreaker); err != nil {
			errs = multierror.Append(errs, err)
		}
	}

	return errs
}

// ValidateProxyAddress checks that a network address is well-formed
func ValidateProxyAddress(hostAddr string) error {
	colon := strings.Index(hostAddr, ":")
	if colon < 0 {
		return fmt.Errorf("':' separator not found in %q, host address must be of the form <DNS name>:<port> or <IP>:<port>",
			hostAddr)
	}
	port, err := strconv.Atoi(hostAddr[colon+1:])
	if err != nil {
		return err
	}
	if err = ValidatePort(port); err != nil {
		return err
	}
	host := hostAddr[:colon]
	if err = ValidateFQDN(host); err != nil {
		if err = ValidateIPv4Address(host); err != nil {
			return fmt.Errorf("%q is not a valid hostname or an IPv4 address", host)
		}
	}

	return nil
}

// ValidateDuration checks that a proto duration is well-formed
func ValidateDuration(pd *duration.Duration) error {
	dur, err := ptypes.Duration(pd)
	if err != nil {
		return err
	}
	if dur < (1 * time.Millisecond) {
		return errors.New("duration must be greater than 1ms")
	}
	if dur%time.Millisecond != 0 {
		return errors.New("only durations to ms precision is supported")
	}
	return nil
}

// ValidateGogoDuration validates the gogoproto variant of duration.
func ValidateGogoDuration(in *types.Duration) error {
	return ValidateDuration(&duration.Duration{
		Seconds: in.Seconds,
		Nanos:   in.Nanos,
	})
}

// ValidateDurationRange verifies range is in specified duration
func ValidateDurationRange(dur, min, max time.Duration) error {
	if dur > max || dur < min {
		return fmt.Errorf("time %v must be >%v and <%v", dur.String(), min.String(), max.String())
	}

	return nil
}

// ValidateParentAndDrain checks that parent and drain durations are valid
func ValidateParentAndDrain(drainTime, parentShutdown *duration.Duration) (errs error) {
	if err := ValidateDuration(drainTime); err != nil {
		errs = multierror.Append(errs, multierror.Prefix(err, "invalid drain duration:"))
	}
	if err := ValidateDuration(parentShutdown); err != nil {
		errs = multierror.Append(errs, multierror.Prefix(err, "invalid parent shutdown duration:"))
	}
	if errs != nil {
		return
	}

	drainDuration, _ := ptypes.Duration(drainTime)
	parentShutdownDuration, _ := ptypes.Duration(parentShutdown)

	if drainDuration%time.Second != 0 {
		errs = multierror.Append(errs,
			errors.New("drain time only supports durations to seconds precision"))
	}
	if parentShutdownDuration%time.Second != 0 {
		errs = multierror.Append(errs,
			errors.New("parent shutdown time only supports durations to seconds precision"))
	}
	if parentShutdownDuration <= drainDuration {
		errs = multierror.Append(errs,
			fmt.Errorf("parent shutdown time %v must be greater than drain time %v",
				parentShutdownDuration.String(), drainDuration.String()))
	}

	if drainDuration > drainTimeMax {
		errs = multierror.Append(errs,
			fmt.Errorf("drain time %v must be <%v", drainDuration.String(), drainTimeMax.String()))
	}

	if parentShutdownDuration > parentShutdownTimeMax {
		errs = multierror.Append(errs,
			fmt.Errorf("parent shutdown time %v must be <%v",
				parentShutdownDuration.String(), parentShutdownTimeMax.String()))
	}

	return
}

// ValidateRefreshDelay validates the discovery refresh delay time
func ValidateRefreshDelay(refresh *duration.Duration) error {
	if err := ValidateDuration(refresh); err != nil {
		return err
	}

	refreshDuration, _ := ptypes.Duration(refresh)
	err := ValidateDurationRange(refreshDuration, discoveryRefreshDelayMin, discoveryRefreshDelayMax)
	return err
}

// ValidateConnectTimeout validates the envoy conncection timeout
func ValidateConnectTimeout(timeout *duration.Duration) error {
	if err := ValidateDuration(timeout); err != nil {
		return err
	}

	timeoutDuration, _ := ptypes.Duration(timeout)
	err := ValidateDurationRange(timeoutDuration, connectTimeoutMin, connectTimeoutMax)
	return err
}

// ValidateMeshConfig checks that the mesh config is well-formed
func ValidateMeshConfig(mesh *meshconfig.MeshConfig) (errs error) {
	if mesh.EgressProxyAddress != "" {
		if err := ValidateProxyAddress(mesh.EgressProxyAddress); err != nil {
			errs = multierror.Append(errs, multierror.Prefix(err, "invalid egress proxy address:"))
		}
	}

	if mesh.MixerAddress != "" {
		if err := ValidateProxyAddress(mesh.MixerAddress); err != nil {
			errs = multierror.Append(errs, multierror.Prefix(err, "invalid Mixer address:"))
		}
	}

	if err := ValidatePort(int(mesh.ProxyListenPort)); err != nil {
		errs = multierror.Append(errs, multierror.Prefix(err, "invalid proxy listen port:"))
	}

	if err := ValidateConnectTimeout(mesh.ConnectTimeout); err != nil {
		errs = multierror.Append(errs, multierror.Prefix(err, "invalid connect timeout:"))
	}

	switch mesh.AuthPolicy {
	case meshconfig.MeshConfig_NONE, meshconfig.MeshConfig_MUTUAL_TLS:
	default:
		errs = multierror.Append(errs, fmt.Errorf("unrecognized auth policy %q", mesh.AuthPolicy))
	}

	if err := ValidateRefreshDelay(mesh.RdsRefreshDelay); err != nil {
		errs = multierror.Append(errs, multierror.Prefix(err, "invalid refresh delay:"))
	}

	if mesh.DefaultConfig == nil {
		errs = multierror.Append(errs, errors.New("missing default config"))
	} else if err := ValidateProxyConfig(mesh.DefaultConfig); err != nil {
		errs = multierror.Append(errs, err)
	}

	return
}

// ValidateProxyConfig checks that the mesh config is well-formed
func ValidateProxyConfig(config *meshconfig.ProxyConfig) (errs error) {
	if config.ConfigPath == "" {
		errs = multierror.Append(errs, errors.New("config path must be set"))
	}

	if config.BinaryPath == "" {
		errs = multierror.Append(errs, errors.New("binary path must be set"))
	}

	if config.ServiceCluster == "" {
		errs = multierror.Append(errs, errors.New("service cluster must be set"))
	}

	if err := ValidateParentAndDrain(config.DrainDuration, config.ParentShutdownDuration); err != nil {
		errs = multierror.Append(errs, multierror.Prefix(err, "invalid parent and drain time combination"))
	}

	if err := ValidateRefreshDelay(config.DiscoveryRefreshDelay); err != nil {
		errs = multierror.Append(errs, multierror.Prefix(err, "invalid refresh delay:"))
	}

	// discovery address is mandatory since mutual TLS relies on CDS.
	// strictly speaking, proxies can operate without RDS/CDS and with hot restarts
	// but that requires additional test validation
	if config.DiscoveryAddress == "" {
		errs = multierror.Append(errs, errors.New("discovery address must be set to the proxy discovery service"))
	} else if err := ValidateProxyAddress(config.DiscoveryAddress); err != nil {
		errs = multierror.Append(errs, multierror.Prefix(err, "invalid discovery address:"))
	}

	if config.ZipkinAddress != "" {
		if err := ValidateProxyAddress(config.ZipkinAddress); err != nil {
			errs = multierror.Append(errs, multierror.Prefix(err, "invalid zipkin address:"))
		}
	}

	if err := ValidateConnectTimeout(config.ConnectTimeout); err != nil {
		errs = multierror.Append(errs, multierror.Prefix(err, "invalid connect timeout:"))
	}

	if config.StatsdUdpAddress != "" {
		if err := ValidateProxyAddress(config.StatsdUdpAddress); err != nil {
			errs = multierror.Append(errs, multierror.Prefix(err, "invalid statsd udp address:"))
		}
	}

	if err := ValidatePort(int(config.ProxyAdminPort)); err != nil {
		errs = multierror.Append(errs, multierror.Prefix(err, "invalid proxy admin port:"))
	}

	switch config.ControlPlaneAuthPolicy {
	case meshconfig.AuthenticationPolicy_NONE, meshconfig.AuthenticationPolicy_MUTUAL_TLS:
	default:
		errs = multierror.Append(errs,
			fmt.Errorf("unrecognized control plane auth policy %q", config.ControlPlaneAuthPolicy))
	}

	return
}

// ValidateMixerAttributes checks that Mixer attributes is
// well-formed.
func ValidateMixerAttributes(msg proto.Message) error {
	in, ok := msg.(*mpb.Attributes)
	if !ok {
		return errors.New("cannot case to attributes")
	}
	if in == nil || len(in.Attributes) == 0 {
		return errors.New("list of attributes is nil/empty")
	}
	var errs error
	for k, v := range in.Attributes {
		switch val := v.Value.(type) {
		case *mpb.Attributes_AttributeValue_StringValue:
			if val.StringValue == "" {
				errs = multierror.Append(errs,
					fmt.Errorf("string attribute for %q should not be empty", k))
			}
		case *mpb.Attributes_AttributeValue_DurationValue:
			if val.DurationValue == nil {
				errs = multierror.Append(errs,
					fmt.Errorf("duration attribute for %q should not be nil", k))
			}
			if err := ValidateGogoDuration(val.DurationValue); err != nil {
				errs = multierror.Append(errs, err)
			}
		case *mpb.Attributes_AttributeValue_BytesValue:
			if len(val.BytesValue) == 0 {
				errs = multierror.Append(errs,
					fmt.Errorf("bytes attribute for %q should not be ", k))
			}
		case *mpb.Attributes_AttributeValue_TimestampValue:
			if val.TimestampValue == nil {
				errs = multierror.Append(errs,
					fmt.Errorf("timestamp attribute for %q should not be nil", k))
			}
			if _, err := types.TimestampFromProto(val.TimestampValue); err != nil {
				errs = multierror.Append(errs, err)
			}
		case *mpb.Attributes_AttributeValue_StringMapValue:
			if val.StringMapValue == nil || val.StringMapValue.Entries == nil {
				errs = multierror.Append(errs,
					fmt.Errorf("stringmap attribute for %q should not be nil", k))
			}
		}
	}
	return errs
}

// ValidateHTTPAPISpec checks that HTTPAPISpec is well-formed.
func ValidateHTTPAPISpec(msg proto.Message) error {
	in, ok := msg.(*mccpb.HTTPAPISpec)
	if !ok {
		return errors.New("cannot case to HTTPAPISpec")
	}
	var errs error
	// top-level list of attributes is optional
	if in.Attributes != nil {
		if err := ValidateMixerAttributes(in.Attributes); err != nil {
			errs = multierror.Append(errs, err)
		}
	}
	if len(in.Patterns) == 0 {
		errs = multierror.Append(errs, errors.New("at least one pattern must be specified"))
	}
	for _, pattern := range in.Patterns {
		if err := ValidateMixerAttributes(in.Attributes); err != nil {
			errs = multierror.Append(errs, err)
		}
		if pattern.HttpMethod == "" {
			errs = multierror.Append(errs, errors.New("http_method cannot be empty"))
		}
		switch m := pattern.Pattern.(type) {
		case *mccpb.HTTPAPISpecPattern_UriTemplate:
			if m.UriTemplate == "" {
				errs = multierror.Append(errs, errors.New("uri_template cannot be empty"))
			}
		case *mccpb.HTTPAPISpecPattern_Regex:
			if m.Regex == "" {
				errs = multierror.Append(errs, errors.New("regex cannot be empty"))
			}
		}
	}
	for _, key := range in.ApiKeys {
		switch m := key.Key.(type) {
		case *mccpb.APIKey_Query:
			if m.Query == "" {
				errs = multierror.Append(errs, errors.New("query cannot be empty"))
			}
		case *mccpb.APIKey_Header:
			if m.Header == "" {
				errs = multierror.Append(errs, errors.New("header cannot be empty"))
			}
		case *mccpb.APIKey_Cookie:
			if m.Cookie == "" {
				errs = multierror.Append(errs, errors.New("cookie cannot be empty"))
			}
		}
	}
	return errs
}

// ValidateHTTPAPISpecBinding checks that HTTPAPISpecBinding is well-formed.
func ValidateHTTPAPISpecBinding(msg proto.Message) error {
	in, ok := msg.(*mccpb.HTTPAPISpecBinding)
	if !ok {
		return errors.New("cannot case to HTTPAPISpecBinding")
	}
	var errs error
	if len(in.Services) == 0 {
		errs = multierror.Append(errs, errors.New("at least one service must be specified"))
	}
	for _, service := range in.Services {
		if err := ValidateIstioService(mixerToProxyIstioService(service)); err != nil {
			errs = multierror.Append(errs, err)
		}
	}
	if len(in.ApiSpecs) == 0 {
		errs = multierror.Append(errs, errors.New("at least one spec must be specified"))
	}
	for _, spec := range in.ApiSpecs {
		if spec.Name == "" {
			errs = multierror.Append(errs, errors.New("name is mandatory for HTTPAPISpecReference"))
		}
		if spec.Namespace != "" && !IsDNS1123Label(spec.Namespace) {
			errs = multierror.Append(errs, fmt.Errorf("namespace %q must be a valid label", spec.Namespace))
		}
	}
	return errs
}

// ValidateQuotaSpec checks that Quota is well-formed.
func ValidateQuotaSpec(msg proto.Message) error {
	in, ok := msg.(*mccpb.QuotaSpec)
	if !ok {
		return errors.New("cannot case to HTTPAPISpecBinding")
	}
	var errs error
	if len(in.Rules) == 0 {
		errs = multierror.Append(errs, errors.New("a least one rule must be specified"))
	}
	for _, rule := range in.Rules {
		for _, match := range rule.Match {
			for name, clause := range match.Clause {
				switch matchType := clause.MatchType.(type) {
				case *mccpb.StringMatch_Exact:
					if matchType.Exact == "" {
						errs = multierror.Append(errs,
							fmt.Errorf("StringMatch_Exact for attribute %q cannot be empty", name)) // nolint: golint
					}
				case *mccpb.StringMatch_Prefix:
					if matchType.Prefix == "" {
						errs = multierror.Append(errs,
							fmt.Errorf("StringMatch_Prefix for attribute %q cannot be empty", name)) // nolint: golint
					}
				case *mccpb.StringMatch_Regex:
					if matchType.Regex == "" {
						errs = multierror.Append(errs,
							fmt.Errorf("StringMatch_Regex for attribute %q cannot be empty", name)) // nolint: golint
					}
				}
			}
		}
		if len(rule.Quotas) == 0 {
			errs = multierror.Append(errs, errors.New("a least one quota must be specified"))
		}
		for _, quota := range rule.Quotas {
			if quota.Quota == "" {
				errs = multierror.Append(errs, errors.New("quota name cannot be empty"))
			}
			if quota.Charge <= 0 {
				errs = multierror.Append(errs, errors.New("quota charge amount must be positive"))
			}
		}
	}
	return errs
}

// ValidateQuotaSpecBinding checks that QuotaSpecBinding is well-formed.
func ValidateQuotaSpecBinding(msg proto.Message) error {
	in, ok := msg.(*mccpb.QuotaSpecBinding)
	if !ok {
		return errors.New("cannot case to HTTPAPISpecBinding")
	}
	var errs error
	if len(in.Services) == 0 {
		errs = multierror.Append(errs, errors.New("at least one service must be specified"))
	}
	for _, service := range in.Services {
		if err := ValidateIstioService(mixerToProxyIstioService(service)); err != nil {
			errs = multierror.Append(errs, err)
		}
	}
	if len(in.QuotaSpecs) == 0 {
		errs = multierror.Append(errs, errors.New("at least one spec must be specified"))
	}
	for _, spec := range in.QuotaSpecs {
		if spec.Name == "" {
			errs = multierror.Append(errs, errors.New("name is mandatory for QuotaSpecReference"))
		}
		if spec.Namespace != "" && !IsDNS1123Label(spec.Namespace) {
			errs = multierror.Append(errs, fmt.Errorf("namespace %q must be a valid label", spec.Namespace))
		}
	}
	return errs
}

<<<<<<< HEAD
func ValidateRouteRuleV1Alpha2(msg proto.Message) error {
	in, ok := msg.(*routing_v1alpha2.RouteRule)
	if !ok {
		return errors.New("cannot cast to v1alpha2 routing rule")
	}

	var errs error
	if len(in.Hosts) == 0 {
		multierror.Append(errs, errors.New("at least one host required"))
=======
// ValidateEndUserAuthenticationPolicySpec checks that EndUserAuthenticationPolicySpec is well-formed.
func ValidateEndUserAuthenticationPolicySpec(msg proto.Message) error {
	in, ok := msg.(*mccpb.EndUserAuthenticationPolicySpec)
	if !ok {
		return errors.New("cannot case to EndUserAuthenticationPolicySpec")
	}
	var errs error
	if len(in.Jwts) == 0 {
		errs = multierror.Append(errs, errors.New("at least one JWT must be specified"))
	}
	for _, jwt := range in.Jwts {
		if jwt.Issuer == "" {
			errs = multierror.Append(errs, errors.New("issuer must be set"))
		}
		for _, audience := range jwt.Audiences {
			if audience == "" {
				errs = multierror.Append(errs, errors.New("audience must be non-empty string"))
			}
		}
		if jwt.JwksUri == "" {
			errs = multierror.Append(errs, errors.New("jwks_uri must be set"))
		}
		if !strings.HasPrefix(jwt.JwksUri, "http") || !strings.HasPrefix(jwt.JwksUri, "https") {
			errs = multierror.Append(errs, errors.New("jwks_uri must have http:// or https:// scheme"))
		}
		if _, err := url.Parse(jwt.JwksUri); err != nil {
			errs = multierror.Append(errs, fmt.Errorf("%q is not a valid url: %v", jwt.JwksUri, err))
		}

		for _, location := range jwt.Locations {
			switch l := location.Scheme.(type) {
			case *mccpb.JWT_Location_Header:
				if l.Header == "" {
					errs = multierror.Append(errs, errors.New("location header must be non-empty string"))
				}
			case *mccpb.JWT_Location_Query:
				if l.Query == "" {
					errs = multierror.Append(errs, errors.New("location query must be non-empty string"))
				}
			}
		}
		if jwt.PublicKeyCacheDuration != nil {
			if err := ValidateGogoDuration(jwt.PublicKeyCacheDuration); err != nil {
				errs = multierror.Append(errs, err)
			}
		}
	}
	return errs
}

// ValidateEndUserAuthenticationPolicySpecBinding checks that EndUserAuthenticationPolicySpecBinding is well-formed.
func ValidateEndUserAuthenticationPolicySpecBinding(msg proto.Message) error {
	in, ok := msg.(*mccpb.EndUserAuthenticationPolicySpecBinding)
	if !ok {
		return errors.New("cannot case to EndUserAuthenticationPolicySpecBinding")
	}
	var errs error
	if len(in.Services) == 0 {
		errs = multierror.Append(errs, errors.New("at least one service must be specified"))
	}
	for _, service := range in.Services {
		if err := ValidateIstioService(mixerToProxyIstioService(service)); err != nil {
			errs = multierror.Append(errs, err)
		}
	}
	if len(in.Policies) == 0 {
		errs = multierror.Append(errs, errors.New("at least one policy must be specified"))
	}
	for _, policy := range in.Policies {
		if policy.Name == "" {
			errs = multierror.Append(errs, errors.New("name is mandatory for EndUserAuthenticationPolicySpecReference"))
		}
		if policy.Namespace != "" && !IsDNS1123Label(policy.Namespace) {
			errs = multierror.Append(errs, fmt.Errorf("namespace %q must be a valid label", policy.Namespace))
		}
>>>>>>> 96cba105
	}
	return errs
}<|MERGE_RESOLUTION|>--- conflicted
+++ resolved
@@ -1442,7 +1442,6 @@
 	return errs
 }
 
-<<<<<<< HEAD
 func ValidateRouteRuleV1Alpha2(msg proto.Message) error {
 	in, ok := msg.(*routing_v1alpha2.RouteRule)
 	if !ok {
@@ -1452,7 +1451,10 @@
 	var errs error
 	if len(in.Hosts) == 0 {
 		multierror.Append(errs, errors.New("at least one host required"))
-=======
+	}
+	return errs
+}
+
 // ValidateEndUserAuthenticationPolicySpec checks that EndUserAuthenticationPolicySpec is well-formed.
 func ValidateEndUserAuthenticationPolicySpec(msg proto.Message) error {
 	in, ok := msg.(*mccpb.EndUserAuthenticationPolicySpec)
@@ -1528,7 +1530,6 @@
 		if policy.Namespace != "" && !IsDNS1123Label(policy.Namespace) {
 			errs = multierror.Append(errs, fmt.Errorf("namespace %q must be a valid label", policy.Namespace))
 		}
->>>>>>> 96cba105
 	}
 	return errs
 }