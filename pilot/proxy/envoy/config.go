// Copyright 2017 Istio Authors
//
// Licensed under the Apache License, Version 2.0 (the "License");
// you may not use this file except in compliance with the License.
// You may obtain a copy of the License at
//
//     http://www.apache.org/licenses/LICENSE-2.0
//
// Unless required by applicable law or agreed to in writing, software
// distributed under the License is distributed on an "AS IS" BASIS,
// WITHOUT WARRANTIES OR CONDITIONS OF ANY KIND, either express or implied.
// See the License for the specific language governing permissions and
// limitations under the License.

package envoy

import (
	"crypto/sha1"
	"encoding/json"
	"errors"
	"fmt"
	"io"
	"os"
	"sort"
	"strconv"
	"strings"
	"time"
	// TODO(nmittler): Remove this
	_ "github.com/golang/glog"
	multierror "github.com/hashicorp/go-multierror"

	meshconfig "istio.io/api/mesh/v1alpha1"
	routing "istio.io/api/routing/v1alpha1"
	routingv2 "istio.io/api/routing/v1alpha2"
	"istio.io/istio/pilot/model"
	"istio.io/istio/pkg/log"
)

// Config generation main functions.
// The general flow of the generation process consists of the following steps:
// - routes are created for each destination, with referenced clusters stored as a special field
// - routes are organized into listeners for inbound and outbound traffic
// - clusters are aggregated and normalized across routes
// - extra policies and filters are added by additional passes over abstract config structures
// - configuration elements are de-duplicated and ordered in a canonical way

// WriteFile saves config to a file
func (conf *Config) WriteFile(fname string) error {
	if log.InfoEnabled() {
		log.Infof("writing configuration to %s", fname)
		if err := conf.Write(os.Stderr); err != nil {
			log.Errora(err)
		}
	}

	file, err := os.Create(fname)
	if err != nil {
		return err
	}

	if err := conf.Write(file); err != nil {
		err = multierror.Append(err, file.Close())
		return err
	}

	return file.Close()
}

func (conf *Config) Write(w io.Writer) error {
	out, err := json.MarshalIndent(&conf, "", "  ")
	if err != nil {
		return err
	}

	_, err = w.Write(out)
	return err
}

// buildConfig creates a proxy config with discovery services and admin port
// it creates config for Ingress, Egress and Sidecar proxies
func buildConfig(config meshconfig.ProxyConfig, pilotSAN []string) *Config {
	listeners := Listeners{}

	clusterRDS := buildCluster(config.DiscoveryAddress, RDSName, config.ConnectTimeout)
	clusterLDS := buildCluster(config.DiscoveryAddress, LDSName, config.ConnectTimeout)
	clusters := Clusters{clusterRDS, clusterLDS}

	out := &Config{
		Listeners: listeners,
		LDS: &LDSCluster{
			Cluster:        LDSName,
			RefreshDelayMs: protoDurationToMS(config.DiscoveryRefreshDelay),
		},
		Admin: Admin{
			AccessLogPath: DefaultAccessLog,
			Address:       fmt.Sprintf("tcp://%s:%d", LocalhostAddress, config.ProxyAdminPort),
		},
		ClusterManager: ClusterManager{
			Clusters: clusters,
			SDS: &DiscoveryCluster{
				Cluster:        buildCluster(config.DiscoveryAddress, SDSName, config.ConnectTimeout),
				RefreshDelayMs: protoDurationToMS(config.DiscoveryRefreshDelay),
			},
			CDS: &DiscoveryCluster{
				Cluster:        buildCluster(config.DiscoveryAddress, CDSName, config.ConnectTimeout),
				RefreshDelayMs: protoDurationToMS(config.DiscoveryRefreshDelay),
			},
		},
		StatsdUDPIPAddress: config.StatsdUdpAddress,
	}

	// apply auth policies
	switch config.ControlPlaneAuthPolicy {
	case meshconfig.AuthenticationPolicy_NONE:
		// do nothing
	case meshconfig.AuthenticationPolicy_MUTUAL_TLS:
		sslContext := buildClusterSSLContext(model.AuthCertsPath, pilotSAN)
		clusterRDS.SSLContext = sslContext
		clusterLDS.SSLContext = sslContext
		out.ClusterManager.SDS.Cluster.SSLContext = sslContext
		out.ClusterManager.CDS.Cluster.SSLContext = sslContext
	default:
		panic(fmt.Sprintf("ControlPlaneAuthPolicy cannot be %v\n", config.ControlPlaneAuthPolicy))
	}

	if config.ZipkinAddress != "" {
		out.ClusterManager.Clusters = append(out.ClusterManager.Clusters,
			buildCluster(config.ZipkinAddress, ZipkinCollectorCluster, config.ConnectTimeout))
		out.Tracing = buildZipkinTracing()
	}

	return out
}

// buildListeners produces a list of listeners and referenced clusters for all proxies
func buildListeners(env model.Environment, node model.Node) (Listeners, error) {
	switch node.Type {
	case model.Sidecar, model.Router:
		instances, err := env.HostInstances(map[string]*model.Node{node.IPAddress: &node})
		if err != nil {
			return nil, err
		}
		services, err := env.Services()
		if err != nil {
			return nil, err
		}
		listeners, _ := buildSidecarListenersClusters(env.Mesh, instances,
			services, env.ManagementPorts(node.IPAddress), node, env.IstioConfigStore)
		return listeners, nil
	case model.Ingress:
		return buildIngressListeners(env.Mesh, nil, env.ServiceDiscovery, env.IstioConfigStore, node), nil
	}
	return nil, nil
}

func buildClusters(env model.Environment, node model.Node) (Clusters, error) {
	var clusters Clusters
	var instances []*model.ServiceInstance
	var err error
	switch node.Type {
	case model.Sidecar, model.Router:
		instances, err = env.HostInstances(map[string]*model.Node{node.IPAddress: &node})
		if err != nil {
			return clusters, err
		}
		services, err := env.Services()
		if err != nil {
			return clusters, err
		}
		_, clusters = buildSidecarListenersClusters(env.Mesh, instances,
			services, env.ManagementPorts(node.IPAddress), node, env.IstioConfigStore)
	case model.Ingress:
		httpRouteConfigs, _ := buildIngressRoutes(env.Mesh, node, nil, env.ServiceDiscovery, env.IstioConfigStore)
		clusters = httpRouteConfigs.clusters().normalize()
	}

	if err != nil {
		return clusters, err
	}

	// apply custom policies for outbound clusters
	for _, cluster := range clusters {
		applyClusterPolicy(cluster, instances, env.IstioConfigStore, env.Mesh, env.ServiceAccounts, node.Domain)
	}

	// append Mixer service definition if necessary
	if env.Mesh.MixerAddress != "" {
		clusters = append(clusters, buildMixerCluster(env.Mesh, node, env.MixerSAN))
		clusters = append(clusters, buildMixerAuthFilterClusters(env.IstioConfigStore, env.Mesh, instances)...)
	}

	return clusters, nil
}

// buildSidecarListenersClusters produces a list of listeners and referenced clusters for sidecar proxies
// TODO: this implementation is inefficient as it is recomputing all the routes for all proxies
// There is a lot of potential to cache and reuse cluster definitions across proxies and also
// skip computing the actual HTTP routes
func buildSidecarListenersClusters(
	mesh *meshconfig.MeshConfig,
	instances []*model.ServiceInstance,
	services []*model.Service,
	managementPorts model.PortList,
	node model.Node,
	config model.IstioConfigStore) (Listeners, Clusters) {

	// ensure services are ordered to simplify generation logic
	sort.Slice(services, func(i, j int) bool { return services[i].Hostname < services[j].Hostname })

	listeners := make(Listeners, 0)
	clusters := make(Clusters, 0)

	if node.Type == model.Router {
		outbound, outClusters := buildOutboundListeners(mesh, node, instances, services, config)
		listeners = append(listeners, outbound...)
		clusters = append(clusters, outClusters...)
	} else if mesh.ProxyListenPort > 0 {
		inbound, inClusters := buildInboundListeners(mesh, node, instances, config)
		outbound, outClusters := buildOutboundListeners(mesh, node, instances, services, config)
		mgmtListeners, mgmtClusters := buildMgmtPortListeners(mesh, managementPorts, node.IPAddress)

		listeners = append(listeners, inbound...)
		listeners = append(listeners, outbound...)
		clusters = append(clusters, inClusters...)
		clusters = append(clusters, outClusters...)

		// If management listener port and service port are same, bad things happen
		// when running in kubernetes, as the probes stop responding. So, append
		// non overlapping listeners only.
		for i := range mgmtListeners {
			m := mgmtListeners[i]
			c := mgmtClusters[i]
			l := listeners.GetByAddress(m.Address)
			if l != nil {
				log.Warnf("Omitting listener for management address %s (%s) due to collision with service listener %s (%s)",
					m.Name, m.Address, l.Name, l.Address)
				continue
			}
			listeners = append(listeners, m)
			clusters = append(clusters, c)
		}

		// set bind to port values for port redirection
		for _, listener := range listeners {
			listener.BindToPort = false
		}

		// add an extra listener that binds to the port that is the recipient of the iptables redirect
		listeners = append(listeners, &Listener{
			Name:           VirtualListenerName,
			Address:        fmt.Sprintf("tcp://%s:%d", WildcardAddress, mesh.ProxyListenPort),
			BindToPort:     true,
			UseOriginalDst: true,
			Filters:        make([]*NetworkFilter, 0),
		})
	}

	// enable HTTP PROXY port if necessary; this will add an RDS route for this port
	if mesh.ProxyHttpPort > 0 {
		useRemoteAddress := false
		traceOperation := EgressTraceOperation
		listenAddress := LocalhostAddress

		if node.Type == model.Router {
			useRemoteAddress = true
			traceOperation = IngressTraceOperation
			listenAddress = WildcardAddress
		}

		// only HTTP outbound clusters are needed
		httpOutbound := buildOutboundHTTPRoutes(mesh, node, instances, services, config)
		httpOutbound = buildEgressHTTPRoutes(mesh, node, instances, config, httpOutbound)
		httpOutbound = buildExternalServiceHTTPRoutes(mesh, node, instances, config, httpOutbound)
		clusters = append(clusters, httpOutbound.clusters()...)
		listeners = append(listeners,
			buildHTTPListener(mesh, node, instances, nil, listenAddress, int(mesh.ProxyHttpPort),
				RDSAll, useRemoteAddress, traceOperation, true, config))
		// TODO: need inbound listeners in HTTP_PROXY case, with dedicated ingress listener.
	}

	return listeners.normalize(), clusters.normalize()
}

// buildRDSRoutes supplies RDS-enabled HTTP routes
// The route name is assumed to be the port number used by the route in the
// listener, or the special value for _all routes_.
// TODO: this can be optimized by querying for a specific HTTP port in the table
func buildRDSRoute(mesh *meshconfig.MeshConfig, node model.Node, routeName string,
	discovery model.ServiceDiscovery, config model.IstioConfigStore) (*HTTPRouteConfig, error) {
	var httpConfigs HTTPRouteConfigs

	switch node.Type {
	case model.Ingress:
		httpConfigs, _ = buildIngressRoutes(mesh, node, nil, discovery, config)
	case model.Sidecar, model.Router:
		instances, err := discovery.HostInstances(map[string]*model.Node{node.IPAddress: &node})
		if err != nil {
			return nil, err
		}
		services, err := discovery.Services()
		if err != nil {
			return nil, err
		}
		httpConfigs = buildOutboundHTTPRoutes(mesh, node, instances, services, config)
		httpConfigs = buildEgressHTTPRoutes(mesh, node, instances, config, httpConfigs)
		httpConfigs = buildExternalServiceHTTPRoutes(mesh, node, instances, config, httpConfigs)
	default:
		return nil, errors.New("unrecognized node type")
	}

	if routeName == RDSAll {
		return httpConfigs.combine(), nil
	}

	port, err := strconv.Atoi(routeName)
	if err != nil {
		return nil, err
	}

	if httpConfigs[port] == nil {
		httpConfigs[port] = &HTTPRouteConfig{VirtualHosts: []*VirtualHost{}}
	}
	return httpConfigs[port], nil
}

// buildHTTPListener constructs a listener for the network interface address and port.
// Set RDS parameter to a non-empty value to enable RDS for the matching route name.
func buildHTTPListener(mesh *meshconfig.MeshConfig, node model.Node, instances []*model.ServiceInstance,
	routeConfig *HTTPRouteConfig, ip string, port int, rds string, useRemoteAddress bool, direction string,
	outboundListener bool, store model.IstioConfigStore) *Listener {
	filters := buildFaultFilters(routeConfig)

	filters = append(filters, HTTPFilter{
		Type:   decoder,
		Name:   router,
		Config: FilterRouterConfig{},
	})

	filter := HTTPFilter{
		Name:   CORSFilter,
		Config: CORSFilterConfig{},
	}
	filters = append([]HTTPFilter{filter}, filters...)

	if mesh.MixerAddress != "" {
		mixerConfig := mixerHTTPRouteConfig(mesh, node, instances, outboundListener, store)
		filter := HTTPFilter{
			Type:   decoder,
			Name:   MixerFilter,
			Config: mixerConfig,
		}
		filters = append([]HTTPFilter{filter}, filters...)
	}

	config := &HTTPFilterConfig{
		CodecType:        auto,
		UseRemoteAddress: useRemoteAddress,
		StatPrefix:       "http",
		Filters:          filters,
	}

	if mesh.AccessLogFile != "" {
		config.AccessLog = []AccessLog{{
			Path: mesh.AccessLogFile,
		}}
	}

	if mesh.EnableTracing {
		config.GenerateRequestID = true
		config.Tracing = &HTTPFilterTraceConfig{
			OperationName: direction,
		}
	}

	if rds != "" {
		config.RDS = &RDS{
			Cluster:         RDSName,
			RouteConfigName: rds,
			RefreshDelayMs:  protoDurationToMS(mesh.RdsRefreshDelay),
		}
	} else {
		config.RouteConfig = routeConfig
	}

	return &Listener{
		BindToPort: true,
		Name:       fmt.Sprintf("http_%s_%d", ip, port),
		Address:    fmt.Sprintf("tcp://%s:%d", ip, port),
		Filters: []*NetworkFilter{{
			Type:   read,
			Name:   HTTPConnectionManager,
			Config: config,
		}},
	}
}

// consolidateAuthPolicy returns service auth policy, if it's not INHERIT. Else,
// returns mesh policy.
func consolidateAuthPolicy(mesh *meshconfig.MeshConfig, serviceAuthPolicy meshconfig.AuthenticationPolicy) meshconfig.AuthenticationPolicy {
	if serviceAuthPolicy != meshconfig.AuthenticationPolicy_INHERIT {
		return serviceAuthPolicy
	}
	// TODO: use AuthenticationPolicy for mesh policy and remove this conversion
	switch mesh.AuthPolicy {
	case meshconfig.MeshConfig_MUTUAL_TLS:
		return meshconfig.AuthenticationPolicy_MUTUAL_TLS
	case meshconfig.MeshConfig_NONE:
		return meshconfig.AuthenticationPolicy_NONE
	default:
		// Never get here, there are no other enum value for mesh.AuthPolicy.
		panic(fmt.Sprintf("Unknown mesh auth policy: %v\n", mesh.AuthPolicy))
	}
}

// mayApplyInboundAuth adds ssl_context to the listener if consolidateAuthPolicy.
func mayApplyInboundAuth(listener *Listener, mesh *meshconfig.MeshConfig,
	serviceAuthPolicy meshconfig.AuthenticationPolicy) {
	if consolidateAuthPolicy(mesh, serviceAuthPolicy) == meshconfig.AuthenticationPolicy_MUTUAL_TLS {
		listener.SSLContext = buildListenerSSLContext(model.AuthCertsPath)
	}
}

// buildTCPListener constructs a listener for the TCP proxy
// in addition, it enables mongo proxy filter based on the protocol
func buildTCPListener(tcpConfig *TCPRouteConfig, ip string, port int, protocol model.Protocol) *Listener {

	baseTCPProxy := &NetworkFilter{
		Type: read,
		Name: TCPProxyFilter,
		Config: &TCPProxyFilterConfig{
			StatPrefix:  "tcp",
			RouteConfig: tcpConfig,
		},
	}

	// Use Envoy's TCP proxy for TCP and Redis protocols. Currently, Envoy does not support CDS clusters
	// for Redis proxy. Once Envoy supports CDS clusters, remove the following lines
	if protocol == model.ProtocolRedis {
		protocol = model.ProtocolTCP
	}

	switch protocol {
	case model.ProtocolMongo:
		// TODO: add a watcher for /var/lib/istio/mongo/certs
		// if certs are found use, TLS or mTLS clusters for talking to MongoDB.
		// User is responsible for mounting those certs in the pod.
		return &Listener{
			Name:    fmt.Sprintf("mongo_%s_%d", ip, port),
			Address: fmt.Sprintf("tcp://%s:%d", ip, port),
			Filters: []*NetworkFilter{{
				Type: both,
				Name: MongoProxyFilter,
				Config: &MongoProxyFilterConfig{
					StatPrefix: "mongo",
				},
			},
				baseTCPProxy,
			},
		}
	case model.ProtocolRedis:
		// Redis filter requires the cluster name to be specified
		// as part of the filter. We extract the cluster from the
		// TCPRoute. Since TCPRoute has only one route, we take the
		// cluster from the first route. The moment this route array
		// has multiple routes, we need a fallback. For the moment,
		// fallback to base TCP.

		// Unlike Mongo, Redis is a standalone filter, that is not
		// stacked on top of tcp_proxy
		if len(tcpConfig.Routes) == 1 {
			return &Listener{
				Name:    fmt.Sprintf("redis_%s_%d", ip, port),
				Address: fmt.Sprintf("tcp://%s:%d", ip, port),
				Filters: []*NetworkFilter{{
					Type: both,
					Name: RedisProxyFilter,
					Config: &RedisProxyFilterConfig{
						ClusterName: tcpConfig.Routes[0].Cluster,
						StatPrefix:  "redis",
						ConnPool: &RedisConnPool{
							OperationTimeoutMS: int64(RedisDefaultOpTimeout / time.Millisecond),
						},
					},
				}},
			}
		}
	}

	return &Listener{
		Name:    fmt.Sprintf("tcp_%s_%d", ip, port),
		Address: fmt.Sprintf("tcp://%s:%d", ip, port),
		Filters: []*NetworkFilter{baseTCPProxy},
	}
}

// buildOutboundListeners combines HTTP routes and TCP listeners
func buildOutboundListeners(mesh *meshconfig.MeshConfig, sidecar model.Node, instances []*model.ServiceInstance,
	services []*model.Service, config model.IstioConfigStore) (Listeners, Clusters) {
	listeners, clusters := buildOutboundTCPListeners(mesh, sidecar, services)

	egressTCPListeners, egressTCPClusters := buildEgressTCPListeners(mesh, sidecar, config)
	listeners = append(listeners, egressTCPListeners...)
	clusters = append(clusters, egressTCPClusters...)

	externalServiceTCPListeners, externalServiceTCPClusters := buildExternalServiceTCPListeners(mesh, config)
	listeners = append(listeners, externalServiceTCPListeners...)
	clusters = append(clusters, externalServiceTCPClusters...)

	// note that outbound HTTP routes are supplied through RDS
	httpOutbound := buildOutboundHTTPRoutes(mesh, sidecar, instances, services, config)
	httpOutbound = buildEgressHTTPRoutes(mesh, sidecar, instances, config, httpOutbound)
	httpOutbound = buildExternalServiceHTTPRoutes(mesh, sidecar, instances, config, httpOutbound)

	for port, routeConfig := range httpOutbound {
		operation := EgressTraceOperation
		useRemoteAddress := false

		if sidecar.Type == model.Router {
			// if this is in Router mode, then use ingress style trace operation, and remote address settings
			useRemoteAddress = true
			operation = IngressTraceOperation
		}

		listener := buildHTTPListener(mesh, sidecar, instances, routeConfig, WildcardAddress, port,
			fmt.Sprintf("%d", port), useRemoteAddress, operation, true, config)
		listeners = append(listeners, listener)
		clusters = append(clusters, routeConfig.clusters()...)
	}

	return listeners, clusters
}

type buildClusterFunc func(hostname string, port *model.Port, labels model.Labels) *Cluster

// buildDestinationHTTPRoutes creates HTTP route for a service and a port from rules
func buildDestinationHTTPRoutes(sidecar model.Node, service *model.Service,
	servicePort *model.Port,
	instances []*model.ServiceInstance,
	config model.IstioConfigStore,
	buildCluster buildClusterFunc,
	) []*HTTPRoute {
	protocol := servicePort.Protocol
	switch protocol {
	case model.ProtocolHTTP, model.ProtocolHTTP2, model.ProtocolGRPC:
		routes := make([]*HTTPRoute, 0)

		// collect route rules
		useDefaultRoute := true
		rules := config.RouteRules(instances, service.Hostname, sidecar.Domain)
		// sort for output uniqueness
		// if v1alpha2 rules are returned, len(rules) <= 1 is guaranteed
		// because v1alpha2 rules are unique per host.
		model.SortRouteRules(rules)

		for _, rule := range rules {
			httpRoutes := buildHTTPRoutes(config, rule, service, servicePort, instances, sidecar.Domain, buildCluster)
			routes = append(routes, httpRoutes...)

			// User can provide timeout/retry policies without any match condition,
			// or specific route. User could also provide a single default route, in
			// which case, we should not be generating another default route.
			// For every HTTPRoute we build, the return value also provides a boolean
			// "catchAll" flag indicating if the route that was built was a catch all route.
			// When such a route is encountered, we stop building further routes for the
			// destination and we will not add the default route after the for loop.
			for _, httpRoute := range httpRoutes {
				if httpRoute.CatchAll() {
					useDefaultRoute = false
					break
				}
			}

			if !useDefaultRoute {
				break
			}
		}

		if useDefaultRoute {
			// default route for the destination is always the lowest priority route
<<<<<<< HEAD
			cluster := buildCluster(service.Hostname, servicePort, nil)
=======
			cluster := buildOutboundCluster(service.Hostname, servicePort, nil, service.External())
>>>>>>> fcc86aa5
			routes = append(routes, buildDefaultRoute(cluster))
		}

		return routes

	case model.ProtocolHTTPS:
		// as an exception, external name HTTPS port is sent in plain-text HTTP/1.1
		if service.External() {
<<<<<<< HEAD
			cluster := buildCluster(service.Hostname, servicePort, nil)
=======
			cluster := buildOutboundCluster(service.Hostname, servicePort, nil, service.External())
>>>>>>> fcc86aa5
			return []*HTTPRoute{buildDefaultRoute(cluster)}
		}

	case model.ProtocolTCP, model.ProtocolMongo, model.ProtocolRedis:
		// handled by buildOutboundTCPListeners

	default:
		log.Debugf("Unsupported outbound protocol %v for port %#v", protocol, servicePort)
	}

	return nil
}

// buildOutboundHTTPRoutes creates HTTP route configs indexed by ports for the
// traffic outbound from the proxy instance
func buildOutboundHTTPRoutes(mesh *meshconfig.MeshConfig, sidecar model.Node,
	instances []*model.ServiceInstance, services []*model.Service, config model.IstioConfigStore) HTTPRouteConfigs {
	httpConfigs := make(HTTPRouteConfigs)
	suffix := strings.Split(sidecar.Domain, ".")

	// outbound connections/requests are directed to service ports; we create a
	// map for each service port to define filters
	for _, service := range services {
		for _, servicePort := range service.Ports {
			routes := buildDestinationHTTPRoutes(sidecar, service, servicePort, instances, config, buildOutboundCluster)

			if len(routes) > 0 {
				host := buildVirtualHost(service, servicePort, suffix, routes)
				http := httpConfigs.EnsurePort(servicePort.Port)

				// there should be at most one occurrence of the service for the same
				// port since service port values are distinct; that means the virtual
				// host domains, which include the sole domain name for the service, do
				// not overlap for the same route config.
				// for example, a service "a" with two ports 80 and 8080, would have virtual
				// hosts on 80 and 8080 listeners that contain domain "a".
				http.VirtualHosts = append(http.VirtualHosts, host)
			}
		}
	}

	return httpConfigs.normalize()
}

// buildOutboundTCPListeners lists listeners and referenced clusters for TCP
// protocols (including HTTPS)
//
// TODO(github.com/istio/pilot/issues/237)
//
// Sharing tcp_proxy and http_connection_manager filters on the same port for
// different destination services doesn't work with Envoy (yet). When the
// tcp_proxy filter's route matching fails for the http service the connection
// is closed without falling back to the http_connection_manager.
//
// Temporary workaround is to add a listener for each service IP that requires
// TCP routing
//
// Connections to the ports of non-load balanced services are directed to
// the connection's original destination. This avoids costly queries of instance
// IPs and ports, but requires that ports of non-load balanced service be unique.
func buildOutboundTCPListeners(mesh *meshconfig.MeshConfig, sidecar model.Node,
	services []*model.Service) (Listeners, Clusters) {
	tcpListeners := make(Listeners, 0)
	tcpClusters := make(Clusters, 0)

	var originalDstCluster *Cluster
	wildcardListenerPorts := make(map[int]bool)
	for _, service := range services {
		if service.External() {
			continue // TODO TCP external services not currently supported
		}
		for _, servicePort := range service.Ports {
			switch servicePort.Protocol {
			case model.ProtocolTCP, model.ProtocolHTTPS, model.ProtocolMongo, model.ProtocolRedis:
				if service.LoadBalancingDisabled || service.Address == "" ||
					sidecar.Type == model.Router {
					// ensure only one wildcard listener is created per port if its headless service
					// or if its for a Router (where there is one wildcard TCP listener per port)
					// or if this is in environment where services don't get a dummy load balancer IP.
					if wildcardListenerPorts[servicePort.Port] {
						log.Debugf("Multiple definitions for port %d", servicePort.Port)
						continue
					}
					wildcardListenerPorts[servicePort.Port] = true

					var cluster *Cluster
					// Router mode cannot handle headless services
					if service.LoadBalancingDisabled && sidecar.Type != model.Router {
						if originalDstCluster == nil {
							originalDstCluster = buildOriginalDSTCluster(
								"orig-dst-cluster-tcp", mesh.ConnectTimeout)
							tcpClusters = append(tcpClusters, originalDstCluster)
						}
						cluster = originalDstCluster
					} else {
						cluster = buildOutboundCluster(service.Hostname, servicePort, nil,
							service.External())
						tcpClusters = append(tcpClusters, cluster)
					}
					route := buildTCPRoute(cluster, nil)
					config := &TCPRouteConfig{Routes: []*TCPRoute{route}}
					listener := buildTCPListener(
						config, WildcardAddress, servicePort.Port, servicePort.Protocol)
					if sidecar.Type == model.Router {
						listener.BindToPort = true
					}
					tcpListeners = append(tcpListeners, listener)
				} else {
					cluster := buildOutboundCluster(service.Hostname, servicePort, nil, service.External())
					route := buildTCPRoute(cluster, []string{service.Address})
					config := &TCPRouteConfig{Routes: []*TCPRoute{route}}
					listener := buildTCPListener(
						config, service.Address, servicePort.Port, servicePort.Protocol)
					tcpClusters = append(tcpClusters, cluster)
					tcpListeners = append(tcpListeners, listener)
				}
			}
		}
	}

	return tcpListeners, tcpClusters
}

// buildInboundListeners creates listeners for the server-side (inbound)
// configuration for co-located service instances. The function also returns
// all inbound clusters since they are statically declared in the proxy
// configuration and do not utilize CDS.
func buildInboundListeners(mesh *meshconfig.MeshConfig, sidecar model.Node,
	instances []*model.ServiceInstance, config model.IstioConfigStore) (Listeners, Clusters) {
	listeners := make(Listeners, 0, len(instances))
	clusters := make(Clusters, 0, len(instances))

	// inbound connections/requests are redirected to the endpoint address but appear to be sent
	// to the service address
	// assumes that endpoint addresses/ports are unique in the instance set
	// TODO: validate that duplicated endpoints for services can be handled (e.g. above assumption)
	for _, instance := range instances {
		endpoint := instance.Endpoint
		servicePort := endpoint.ServicePort
		protocol := servicePort.Protocol
		cluster := buildInboundCluster(endpoint.Port, protocol, mesh.ConnectTimeout)
		clusters = append(clusters, cluster)

		var listener *Listener

		// Local service instances can be accessed through one of three
		// addresses: localhost, endpoint IP, and service
		// VIP. Localhost bypasses the proxy and doesn't need any TCP
		// route config. Endpoint IP is handled below and Service IP is handled
		// by outbound routes.
		// Traffic sent to our service VIP is redirected by remote
		// services' kubeproxy to our specific endpoint IP.
		switch protocol {
		case model.ProtocolHTTP, model.ProtocolHTTP2, model.ProtocolGRPC:
			defaultRoute := buildDefaultRoute(cluster)

			// set server-side mixer filter config for inbound HTTP routes
			if mesh.MixerAddress != "" {
				defaultRoute.OpaqueConfig = buildMixerOpaqueConfig(!mesh.DisablePolicyChecks, false,
					instance.Service.Hostname)
			}

			host := &VirtualHost{
				Name:    fmt.Sprintf("inbound|%d", endpoint.Port),
				Domains: []string{"*"},
				Routes:  []*HTTPRoute{},
			}

			// Websocket enabled routes need to have an explicit use_websocket : true
			// This setting needs to be enabled on Envoys at both sender and receiver end
			if protocol == model.ProtocolHTTP {
				// get all the route rules applicable to the instances
				rules := config.RouteRulesByDestination(instances, sidecar.Domain)

				// sort for output uniqueness
				// if v1alpha2 rules are returned, len(rules) <= 1 is guaranteed
				// because v1alpha2 rules are unique per host.
				model.SortRouteRules(rules)
				for _, config := range rules {
					switch config.Spec.(type) {
					case *routing.RouteRule:
						rule := config.Spec.(*routing.RouteRule)
						if route := buildInboundRoute(config, rule, cluster); route != nil {
							// set server-side mixer filter config for inbound HTTP routes
							// Note: websocket routes do not call the filter chain. Will be
							// resolved in future.
							if mesh.MixerAddress != "" {
								route.OpaqueConfig = buildMixerOpaqueConfig(!mesh.DisablePolicyChecks, false,
									instance.Service.Hostname)
							}

							host.Routes = append(host.Routes, route)
						}
					case *routingv2.RouteRule:
						rule := config.Spec.(*routingv2.RouteRule)

						// if no routes are returned, it is a TCP RouteRule
						routes := buildInboundRoutesV2(instances, config, rule, cluster)
						for _, route := range routes {
							// set server-side mixer filter config for inbound HTTP routes
							// Note: websocket routes do not call the filter chain. Will be
							// resolved in future.
							if mesh.MixerAddress != "" {
								route.OpaqueConfig = buildMixerOpaqueConfig(!mesh.DisablePolicyChecks, false,
									instance.Service.Hostname)
							}
						}

						host.Routes = append(host.Routes, routes...)
					default:
						panic("unsupported rule")
					}
				}
			}

			host.Routes = append(host.Routes, defaultRoute)

			routeConfig := &HTTPRouteConfig{VirtualHosts: []*VirtualHost{host}}
			listener = buildHTTPListener(mesh, sidecar, instances, routeConfig, endpoint.Address,
				endpoint.Port, "", false, IngressTraceOperation, false, config)

		case model.ProtocolTCP, model.ProtocolHTTPS, model.ProtocolMongo, model.ProtocolRedis:
			listener = buildTCPListener(&TCPRouteConfig{
				Routes: []*TCPRoute{buildTCPRoute(cluster, []string{endpoint.Address})},
			}, endpoint.Address, endpoint.Port, protocol)

			// set server-side mixer filter config
			if mesh.MixerAddress != "" {
				filter := &NetworkFilter{
					Type:   both,
					Name:   MixerFilter,
					Config: mixerTCPConfig(sidecar, !mesh.DisablePolicyChecks, instance),
				}
				listener.Filters = append([]*NetworkFilter{filter}, listener.Filters...)
			}

		default:
			log.Debugf("Unsupported inbound protocol %v for port %#v", protocol, servicePort)
		}

		if listener != nil {
			mayApplyInboundAuth(listener, mesh, endpoint.ServicePort.AuthenticationPolicy)
			listeners = append(listeners, listener)
		}
	}

	return listeners, clusters
}

func appendPortToDomains(domains []string, port int) []string {
	domainsWithPorts := make([]string, len(domains), 2*len(domains))
	copy(domainsWithPorts, domains)

	for _, domain := range domains {
		domainsWithPorts = append(domainsWithPorts, domain+":"+strconv.Itoa(port))
	}

	return domainsWithPorts
}

func truncateClusterName(name string) string {
	if len(name) > MaxClusterNameLength {
		prefix := name[:MaxClusterNameLength-sha1.Size*2]
		sum := sha1.Sum([]byte(name))
		return fmt.Sprintf("%s%x", prefix, sum)
	}
	return name
}

func buildEgressVirtualHost(destination string,
	mesh *meshconfig.MeshConfig, sidecar model.Node, port *model.Port, instances []*model.ServiceInstance,
	config model.IstioConfigStore) *VirtualHost {
	var externalTrafficCluster *Cluster

	protocolToHandle := port.Protocol
	if protocolToHandle == model.ProtocolGRPC {
		protocolToHandle = model.ProtocolHTTP2
	}

	// Create a unique orig dst cluster for each service defined by egress rule
	// So that we can apply circuit breakers, outlier detections, etc., later.
	svc := model.Service{Hostname: destination}
	key := svc.Key(port, nil)
	name := truncateClusterName(key)
	externalTrafficCluster = buildOriginalDSTCluster(name, mesh.ConnectTimeout)
	externalTrafficCluster.ServiceName = key
	externalTrafficCluster.hostname = destination
	externalTrafficCluster.port = port
	if protocolToHandle == model.ProtocolHTTPS {
		externalTrafficCluster.SSLContext = &SSLContextExternal{}
	}

	if protocolToHandle == model.ProtocolHTTP2 {
		externalTrafficCluster.Features = ClusterFeatureHTTP2
	}

	if protocolToHandle == model.ProtocolHTTPS {
		// temporarily set the protocol to HTTP because we require applications
		// to use http to talk to external services (and we do TLS origination).
		// buildDestinationHTTPRoutes does not generate route blocks for HTTPS services
		port.Protocol = model.ProtocolHTTP
	}

	routes := buildDestinationHTTPRoutes(sidecar, &model.Service{Hostname: destination}, port, instances, config, buildOutboundCluster)
	// reset the protocol to the original value
	port.Protocol = protocolToHandle

	// Set the destination clusters to the cluster we computed above.
	// Services defined via egress rules do not have labels and hence no weighted clusters
	for _, route := range routes {
		// redirect rules must have empty Cluster name
		if !route.Redirect() {
			route.Cluster = externalTrafficCluster.Name
		}
		// cluster for default route must be defined
		route.clusters = []*Cluster{externalTrafficCluster}
	}

	virtualHostName := fmt.Sprintf("%s:%d", destination, port.Port)
	return &VirtualHost{
		Name:    virtualHostName,
		Domains: appendPortToDomains([]string{destination}, port.Port),
		Routes:  routes,
	}
}

func buildEgressHTTPRoutes(mesh *meshconfig.MeshConfig, node model.Node,
	instances []*model.ServiceInstance, config model.IstioConfigStore,
	httpConfigs HTTPRouteConfigs) HTTPRouteConfigs {

	if node.Type == model.Router {
		// No egress rule support for Routers. As semantics are not clear.
		return httpConfigs
	}

	egressRules, errs := model.RejectConflictingEgressRules(config.EgressRules())
	if errs != nil {
		log.Warnf("Rejected rules: %v", errs)
	}

	for _, rule := range egressRules {
		for _, port := range rule.Ports {
			protocol := model.ConvertCaseInsensitiveStringToProtocol(port.Protocol)
			if !model.IsEgressRulesSupportedHTTPProtocol(protocol) {
				continue
			}
			intPort := int(port.Port)
			modelPort := &model.Port{Name: fmt.Sprintf("external-%v-%d", protocol, intPort),
				Port: intPort, Protocol: protocol}
			httpConfig := httpConfigs.EnsurePort(intPort)
			httpConfig.VirtualHosts = append(httpConfig.VirtualHosts,
				buildEgressVirtualHost(rule.Destination.Service, mesh, node, modelPort, instances, config))
		}
	}

	return httpConfigs.normalize()
}

// buildEgressTCPListeners builds a listener on 0.0.0.0 per each distinct port of all TCP egress
// rules and a cluster per each TCP egress rule
func buildEgressTCPListeners(mesh *meshconfig.MeshConfig, node model.Node,
	config model.IstioConfigStore) (Listeners, Clusters) {

	tcpListeners := make(Listeners, 0)
	tcpClusters := make(Clusters, 0)

	if node.Type == model.Router {
		// No egress rule support for Routers. As semantics are not clear.
		return tcpListeners, tcpClusters
	}

	egressRules, errs := model.RejectConflictingEgressRules(config.EgressRules())
	if errs != nil {
		log.Warnf("Rejected rules: %v", errs)
	}

	tcpRulesByPort := make(map[int][]*routing.EgressRule)
	tcpProtocolByPort := make(map[int]model.Protocol)

	for _, rule := range egressRules {
		for _, port := range rule.Ports {
			protocol := model.ConvertCaseInsensitiveStringToProtocol(port.Protocol)
			if !model.IsEgressRulesSupportedTCPProtocol(protocol) {
				continue
			}
			intPort := int(port.Port)
			tcpRulesByPort[intPort] = append(tcpRulesByPort[intPort], rule)
			tcpProtocolByPort[intPort] = protocol
		}
	}

	for intPort, rules := range tcpRulesByPort {
		protocol := tcpProtocolByPort[intPort]
		modelPort := &model.Port{Name: fmt.Sprintf("external-%v-%d", protocol, intPort),
			Port: intPort, Protocol: protocol}

		tcpRoutes := make([]*TCPRoute, 0)
		for _, rule := range rules {
			tcpRoute, tcpCluster := buildEgressTCPRoute(rule.Destination.Service, mesh, modelPort)
			tcpRoutes = append(tcpRoutes, tcpRoute)
			tcpClusters = append(tcpClusters, tcpCluster)
		}

		config := &TCPRouteConfig{Routes: tcpRoutes}
		tcpListener := buildTCPListener(config, WildcardAddress, intPort, protocol)
		tcpListeners = append(tcpListeners, tcpListener)
	}

	return tcpListeners, tcpClusters
}

// buildEgressTCPRoute builds a tcp route and a cluster per port of a TCP egress service
// see comment to buildOutboundTCPListeners
func buildEgressTCPRoute(destination string,
	mesh *meshconfig.MeshConfig, port *model.Port) (*TCPRoute, *Cluster) {

	// Create a unique orig dst cluster for each service defined by egress rule
	// So that we can apply circuit breakers, outlier detections, etc., later.
	svc := model.Service{Hostname: destination}
	key := svc.Key(port, nil)
	name := truncateClusterName(key)
	externalTrafficCluster := buildOriginalDSTCluster(name, mesh.ConnectTimeout)
	externalTrafficCluster.port = port
	externalTrafficCluster.ServiceName = key
	externalTrafficCluster.hostname = destination

	route := buildTCPRoute(externalTrafficCluster, []string{destination})
	return route, externalTrafficCluster
}

// buildMgmtPortListeners creates inbound TCP only listeners for the management ports on
// server (inbound). The function also returns all inbound clusters since
// they are statically declared in the proxy configuration and do not
// utilize CDS.
// Management port listeners are slightly different from standard Inbound listeners
// in that, they do not have mixer filters nor do they have inbound auth.
// N.B. If a given management port is same as the service instance's endpoint port
// the pod will fail to start in Kubernetes, because the mixer service tries to
// lookup the service associated with the Pod. Since the pod is yet to be started
// and hence not bound to the service), the service lookup fails causing the mixer
// to fail the health check call. This results in a vicious cycle, where kubernetes
// restarts the unhealthy pod after successive failed health checks, and the mixer
// continues to reject the health checks as there is no service associated with
// the pod.
// So, if a user wants to use kubernetes probes with Istio, she should ensure
// that the health check ports are distinct from the service ports.
func buildMgmtPortListeners(mesh *meshconfig.MeshConfig, managementPorts model.PortList,
	managementIP string) (Listeners, Clusters) {
	listeners := make(Listeners, 0, len(managementPorts))
	clusters := make(Clusters, 0, len(managementPorts))

	// assumes that inbound connections/requests are sent to the endpoint address
	for _, mPort := range managementPorts {
		switch mPort.Protocol {
		case model.ProtocolHTTP, model.ProtocolHTTP2, model.ProtocolGRPC, model.ProtocolTCP,
			model.ProtocolHTTPS, model.ProtocolMongo, model.ProtocolRedis:
			cluster := buildInboundCluster(mPort.Port, model.ProtocolTCP, mesh.ConnectTimeout)
			listener := buildTCPListener(&TCPRouteConfig{
				Routes: []*TCPRoute{buildTCPRoute(cluster, []string{managementIP})},
			}, managementIP, mPort.Port, model.ProtocolTCP)

			clusters = append(clusters, cluster)
			listeners = append(listeners, listener)
		default:
			log.Warnf("Unsupported inbound protocol %v for management port %#v",
				mPort.Protocol, mPort)
		}
	}

	return listeners, clusters
}<|MERGE_RESOLUTION|>--- conflicted
+++ resolved
@@ -530,7 +530,7 @@
 	return listeners, clusters
 }
 
-type buildClusterFunc func(hostname string, port *model.Port, labels model.Labels) *Cluster
+type buildClusterFunc func(hostname string, port *model.Port, labels model.Labels, isExternal bool) *Cluster
 
 // buildDestinationHTTPRoutes creates HTTP route for a service and a port from rules
 func buildDestinationHTTPRoutes(sidecar model.Node, service *model.Service,
@@ -577,11 +577,7 @@
 
 		if useDefaultRoute {
 			// default route for the destination is always the lowest priority route
-<<<<<<< HEAD
-			cluster := buildCluster(service.Hostname, servicePort, nil)
-=======
-			cluster := buildOutboundCluster(service.Hostname, servicePort, nil, service.External())
->>>>>>> fcc86aa5
+			cluster := buildCluster(service.Hostname, servicePort, nil, service.External())
 			routes = append(routes, buildDefaultRoute(cluster))
 		}
 
@@ -590,11 +586,7 @@
 	case model.ProtocolHTTPS:
 		// as an exception, external name HTTPS port is sent in plain-text HTTP/1.1
 		if service.External() {
-<<<<<<< HEAD
-			cluster := buildCluster(service.Hostname, servicePort, nil)
-=======
-			cluster := buildOutboundCluster(service.Hostname, servicePort, nil, service.External())
->>>>>>> fcc86aa5
+			cluster := buildCluster(service.Hostname, servicePort, nil, service.External())
 			return []*HTTPRoute{buildDefaultRoute(cluster)}
 		}
 
