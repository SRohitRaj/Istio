--- conflicted
+++ resolved
@@ -32,13 +32,10 @@
 
 	_ "github.com/golang/glog"
 	"github.com/howeyc/fsnotify"
-<<<<<<< HEAD
 	"github.com/stretchr/testify/assert"
 
 	"istio.io/istio/pilot/proxy"
-=======
 	"istio.io/istio/pilot/model"
->>>>>>> a8ee13cc
 )
 
 type TestAgent struct {
