// Copyright 2017 Istio Authors
//
// Licensed under the Apache License, Version 2.0 (the "License");
// you may not use this file except in compliance with the License.
// You may obtain a copy of the License at
//
//     http://www.apache.org/licenses/LICENSE-2.0
//
// Unless required by applicable law or agreed to in writing, software
// distributed under the License is distributed on an "AS IS" BASIS,
// WITHOUT WARRANTIES OR CONDITIONS OF ANY KIND, either express or implied.
// See the License for the specific language governing permissions and
// limitations under the License.

package eureka

import (
    "fmt"
	"time"

	// TODO(nmittler): Remove this
	_ "github.com/golang/glog"

	"istio.io/istio/pilot/model"
	"istio.io/istio/pkg/log"
)

type controller struct {
	client           Client
	ticker           time.Ticker
    controllerPath 	string
    handler 		*model.ControllerViewHandler	
}

// NewController instantiates a new Eureka controller
func NewController(client Client, ticker time.Ticker) *controller {
    return &controller {
        client: client,
        ticker: ticker,
    }
}

// Implements Mesh View Controller interface 
func (c *controller) Handle(path string, handler *model.ControllerViewHandler) error {
    if c.handler != nil {
        err := fmt.Errorf("Eureka registry already setup to handle Mesh View at controller path '%s'",
            c.controllerPath)
        glog.Error(err.Error())
        return err
    }
    c.controllerPath = path
    c.handler = handler
    return nil
}    

// Implements Mesh View Controller interface 
func (c *controller) Run(stop <-chan struct{}) {
    glog.Infof("Starting Eureka registry controller for controller path '%s'", c.controllerPath)
    for {
        // Block until tick
        <- c.ticker.C
        c.doReconcile()        
        select {
        case <- stop:
            return  
        default:
        }        
    }
    glog.Infof("Stopping Eureka registry controller for controller path '%s'", c.controllerPath)
}

func (c *controller) getControllerView() (*model.ControllerView, error) {
	apps, err := c.client.Applications()
	if err != nil {
    	controllerErr := fmt.Errorf("Eureka registry controller '%s' failed to list Eureka instances with: %s", 
    	    c.controllerPath, err)
    	glog.Warning(controllerErr)
		return nil, controllerErr
	}
    controllerView := model.ControllerView {
        Path: 				c.controllerPath,
        Services:			make([]*model.Service, 0),
        ServiceInstances: 	make([]*model.ServiceInstance, 0),
    }
    hostSvcMap := convertServices(apps, nil)
    for _, svc := range hostSvcMap {
		controllerView.Services = append(controllerView.Services, svc)
    }
	for _, instance := range convertServiceInstances(hostSvcMap, apps) {
		controllerView.ServiceInstances = append(controllerView.ServiceInstances, instance)
	}
	return &controllerView, nil
}

<<<<<<< HEAD
func (c *controller) Run(stop <-chan struct{}) {
	cachedApps := make([]*application, 0)
	ticker := time.NewTicker(c.interval)
	for {
		select {
		case <-ticker.C:
			apps, err := c.client.Applications()
			if err != nil {
				log.Warnf("periodic Eureka poll failed: %v", err)
				continue
			}
			sortApplications(apps)
=======
>>>>>>> e2b74c3c

func (c *controller) doReconcile() {
	controllerView, err := c.getControllerView()
	if err != nil {
	    return
	}
    (*c.handler).Reconcile(controllerView)
}<|MERGE_RESOLUTION|>--- conflicted
+++ resolved
@@ -15,103 +15,85 @@
 package eureka
 
 import (
-    "fmt"
+	"fmt"
 	"time"
-
-	// TODO(nmittler): Remove this
-	_ "github.com/golang/glog"
 
 	"istio.io/istio/pilot/model"
 	"istio.io/istio/pkg/log"
 )
 
-type controller struct {
-	client           Client
-	ticker           time.Ticker
-    controllerPath 	string
-    handler 		*model.ControllerViewHandler	
+// Controller communicates with Eureka and monitors for changes
+type Controller struct {
+	client         Client
+	ticker         time.Ticker
+	controllerPath string
+	handler        *model.ControllerViewHandler
 }
 
 // NewController instantiates a new Eureka controller
-func NewController(client Client, ticker time.Ticker) *controller {
-    return &controller {
-        client: client,
-        ticker: ticker,
-    }
+func NewController(client Client, ticker time.Ticker) *Controller {
+	return &Controller{
+		client: client,
+		ticker: ticker,
+	}
 }
 
-// Implements Mesh View Controller interface 
-func (c *controller) Handle(path string, handler *model.ControllerViewHandler) error {
-    if c.handler != nil {
-        err := fmt.Errorf("Eureka registry already setup to handle Mesh View at controller path '%s'",
-            c.controllerPath)
-        glog.Error(err.Error())
-        return err
-    }
-    c.controllerPath = path
-    c.handler = handler
-    return nil
-}    
-
-// Implements Mesh View Controller interface 
-func (c *controller) Run(stop <-chan struct{}) {
-    glog.Infof("Starting Eureka registry controller for controller path '%s'", c.controllerPath)
-    for {
-        // Block until tick
-        <- c.ticker.C
-        c.doReconcile()        
-        select {
-        case <- stop:
-            return  
-        default:
-        }        
-    }
-    glog.Infof("Stopping Eureka registry controller for controller path '%s'", c.controllerPath)
+// Handle implements model.Controller interface
+func (c *Controller) Handle(path string, handler *model.ControllerViewHandler) error {
+	if c.handler != nil {
+		err := fmt.Errorf("eureka registry already setup to handle mesh view at controller path '%s'",
+			c.controllerPath)
+		log.Error(err.Error())
+		return err
+	}
+	c.controllerPath = path
+	c.handler = handler
+	return nil
 }
 
-func (c *controller) getControllerView() (*model.ControllerView, error) {
+// Run implements model.Controller interface
+func (c *Controller) Run(stop <-chan struct{}) {
+	log.Infof("Starting Eureka registry controller for controller path '%s'", c.controllerPath)
+	for {
+		// Block until tick
+		<-c.ticker.C
+		c.doReconcile()
+		select {
+		case <-stop:
+			log.Infof("Stopping Eureka registry controller for controller path '%s'", c.controllerPath)
+			return
+		default:
+		}
+	}
+}
+
+func (c *Controller) getControllerView() (*model.ControllerView, error) {
 	apps, err := c.client.Applications()
 	if err != nil {
-    	controllerErr := fmt.Errorf("Eureka registry controller '%s' failed to list Eureka instances with: %s", 
-    	    c.controllerPath, err)
-    	glog.Warning(controllerErr)
+		controllerErr := fmt.Errorf("eureka registry controller '%s' failed to list eureka instances with: %s",
+			c.controllerPath, err)
+		log.Warn(controllerErr.Error())
 		return nil, controllerErr
 	}
-    controllerView := model.ControllerView {
-        Path: 				c.controllerPath,
-        Services:			make([]*model.Service, 0),
-        ServiceInstances: 	make([]*model.ServiceInstance, 0),
-    }
-    hostSvcMap := convertServices(apps, nil)
-    for _, svc := range hostSvcMap {
+	controllerView := model.ControllerView{
+		Path:             c.controllerPath,
+		Services:         make([]*model.Service, 0),
+		ServiceInstances: make([]*model.ServiceInstance, 0),
+	}
+	hostSvcMap := convertServices(apps, nil)
+	for _, svc := range hostSvcMap {
 		controllerView.Services = append(controllerView.Services, svc)
-    }
+	}
 	for _, instance := range convertServiceInstances(hostSvcMap, apps) {
 		controllerView.ServiceInstances = append(controllerView.ServiceInstances, instance)
 	}
 	return &controllerView, nil
 }
 
-<<<<<<< HEAD
-func (c *controller) Run(stop <-chan struct{}) {
-	cachedApps := make([]*application, 0)
-	ticker := time.NewTicker(c.interval)
-	for {
-		select {
-		case <-ticker.C:
-			apps, err := c.client.Applications()
-			if err != nil {
-				log.Warnf("periodic Eureka poll failed: %v", err)
-				continue
-			}
-			sortApplications(apps)
-=======
->>>>>>> e2b74c3c
-
-func (c *controller) doReconcile() {
+func (c *Controller) doReconcile() {
 	controllerView, err := c.getControllerView()
 	if err != nil {
-	    return
+		return
 	}
-    (*c.handler).Reconcile(controllerView)
+	(*c.handler).Reconcile(controllerView)
 }