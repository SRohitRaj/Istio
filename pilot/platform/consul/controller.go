// Copyright 2017 Istio Authors
//
// Licensed under the Apache License, Version 2.0 (the "License");
// you may not use this file except in compliance with the License.
// You may obtain a copy of the License at
//
//     http://www.apache.org/licenses/LICENSE-2.0
//
// Unless required by applicable law or agreed to in writing, software
// distributed under the License is distributed on an "AS IS" BASIS,
// WITHOUT WARRANTIES OR CONDITIONS OF ANY KIND, either express or implied.
// See the License for the specific language governing permissions and
// limitations under the License.

package consul

import (
    "fmt"
	"time"

	// TODO(nmittler): Remove this
	_ "github.com/golang/glog"
	"github.com/hashicorp/consul/api"

	"istio.io/istio/pilot/model"
	"istio.io/istio/pkg/log"
)

// Controller communicates with Consul and monitors for changes
type Controller struct {
	client     		*api.Client
	dataCenter 		string
	ticker 			time.Ticker
    controllerPath 	string
    handler 		*model.ControllerViewHandler	
}

// NewController creates a new Consul controller
func NewController(addr, datacenter string, ticker time.Ticker) (*Controller, error) {
	conf := api.DefaultConfig()
	conf.Address = addr
	client, err := api.NewClient(conf)
	if err != nil {
	    return nil, err
	}
	return &Controller{
		client:     client,
		dataCenter: datacenter,
		ticker:   	ticker,
	}, nil
}

<<<<<<< HEAD
// GetService retrieves a service by host name if it exists
func (c *Controller) GetService(hostname string) (*model.Service, error) {
	// Get actual service by name
	name, err := parseHostname(hostname)
	if err != nil {
		log.Infof("parseHostname(%s) => error %v", hostname, err)
		return nil, err
	}

	endpoints, err := c.getCatalogService(name, nil)
	if len(endpoints) == 0 || err != nil {
		return nil, err
	}

	return convertService(endpoints), nil
=======
// Implements Mesh View Controller interface 
func (c *Controller) Handle(path string, handler *model.ControllerViewHandler) error {
    if c.handler != nil {
        err := fmt.Errorf("Consul registry for datacenter '%s' already setup to handle Mesh View at controller path '%s'",
            c.dataCenter, c.controllerPath)
        glog.Error(err.Error())
        return err
    }
    c.controllerPath = path
    c.handler = handler
    return nil
}    

// Implements Mesh View Controller interface 
func (c *Controller) Run(stop <-chan struct{}) {
    glog.Infof("Starting Consul registry controller for controller path '%s'", c.controllerPath)
    for {
        // Block until tick
        <- c.ticker.C
        c.doReconcile()        
        select {
        case <- stop:
            return
        default:  
        }        
    }
    glog.Infof("Stopping Consul registry controller for controller path '%s'", c.controllerPath)
>>>>>>> e2b74c3c
}

func (c *Controller) getServices() (map[string][]string, error) {
	data, _, err := c.client.Catalog().Services(nil)
	if err != nil {
		log.Warnf("Could not retrieve services from consul: %v", err)
		return nil, err
	}

	return data, nil
}

func (c *Controller) getCatalogService(name string, q *api.QueryOptions) ([]*api.CatalogService, error) {
	endpoints, _, err := c.client.Catalog().Service(name, "", q)
	if err != nil {
<<<<<<< HEAD
		log.Warnf("Could not retrieve service catalogue from consul: %v", err)
=======
>>>>>>> e2b74c3c
		return nil, err
	}

	return endpoints, nil
}

<<<<<<< HEAD
// ManagementPorts retries set of health check ports by instance IP.
// This does not apply to Consul service registry, as Consul does not
// manage the service instances. In future, when we integrate Nomad, we
// might revisit this function.
func (c *Controller) ManagementPorts(addr string) model.PortList {
	return nil
}

// Instances retrieves instances for a service and its ports that match
// any of the supplied labels. All instances match an empty tag list.
func (c *Controller) Instances(hostname string, ports []string,
	labels model.LabelsCollection) ([]*model.ServiceInstance, error) {
	// Get actual service by name
	name, err := parseHostname(hostname)
	if err != nil {
		log.Infof("parseHostname(%s) => error %v", hostname, err)
		return nil, err
	}

	portMap := make(map[string]bool)
	for _, port := range ports {
		portMap[port] = true
	}

	endpoints, err := c.getCatalogService(name, nil)
	if err != nil {
		return nil, err
	}

	instances := []*model.ServiceInstance{}
	for _, endpoint := range endpoints {
		instance := convertInstance(endpoint)
		if labels.HasSubsetOf(instance.Labels) && portMatch(instance, portMap) {
			instances = append(instances, instance)
		}
	}

	return instances, nil
}

// returns true if an instance's port matches with any in the provided list
func portMatch(instance *model.ServiceInstance, portMap map[string]bool) bool {
	if len(portMap) == 0 {
		return true
	}

	if portMap[instance.Endpoint.ServicePort.Name] {
		return true
	}

	return false
}

// HostInstances lists service instances for a given set of IPv4 addresses.
func (c *Controller) HostInstances(addrs map[string]bool) ([]*model.ServiceInstance, error) {
=======
func (c *Controller) doReconcile() {
>>>>>>> e2b74c3c
	data, err := c.getServices()
	if err != nil {
	    glog.Warning("Consul registry controller '%d' for datacenter '%s' unable to fetch services. Mesh view likely to become stale: '%v'", 
	        c.controllerPath, c.dataCenter, err.Error())
	    return
	}
	consulView := model.ControllerView {
	    Path: c.controllerPath,
    	Services: []*model.Service{},
    	ServiceInstances: []*model.ServiceInstance{},
	}
	for name := range data {
		endpoints, err := c.getCatalogService(name, nil)
		if err != nil {
    	    glog.Warning("Consul registry for datacenter '%s' removing service with name '%s' from Mesh view. Error fetching service details: '%v'", 
    	        c.dataCenter, name, err.Error())
    	    continue
		}
		consulView.Services = append(consulView.Services, convertService(endpoints))
    	for _, endpoint := range endpoints {
    		consulView.ServiceInstances = append(consulView.ServiceInstances, convertInstance(endpoint))
    	}
	}
	(*c.handler).Reconcile(&consulView)
}
<|MERGE_RESOLUTION|>--- conflicted
+++ resolved
@@ -15,11 +15,9 @@
 package consul
 
 import (
-    "fmt"
+	"fmt"
 	"time"
 
-	// TODO(nmittler): Remove this
-	_ "github.com/golang/glog"
 	"github.com/hashicorp/consul/api"
 
 	"istio.io/istio/pilot/model"
@@ -28,11 +26,11 @@
 
 // Controller communicates with Consul and monitors for changes
 type Controller struct {
-	client     		*api.Client
-	dataCenter 		string
-	ticker 			time.Ticker
-    controllerPath 	string
-    handler 		*model.ControllerViewHandler	
+	client         *api.Client
+	dataCenter     string
+	ticker         time.Ticker
+	controllerPath string
+	handler        *model.ControllerViewHandler
 }
 
 // NewController creates a new Consul controller
@@ -41,60 +39,42 @@
 	conf.Address = addr
 	client, err := api.NewClient(conf)
 	if err != nil {
-	    return nil, err
+		return nil, err
 	}
 	return &Controller{
 		client:     client,
 		dataCenter: datacenter,
-		ticker:   	ticker,
+		ticker:     ticker,
 	}, nil
 }
 
-<<<<<<< HEAD
-// GetService retrieves a service by host name if it exists
-func (c *Controller) GetService(hostname string) (*model.Service, error) {
-	// Get actual service by name
-	name, err := parseHostname(hostname)
-	if err != nil {
-		log.Infof("parseHostname(%s) => error %v", hostname, err)
-		return nil, err
+// Handle implements model.Controller interface
+func (c *Controller) Handle(path string, handler *model.ControllerViewHandler) error {
+	if c.handler != nil {
+		err := fmt.Errorf("consul registry for datacenter '%s' already setup to handle mesh view at controller path '%s'",
+			c.dataCenter, c.controllerPath)
+		log.Error(err.Error())
+		return err
 	}
+	c.controllerPath = path
+	c.handler = handler
+	return nil
+}
 
-	endpoints, err := c.getCatalogService(name, nil)
-	if len(endpoints) == 0 || err != nil {
-		return nil, err
+// Run implements model.Controller interface
+func (c *Controller) Run(stop <-chan struct{}) {
+	log.Infof("Starting Consul registry controller for controller path '%s'", c.controllerPath)
+	for {
+		// Block until tick
+		<-c.ticker.C
+		c.doReconcile()
+		select {
+		case <-stop:
+			log.Infof("Stopping Consul registry controller for controller path '%s'", c.controllerPath)
+			return
+		default:
+		}
 	}
-
-	return convertService(endpoints), nil
-=======
-// Implements Mesh View Controller interface 
-func (c *Controller) Handle(path string, handler *model.ControllerViewHandler) error {
-    if c.handler != nil {
-        err := fmt.Errorf("Consul registry for datacenter '%s' already setup to handle Mesh View at controller path '%s'",
-            c.dataCenter, c.controllerPath)
-        glog.Error(err.Error())
-        return err
-    }
-    c.controllerPath = path
-    c.handler = handler
-    return nil
-}    
-
-// Implements Mesh View Controller interface 
-func (c *Controller) Run(stop <-chan struct{}) {
-    glog.Infof("Starting Consul registry controller for controller path '%s'", c.controllerPath)
-    for {
-        // Block until tick
-        <- c.ticker.C
-        c.doReconcile()        
-        select {
-        case <- stop:
-            return
-        default:  
-        }        
-    }
-    glog.Infof("Stopping Consul registry controller for controller path '%s'", c.controllerPath)
->>>>>>> e2b74c3c
 }
 
 func (c *Controller) getServices() (map[string][]string, error) {
@@ -110,97 +90,35 @@
 func (c *Controller) getCatalogService(name string, q *api.QueryOptions) ([]*api.CatalogService, error) {
 	endpoints, _, err := c.client.Catalog().Service(name, "", q)
 	if err != nil {
-<<<<<<< HEAD
-		log.Warnf("Could not retrieve service catalogue from consul: %v", err)
-=======
->>>>>>> e2b74c3c
 		return nil, err
 	}
 
 	return endpoints, nil
 }
 
-<<<<<<< HEAD
-// ManagementPorts retries set of health check ports by instance IP.
-// This does not apply to Consul service registry, as Consul does not
-// manage the service instances. In future, when we integrate Nomad, we
-// might revisit this function.
-func (c *Controller) ManagementPorts(addr string) model.PortList {
-	return nil
-}
-
-// Instances retrieves instances for a service and its ports that match
-// any of the supplied labels. All instances match an empty tag list.
-func (c *Controller) Instances(hostname string, ports []string,
-	labels model.LabelsCollection) ([]*model.ServiceInstance, error) {
-	// Get actual service by name
-	name, err := parseHostname(hostname)
-	if err != nil {
-		log.Infof("parseHostname(%s) => error %v", hostname, err)
-		return nil, err
-	}
-
-	portMap := make(map[string]bool)
-	for _, port := range ports {
-		portMap[port] = true
-	}
-
-	endpoints, err := c.getCatalogService(name, nil)
-	if err != nil {
-		return nil, err
-	}
-
-	instances := []*model.ServiceInstance{}
-	for _, endpoint := range endpoints {
-		instance := convertInstance(endpoint)
-		if labels.HasSubsetOf(instance.Labels) && portMatch(instance, portMap) {
-			instances = append(instances, instance)
-		}
-	}
-
-	return instances, nil
-}
-
-// returns true if an instance's port matches with any in the provided list
-func portMatch(instance *model.ServiceInstance, portMap map[string]bool) bool {
-	if len(portMap) == 0 {
-		return true
-	}
-
-	if portMap[instance.Endpoint.ServicePort.Name] {
-		return true
-	}
-
-	return false
-}
-
-// HostInstances lists service instances for a given set of IPv4 addresses.
-func (c *Controller) HostInstances(addrs map[string]bool) ([]*model.ServiceInstance, error) {
-=======
 func (c *Controller) doReconcile() {
->>>>>>> e2b74c3c
 	data, err := c.getServices()
 	if err != nil {
-	    glog.Warning("Consul registry controller '%d' for datacenter '%s' unable to fetch services. Mesh view likely to become stale: '%v'", 
-	        c.controllerPath, c.dataCenter, err.Error())
-	    return
+		log.Warnf("Consul registry controller '%d' for datacenter '%s' unable to fetch services. Mesh view likely to become stale: '%v'",
+			c.controllerPath, c.dataCenter, err.Error())
+		return
 	}
-	consulView := model.ControllerView {
-	    Path: c.controllerPath,
-    	Services: []*model.Service{},
-    	ServiceInstances: []*model.ServiceInstance{},
+	consulView := model.ControllerView{
+		Path:             c.controllerPath,
+		Services:         []*model.Service{},
+		ServiceInstances: []*model.ServiceInstance{},
 	}
 	for name := range data {
 		endpoints, err := c.getCatalogService(name, nil)
 		if err != nil {
-    	    glog.Warning("Consul registry for datacenter '%s' removing service with name '%s' from Mesh view. Error fetching service details: '%v'", 
-    	        c.dataCenter, name, err.Error())
-    	    continue
+			log.Warnf("Consul registry for datacenter '%s' removing service with name '%s' from Mesh view. Error fetching service details: '%v'",
+				c.dataCenter, name, err.Error())
+			continue
 		}
 		consulView.Services = append(consulView.Services, convertService(endpoints))
-    	for _, endpoint := range endpoints {
-    		consulView.ServiceInstances = append(consulView.ServiceInstances, convertInstance(endpoint))
-    	}
+		for _, endpoint := range endpoints {
+			consulView.ServiceInstances = append(consulView.ServiceInstances, convertInstance(endpoint))
+		}
 	}
 	(*c.handler).Reconcile(&consulView)
-}
+}