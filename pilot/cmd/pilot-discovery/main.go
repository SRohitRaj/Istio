// Copyright Istio Authors
//
// Licensed under the Apache License, Version 2.0 (the "License");
// you may not use this file except in compliance with the License.
// You may obtain a copy of the License at
//
//     http://www.apache.org/licenses/LICENSE-2.0
//
// Unless required by applicable law or agreed to in writing, software
// distributed under the License is distributed on an "AS IS" BASIS,
// WITHOUT WARRANTIES OR CONDITIONS OF ANY KIND, either express or implied.
// See the License for the specific language governing permissions and
// limitations under the License.

package main

import (
	"fmt"
	"io/ioutil"
	"os"
	"time"

	"github.com/spf13/cobra"
	"github.com/spf13/cobra/doc"
	"google.golang.org/grpc/grpclog"
	metav1 "k8s.io/apimachinery/pkg/apis/meta/v1"

	"istio.io/istio/pilot/pkg/bootstrap"
	"istio.io/istio/pilot/pkg/features"
	"istio.io/istio/pilot/pkg/serviceregistry"
	"istio.io/istio/pkg/cmd"
	"istio.io/istio/pkg/config/constants"
	"istio.io/pkg/collateral"
	"istio.io/pkg/ctrlz"
	"istio.io/pkg/log"
	"istio.io/pkg/version"
)

const (
	defaultMCPMaxMessageSize        = 1024 * 1024 * 4 // default gRPC maximum message size
	defaultMCPInitialConnWindowSize = 1024 * 1024     // default gRPC InitialWindowSize
	defaultMCPInitialWindowSize     = 1024 * 1024     // default gRPC ConnWindowSize
)

var (
	serverArgs *bootstrap.PilotArgs

	loggingOptions = log.DefaultOptions()

	rootCmd = &cobra.Command{
		Use:          "pilot-discovery",
		Short:        "Istio Pilot.",
		Long:         "Istio Pilot provides fleet-wide traffic management capabilities in the Istio Service Mesh.",
		SilenceUsage: true,
	}

	discoveryCmd = &cobra.Command{
		Use:               "discovery",
		Short:             "Start Istio proxy discovery service.",
		Args:              cobra.ExactArgs(0),
		PersistentPreRunE: configureLogging,
		RunE: func(c *cobra.Command, args []string) error {
			cmd.PrintFlags(c.Flags())
			grpclog.SetLoggerV2(grpclog.NewLoggerV2(ioutil.Discard, ioutil.Discard, ioutil.Discard))

			// Create the stop channel for all of the servers.
			stop := make(chan struct{})

			// Create the server for the discovery service.
			discoveryServer, err := bootstrap.NewServer(serverArgs)
			if err != nil {
				return fmt.Errorf("failed to create discovery service: %v", err)
			}

			// Start the server
			if err := discoveryServer.Start(stop); err != nil {
				return fmt.Errorf("failed to start discovery service: %v", err)
			}

			cmd.WaitSignal(stop)
			// Wait until we shut down. In theory this could block forever; in practice we will get
			// forcibly shut down after 30s in Kubernetes.
			discoveryServer.WaitUntilCompletion()
			return nil
		},
	}
)

<<<<<<< HEAD
=======
// when we run on k8s, the default trust domain is 'cluster.local', otherwise it is the empty string
func hasKubeRegistry() bool {
	for _, r := range serverArgs.RegistryOptions.Registries {
		if serviceregistry.ProviderID(r) == serviceregistry.Kubernetes {
			return true
		}
	}
	return false
}

func configureLogging(_ *cobra.Command, _ []string) error {
	if err := log.Configure(loggingOptions); err != nil {
		return err
	}
	return nil
}

>>>>>>> 01a3e014
func init() {

	serverArgs = bootstrap.NewPilotArgs(func(p *bootstrap.PilotArgs) {
		// Set Defaults
		p.CtrlZOptions = ctrlz.DefaultOptions()
		// TODO replace with mesh config?
		p.InjectionOptions = bootstrap.InjectionOptions{
			InjectionDirectory: "./var/lib/istio/inject",
		}
	})

	// Process commandline args.
	discoveryCmd.PersistentFlags().StringSliceVar(&serverArgs.RegistryOptions.Registries, "registries",
		[]string{string(serviceregistry.Kubernetes)},
		fmt.Sprintf("Comma separated list of platform service registries to read from (choose one or more from {%s, %s})",
			serviceregistry.Kubernetes, serviceregistry.Mock))
	discoveryCmd.PersistentFlags().StringVar(&serverArgs.RegistryOptions.ClusterRegistriesNamespace, "clusterRegistriesNamespace",
		serverArgs.RegistryOptions.ClusterRegistriesNamespace, "Namespace for ConfigMap which stores clusters configs")
	discoveryCmd.PersistentFlags().StringVar(&serverArgs.RegistryOptions.KubeConfig, "kubeconfig", "",
		"Use a Kubernetes configuration file instead of in-cluster configuration")
	discoveryCmd.PersistentFlags().StringVar(&serverArgs.MeshConfigFile, "meshConfig", "./etc/istio/config/mesh",
		"File name for Istio mesh configuration. If not specified, a default mesh will be used.")
	discoveryCmd.PersistentFlags().StringVar(&serverArgs.NetworksConfigFile, "networksConfig", "/etc/istio/config/meshNetworks",
		"File name for Istio mesh networks configuration. If not specified, a default mesh networks will be used.")
	discoveryCmd.PersistentFlags().StringVarP(&serverArgs.Namespace, "namespace", "n", bootstrap.PodNamespaceVar.Get(),
		"Select a namespace where the controller resides. If not set, uses ${POD_NAMESPACE} environment variable")
	discoveryCmd.PersistentFlags().StringSliceVar(&serverArgs.Plugins, "plugins", bootstrap.DefaultPlugins,
		"comma separated list of networking plugins to enable")

	// MCP client flags
	discoveryCmd.PersistentFlags().IntVar(&serverArgs.MCPOptions.MaxMessageSize, "mcpMaxMsgSize", defaultMCPMaxMessageSize,
		"Max message size received by MCP's gRPC client")
	discoveryCmd.PersistentFlags().IntVar(&serverArgs.MCPOptions.InitialWindowSize, "mcpInitialWindowSize", defaultMCPInitialWindowSize,
		"Initial window size for MCP's gRPC connection")
	discoveryCmd.PersistentFlags().IntVar(&serverArgs.MCPOptions.InitialConnWindowSize, "mcpInitialConnWindowSize", defaultMCPInitialConnWindowSize,
		"Initial connection window size for MCP's gRPC connection")

	// RegistryOptions Controller options
	discoveryCmd.PersistentFlags().StringVar(&serverArgs.RegistryOptions.FileDir, "configDir", "",
		"Directory to watch for updates to config yaml files. If specified, the files will be used as the source of config, rather than a CRD client.")
	discoveryCmd.PersistentFlags().StringVarP(&serverArgs.RegistryOptions.KubeOptions.WatchedNamespaces, "appNamespace", "a", metav1.NamespaceAll,
		"Specify the applications namespace list the controller manages, separated by comma; if not set, controller watches all namespaces")
	discoveryCmd.PersistentFlags().DurationVar(&serverArgs.RegistryOptions.KubeOptions.ResyncPeriod, "resync", 60*time.Second,
		"Controller resync interval")
	discoveryCmd.PersistentFlags().StringVar(&serverArgs.RegistryOptions.KubeOptions.DomainSuffix, "domain", constants.DefaultKubernetesDomain,
		"DNS domain suffix")
	discoveryCmd.PersistentFlags().StringVar(&serverArgs.RegistryOptions.KubeOptions.ClusterID, "clusterID", features.ClusterName,
		"The ID of the cluster that this Istiod instance resides")
	// Deprecated - use mesh config
	discoveryCmd.PersistentFlags().StringVar(&serverArgs.RegistryOptions.KubeOptions.TrustDomain, "trust-domain", "",
		"The domain serves to identify the system with spiffe")

	// using address, so it can be configured as localhost:.. (possibly UDS in future)
	discoveryCmd.PersistentFlags().StringVar(&serverArgs.ServerOptions.HTTPAddr, "httpAddr", ":8080",
		"Discovery service HTTP address")
	discoveryCmd.PersistentFlags().StringVar(&serverArgs.ServerOptions.HTTPSAddr, "httpsAddr", ":15017",
		"Injection and validation service HTTPS address")
	discoveryCmd.PersistentFlags().StringVar(&serverArgs.ServerOptions.GRPCAddr, "grpcAddr", ":15010",
		"Discovery service gRPC address")
	discoveryCmd.PersistentFlags().StringVar(&serverArgs.ServerOptions.SecureGRPCAddr, "secureGRPCAddr", ":15012",
		"Discovery service secured gRPC address")
	discoveryCmd.PersistentFlags().StringVar(&serverArgs.ServerOptions.MonitoringAddr, "monitoringAddr", ":15014",
		"HTTP address to use for pilot's self-monitoring information")
	discoveryCmd.PersistentFlags().BoolVar(&serverArgs.ServerOptions.EnableProfiling, "profile", true,
		"Enable profiling via web interface host:port/debug/pprof")

	// Use TLS certificates if provided.
	discoveryCmd.PersistentFlags().StringVar(&serverArgs.ServerOptions.TLSOptions.CaCertFile, "caCertFile", "",
		"File containing the x509 Server CA Certificate")
	discoveryCmd.PersistentFlags().StringVar(&serverArgs.ServerOptions.TLSOptions.CertFile, "tlsCertFile", "",
		"File containing the x509 Server Certificate")
	discoveryCmd.PersistentFlags().StringVar(&serverArgs.ServerOptions.TLSOptions.KeyFile, "tlsKeyFile", "",
		"File containing the x509 private key matching --tlsCertFile")

	discoveryCmd.PersistentFlags().Float32Var(&serverArgs.RegistryOptions.KubeOptions.KubernetesAPIQPS, "kubernetesApiQPS", 20.0,
		"Maximum QPS when communicating with the kubernetes API")

	discoveryCmd.PersistentFlags().IntVar(&serverArgs.RegistryOptions.KubeOptions.KubernetesAPIBurst, "kubernetesApiBurst", 40,
		"Maximum burst for throttle when communicating with the kubernetes API")

	// Attach the Istio logging options to the command.
	loggingOptions.AttachCobraFlags(rootCmd)

	// Attach the Istio Ctrlz options to the command.
	serverArgs.CtrlZOptions.AttachCobraFlags(rootCmd)

	// Attach the Istio Keepalive options to the command.
	serverArgs.KeepaliveOptions.AttachCobraFlags(rootCmd)

	cmd.AddFlags(rootCmd)

	rootCmd.AddCommand(discoveryCmd)
	rootCmd.AddCommand(version.CobraCommand())
	rootCmd.AddCommand(collateral.CobraCommand(rootCmd, &doc.GenManHeader{
		Title:   "Istio Pilot Discovery",
		Section: "pilot-discovery CLI",
		Manual:  "Istio Pilot Discovery",
	}))

}

func main() {
	if err := rootCmd.Execute(); err != nil {
		log.Errora(err)
		os.Exit(-1)
	}
}<|MERGE_RESOLUTION|>--- conflicted
+++ resolved
@@ -86,18 +86,6 @@
 	}
 )
 
-<<<<<<< HEAD
-=======
-// when we run on k8s, the default trust domain is 'cluster.local', otherwise it is the empty string
-func hasKubeRegistry() bool {
-	for _, r := range serverArgs.RegistryOptions.Registries {
-		if serviceregistry.ProviderID(r) == serviceregistry.Kubernetes {
-			return true
-		}
-	}
-	return false
-}
-
 func configureLogging(_ *cobra.Command, _ []string) error {
 	if err := log.Configure(loggingOptions); err != nil {
 		return err
@@ -105,7 +93,6 @@
 	return nil
 }
 
->>>>>>> 01a3e014
 func init() {
 
 	serverArgs = bootstrap.NewPilotArgs(func(p *bootstrap.PilotArgs) {
