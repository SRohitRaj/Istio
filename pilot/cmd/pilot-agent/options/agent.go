// Copyright Istio Authors
//
// Licensed under the Apache License, Version 2.0 (the "License");
// you may not use this file except in compliance with the License.
// You may obtain a copy of the License at
//
//     http://www.apache.org/licenses/LICENSE-2.0
//
// Unless required by applicable law or agreed to in writing, software
// distributed under the License is distributed on an "AS IS" BASIS,
// WITHOUT WARRANTIES OR CONDITIONS OF ANY KIND, either express or implied.
// See the License for the specific language governing permissions and
// limitations under the License.

package options

import (
	"os"
	"path/filepath"
	"strings"

	meshconfig "istio.io/api/mesh/v1alpha1"
	"istio.io/istio/pilot/pkg/model"
	"istio.io/istio/pkg/bootstrap/platform"
	istioagent "istio.io/istio/pkg/istio-agent"
)

// Similar with ISTIO_META_, which is used to customize the node metadata - this customizes extra header.
const xdsHeaderPrefix = "XDS_HEADER_"

func NewAgentOptions(proxy *model.Proxy, cfg *meshconfig.ProxyConfig) *istioagent.AgentOptions {
	o := &istioagent.AgentOptions{
		XDSRootCerts:             xdsRootCA,
		CARootCerts:              caRootCA,
		XDSHeaders:               map[string]string{},
		XdsUdsPath:               filepath.Join(cfg.ConfigPath, "XDS"),
		IsIPv6:                   proxy.SupportsIPv6(),
		ProxyType:                proxy.Type,
		EnableDynamicProxyConfig: enableProxyConfigXdsEnv,
		EnableDynamicBootstrap:   enableBootstrapXdsEnv,
		ProxyIPAddresses:         proxy.IPAddresses,
		ServiceNode:              proxy.ServiceNode(),
		EnvoyStatusPort:          envoyStatusPortEnv,
		EnvoyPrometheusPort:      envoyPrometheusPortEnv,
		Platform:                 platform.Discover(),
		GRPCBootstrapPath:        grpcBootstrapEnv,
		DisableEnvoy:             disableEnvoyEnv,
<<<<<<< HEAD
		FileDebounceDuration:     fileDebounceDuration,
=======
		ProxyXDSDebugViaAgent:    proxyXDSDebugViaAgent,
		DNSCapture:               DNSCaptureByAgent.Get(),
		DNSAddr:                  DNSCaptureAddr.Get(),
		ProxyNamespace:           PodNamespaceVar.Get(),
		ProxyDomain:              proxy.DNSDomain,
>>>>>>> 5b28b71f
	}
	extractXDSHeadersFromEnv(o)
	return o
}

// Simplified extraction of gRPC headers from environment.
// Unlike ISTIO_META, where we need JSON and advanced features - this is just for small string headers.
func extractXDSHeadersFromEnv(o *istioagent.AgentOptions) {
	envs := os.Environ()
	for _, e := range envs {
		if strings.HasPrefix(e, xdsHeaderPrefix) {
			parts := strings.SplitN(e, "=", 2)
			if len(parts) != 2 {
				continue
			}
			o.XDSHeaders[parts[0][len(xdsHeaderPrefix):]] = parts[1]
		}
	}
}<|MERGE_RESOLUTION|>--- conflicted
+++ resolved
@@ -45,15 +45,11 @@
 		Platform:                 platform.Discover(),
 		GRPCBootstrapPath:        grpcBootstrapEnv,
 		DisableEnvoy:             disableEnvoyEnv,
-<<<<<<< HEAD
-		FileDebounceDuration:     fileDebounceDuration,
-=======
 		ProxyXDSDebugViaAgent:    proxyXDSDebugViaAgent,
 		DNSCapture:               DNSCaptureByAgent.Get(),
 		DNSAddr:                  DNSCaptureAddr.Get(),
 		ProxyNamespace:           PodNamespaceVar.Get(),
 		ProxyDomain:              proxy.DNSDomain,
->>>>>>> 5b28b71f
 	}
 	extractXDSHeadersFromEnv(o)
 	return o
