// Copyright 2018 Istio Authors
//
// Licensed under the Apache License, Version 2.0 (the "License");
// you may not use this file except in compliance with the License.
// You may obtain a copy of the License at
//
//     http://www.apache.org/licenses/LICENSE-2.0
//
// Unless required by applicable law or agreed to in writing, software
// distributed under the License is distributed on an "AS IS" BASIS,
// WITHOUT WARRANTIES OR CONDITIONS OF ANY KIND, either express or implied.
// See the License for the specific language governing permissions and
// limitations under the License.

package main

import (
	"os"
	"strings"
	"testing"
	"time"

	"github.com/onsi/gomega"

	meshconfig "istio.io/api/mesh/v1alpha1"

	"istio.io/istio/pilot/pkg/model"
	"istio.io/istio/pilot/pkg/proxy/envoy"
	"istio.io/istio/pilot/pkg/serviceregistry"
	"istio.io/istio/pkg/config/constants"
)

func TestNoPilotSanIfAuthenticationNone(t *testing.T) {
	g := gomega.NewGomegaWithT(t)
	role = &model.Proxy{Metadata: map[string]string{}}
	role.DNSDomain = ""
	role.TrustDomain = ""
	controlPlaneAuthPolicy = meshconfig.AuthenticationPolicy_NONE.String()

	setSpiffeTrustDomain(role.DNSDomain)
	pilotSAN := getSAN("anything", envoy.PilotSvcAccName, role.PilotIdentity)

	g.Expect(pilotSAN).To(gomega.BeNil())
}

func TestPilotSanIfAuthenticationMutualDomainEmptyKubernetes(t *testing.T) {
	g := gomega.NewGomegaWithT(t)
	role = &model.Proxy{Metadata: map[string]string{}}
	role.DNSDomain = ""
	role.TrustDomain = ""
	registry = serviceregistry.KubernetesRegistry
	controlPlaneAuthPolicy = meshconfig.AuthenticationPolicy_MUTUAL_TLS.String()

	setSpiffeTrustDomain(role.DNSDomain)
	pilotSAN := getSAN("anything", envoy.PilotSvcAccName, role.PilotIdentity)

	g.Expect(pilotSAN).To(gomega.Equal([]string{"spiffe://cluster.local/ns/anything/sa/istio-pilot-service-account"}))
}

func TestPilotSanIfAuthenticationMutualDomainNotEmptyKubernetes(t *testing.T) {
	g := gomega.NewGomegaWithT(t)
	role = &model.Proxy{Metadata: map[string]string{}}
	role.DNSDomain = "my.domain"
	role.TrustDomain = ""
	registry = serviceregistry.KubernetesRegistry
	controlPlaneAuthPolicy = meshconfig.AuthenticationPolicy_MUTUAL_TLS.String()

	setSpiffeTrustDomain(role.DNSDomain)
	pilotSAN := getSAN("anything", envoy.PilotSvcAccName, role.PilotIdentity)

	g.Expect(pilotSAN).To(gomega.Equal([]string{"spiffe://my.domain/ns/anything/sa/istio-pilot-service-account"}))
}

// This test is used to ensure that the former behavior is unchanged
// When pilot is started without a trust domain, the SPIFFE URI doesn't contain a host and is not valid
func TestPilotSanIfAuthenticationMutualDomainEmptyConsul(t *testing.T) {
	g := gomega.NewGomegaWithT(t)
	role.DNSDomain = ""
	role.TrustDomain = ""
	registry = serviceregistry.ConsulRegistry
	controlPlaneAuthPolicy = meshconfig.AuthenticationPolicy_MUTUAL_TLS.String()

	setSpiffeTrustDomain(role.DNSDomain)
	pilotSAN := getSAN("anything", envoy.PilotSvcAccName, role.PilotIdentity)

	g.Expect(pilotSAN).To(gomega.Equal([]string{"spiffe:///ns/anything/sa/istio-pilot-service-account"}))
}

func TestPilotSanIfAuthenticationMutualTrustDomain(t *testing.T) {
	g := gomega.NewGomegaWithT(t)
	role = &model.Proxy{Metadata: map[string]string{}}
	role.DNSDomain = ""
	role.TrustDomain = "secured"
	registry = serviceregistry.KubernetesRegistry
	controlPlaneAuthPolicy = meshconfig.AuthenticationPolicy_MUTUAL_TLS.String()

	setSpiffeTrustDomain(role.DNSDomain)
	pilotSAN := getSAN("anything", envoy.PilotSvcAccName, role.PilotIdentity)

	g.Expect(pilotSAN).To(gomega.Equal([]string{"spiffe://secured/ns/anything/sa/istio-pilot-service-account"}))
}

func TestPilotSanIfAuthenticationMutualTrustDomainAndDomain(t *testing.T) {
	g := gomega.NewGomegaWithT(t)
	role = &model.Proxy{Metadata: map[string]string{}}
	role.DNSDomain = "my.domain"
	role.TrustDomain = "secured"
	registry = serviceregistry.KubernetesRegistry
	controlPlaneAuthPolicy = meshconfig.AuthenticationPolicy_MUTUAL_TLS.String()

	setSpiffeTrustDomain(role.DNSDomain)
	pilotSAN := getSAN("anything", envoy.PilotSvcAccName, role.PilotIdentity)

	g.Expect(pilotSAN).To(gomega.Equal([]string{"spiffe://secured/ns/anything/sa/istio-pilot-service-account"}))
}

func TestPilotDefaultDomainKubernetes(t *testing.T) {
	g := gomega.NewGomegaWithT(t)
	role = &model.Proxy{Metadata: map[string]string{}}
	role.DNSDomain = ""
	registry = serviceregistry.KubernetesRegistry
	_ = os.Setenv("POD_NAMESPACE", "default")

	domain := getDNSDomain(role.DNSDomain)

	g.Expect(domain).To(gomega.Equal("default.svc.cluster.local"))
	_ = os.Unsetenv("POD_NAMESPACE")
}

func TestDetectSds(t *testing.T) {
	sdsUdsWaitTimeout = 100 * time.Millisecond
	os.Setenv("SDS_ENABLED", "true")
	defer func() {
		sdsUdsWaitTimeout = time.Minute
		os.Unsetenv("SDS_ENABLED")
	}()

	g := gomega.NewGomegaWithT(t)
	tests := []struct {
		controlPlaneBootstrap bool
		sdsAddress            string
		tokenPath             string
		expectedSdsEnabled    bool
		expectedSdsTokenPath  string
	}{
		{
			controlPlaneBootstrap: true,
			expectedSdsEnabled:    false,
			expectedSdsTokenPath:  "",
		},
		{
			controlPlaneBootstrap: true,
			sdsAddress:            "/tmp/testtmpuds1.log",
			tokenPath:             "/tmp/testtmptoken1.log",
			expectedSdsEnabled:    true,
			expectedSdsTokenPath:  "/tmp/testtmptoken1.log",
		},
		{
			controlPlaneBootstrap: true,
			sdsAddress:            "unix:/tmp/testtmpuds1.log",
			tokenPath:             "/tmp/testtmptoken1.log",
			expectedSdsEnabled:    true,
			expectedSdsTokenPath:  "/tmp/testtmptoken1.log",
		},
		{
			controlPlaneBootstrap: true,
			sdsAddress:            "/tmp/testtmpuds1.log",
			tokenPath:             "/tmp/testtmptoken1.log",
			expectedSdsEnabled:    true,
			expectedSdsTokenPath:  "/tmp/testtmptoken1.log",
		},
		{
			controlPlaneBootstrap: true,
			tokenPath:             "/tmp/testtmptoken1.log",
<<<<<<< HEAD
=======
			expectedSdsEnabled:    false,
>>>>>>> f74d1163
		},
		{
			controlPlaneBootstrap: true,
			sdsAddress:            "/tmp/testtmpuds1.log",
		},
		{
			controlPlaneBootstrap: false,
			sdsAddress:            "/tmp/test_tmp_uds2",
			tokenPath:             "/tmp/test_tmp_token2",
			expectedSdsEnabled:    true,
			expectedSdsTokenPath:  "/tmp/test_tmp_token2",
		},
		{
			controlPlaneBootstrap: false,
			sdsAddress:            "/tmp/test_tmp_uds4",
		},
	}
	for _, tt := range tests {
		if tt.sdsAddress != "" {
			addr := strings.TrimPrefix(tt.sdsAddress, "unix:")
			if _, err := os.Stat(addr); err != nil {
				os.Create(addr)
				defer os.Remove(addr)
			}
		}
		if tt.tokenPath != "" {
			if _, err := os.Stat(tt.tokenPath); err != nil {
				os.Create(tt.tokenPath)
				defer os.Remove(tt.tokenPath)
			}
		}

		enabled, path := detectSds(tt.controlPlaneBootstrap, tt.sdsAddress, tt.tokenPath)
		g.Expect(enabled).To(gomega.Equal(tt.expectedSdsEnabled))
		g.Expect(path).To(gomega.Equal(tt.expectedSdsTokenPath))
	}
}

func TestPilotDefaultDomainConsul(t *testing.T) {
	g := gomega.NewGomegaWithT(t)
	role := &model.Proxy{Metadata: map[string]string{}}
	role.DNSDomain = ""
	registry = serviceregistry.ConsulRegistry

	domain := getDNSDomain(role.DNSDomain)

	g.Expect(domain).To(gomega.Equal("service.consul"))
}

func TestPilotDefaultDomainOthers(t *testing.T) {
	g := gomega.NewGomegaWithT(t)
	role = &model.Proxy{Metadata: map[string]string{}}
	role.DNSDomain = ""
	registry = serviceregistry.MockRegistry

	domain := getDNSDomain(role.DNSDomain)

	g.Expect(domain).To(gomega.Equal(""))
}

func TestPilotDomain(t *testing.T) {
	g := gomega.NewGomegaWithT(t)
	role.DNSDomain = "my.domain"
	registry = serviceregistry.MockRegistry

	domain := getDNSDomain(role.DNSDomain)

	g.Expect(domain).To(gomega.Equal("my.domain"))
}

func TestPilotSanIfAuthenticationMutualStdDomainKubernetes(t *testing.T) {
	g := gomega.NewGomegaWithT(t)
	role = &model.Proxy{Metadata: map[string]string{}}
	role.DNSDomain = ".svc.cluster.local"
	role.TrustDomain = ""
	registry = serviceregistry.KubernetesRegistry
	controlPlaneAuthPolicy = meshconfig.AuthenticationPolicy_MUTUAL_TLS.String()

	setSpiffeTrustDomain(role.DNSDomain)
	pilotSAN := getSAN("anything", envoy.PilotSvcAccName, role.PilotIdentity)

	g.Expect(pilotSAN).To(gomega.Equal([]string{"spiffe://cluster.local/ns/anything/sa/istio-pilot-service-account"}))
}

// This test is used to ensure that the former behavior is unchanged
// When pilot is started without a trust domain, the SPIFFE URI doesn't contain a host and is not valid
func TestPilotSanIfAuthenticationMutualStdDomainConsul(t *testing.T) {
	g := gomega.NewGomegaWithT(t)
	role = &model.Proxy{Metadata: map[string]string{}}
	role.DNSDomain = "service.consul"
	role.TrustDomain = ""
	registry = serviceregistry.ConsulRegistry
	controlPlaneAuthPolicy = meshconfig.AuthenticationPolicy_MUTUAL_TLS.String()

	setSpiffeTrustDomain(role.DNSDomain)
	pilotSAN := getSAN("anything", envoy.PilotSvcAccName, role.PilotIdentity)

	g.Expect(pilotSAN).To(gomega.Equal([]string{"spiffe:///ns/anything/sa/istio-pilot-service-account"}))
}

func TestCustomPilotSanIfAuthenticationMutualDomainKubernetesNoTrustDomain(t *testing.T) {
	g := gomega.NewGomegaWithT(t)
	role = &model.Proxy{Metadata: map[string]string{}}
	role.DNSDomain = ""
	role.PilotIdentity = "pilot-identity"
	registry = serviceregistry.KubernetesRegistry
	controlPlaneAuthPolicy = meshconfig.AuthenticationPolicy_MUTUAL_TLS.String()

	setSpiffeTrustDomain(role.DNSDomain)
	pilotSAN := getSAN("anything", envoy.PilotSvcAccName, role.PilotIdentity)

	g.Expect(pilotSAN).To(gomega.Equal([]string{"spiffe://cluster.local/pilot-identity"}))
}

func TestCustomPilotSanIfAuthenticationMutualDomainKubernetes(t *testing.T) {
	g := gomega.NewGomegaWithT(t)
	role = &model.Proxy{Metadata: map[string]string{}}
	role.DNSDomain = ""
	role.TrustDomain = "mesh.com"
	role.PilotIdentity = "pilot-identity"
	registry = serviceregistry.KubernetesRegistry
	controlPlaneAuthPolicy = meshconfig.AuthenticationPolicy_MUTUAL_TLS.String()

	setSpiffeTrustDomain(role.DNSDomain)
	pilotSAN := getSAN("anything", envoy.PilotSvcAccName, role.PilotIdentity)

	g.Expect(pilotSAN).To(gomega.Equal([]string{"spiffe://mesh.com/pilot-identity"}))
}

func TestCustomMixerSanIfAuthenticationMutualDomainKubernetes(t *testing.T) {
	g := gomega.NewGomegaWithT(t)
	role = &model.Proxy{Metadata: map[string]string{}}
	role.DNSDomain = ""
	role.TrustDomain = "mesh.com"
	role.MixerIdentity = "mixer-identity"
	registry = serviceregistry.KubernetesRegistry
	controlPlaneAuthPolicy = meshconfig.AuthenticationPolicy_MUTUAL_TLS.String()

	setSpiffeTrustDomain(role.DNSDomain)
	mixerSAN := envoy.GetSAN("", role.MixerIdentity)

	g.Expect(mixerSAN).To(gomega.Equal("spiffe://mesh.com/mixer-identity"))
}

func TestDedupeStrings(t *testing.T) {
	g := gomega.NewGomegaWithT(t)
	in := []string{
		constants.DefaultCertChain, constants.DefaultKey, constants.DefaultRootCert,
		constants.DefaultCertChain, constants.DefaultKey, constants.DefaultRootCert,
	}
	expected := []string{constants.DefaultCertChain, constants.DefaultKey, constants.DefaultRootCert}

	actual := dedupeStrings(in)

	g.Expect(actual).To(gomega.ConsistOf(expected))
}

func TestIsIPv6Proxy(t *testing.T) {
	tests := []struct {
		name     string
		addrs    []string
		expected bool
	}{
		{
			name:     "ipv4 only",
			addrs:    []string{"1.1.1.1", "127.0.0.1", "2.2.2.2"},
			expected: false,
		},
		{
			name:     "ipv6 only",
			addrs:    []string{"1111:2222::1", "::1", "2222:3333::1"},
			expected: true,
		},
		{
			name:     "mixed ipv4 and ipv6",
			addrs:    []string{"1111:2222::1", "::1", "127.0.0.1", "2.2.2.2", "2222:3333::1"},
			expected: false,
		},
	}
	for _, tt := range tests {
		result := isIPv6Proxy(tt.addrs)
		if result != tt.expected {
			t.Errorf("Test %s failed, expected: %t got: %t", tt.name, tt.expected, result)
		}
	}
}<|MERGE_RESOLUTION|>--- conflicted
+++ resolved
@@ -172,10 +172,7 @@
 		{
 			controlPlaneBootstrap: true,
 			tokenPath:             "/tmp/testtmptoken1.log",
-<<<<<<< HEAD
-=======
 			expectedSdsEnabled:    false,
->>>>>>> f74d1163
 		},
 		{
 			controlPlaneBootstrap: true,
