--- conflicted
+++ resolved
@@ -307,19 +307,15 @@
 				secOpts.CredFetcher = credFetcher
 			}
 
-<<<<<<< HEAD
-			agentConfig := &istio_agent.AgentConfig{}
+			agentConfig := &istio_agent.AgentConfig{
+				XDSRootCerts: xdsRootCA,
+				CARootCerts:  caRootCA,
+			}
 			if proxyXDSViaAgent == "enable" || proxyXDSViaAgent == "true" || proxyXDSViaAgent == "1" {
 				agentConfig.ProxyXDSViaAgent = true
 			}
 			sa := istio_agent.NewAgent(&proxyConfig, agentConfig, secOpts)
-=======
-			sa := istio_agent.NewAgent(&proxyConfig, &istio_agent.AgentConfig{
-				XDSRootCerts: xdsRootCA,
-				CARootCerts:  caRootCA,
-			}, secOpts)
-
->>>>>>> 4b3bcccc
+
 			var pilotSAN []string
 			if proxyConfig.ControlPlaneAuthPolicy == meshconfig.AuthenticationPolicy_MUTUAL_TLS {
 				// Obtain Pilot SAN, using DNS.
@@ -398,11 +394,8 @@
 				PilotCertProvider:   pilotCertProvider,
 				ProvCert:            sa.FindRootCAForXDS(),
 				Sidecar:             role.Type == model.SidecarProxy,
-<<<<<<< HEAD
 				ProxyViaAgent:       agentConfig.ProxyXDSViaAgent,
-=======
 				CallCredentials:     callCredentials.Get(),
->>>>>>> 4b3bcccc
 			})
 
 			drainDuration, _ := types.DurationFromProto(proxyConfig.TerminationDrainDuration)
