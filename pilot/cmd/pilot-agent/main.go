// Copyright 2017 Istio Authors
//
// Licensed under the Apache License, Version 2.0 (the "License");
// you may not use this file except in compliance with the License.
// You may obtain a copy of the License at
//
//     http://www.apache.org/licenses/LICENSE-2.0
//
// Unless required by applicable law or agreed to in writing, software
// distributed under the License is distributed on an "AS IS" BASIS,
// WITHOUT WARRANTIES OR CONDITIONS OF ANY KIND, either express or implied.
// See the License for the specific language governing permissions and
// limitations under the License.

package main

import (
	"bytes"
	"context"
	"encoding/base64"
	"fmt"
	"io/ioutil"
	"net"
	"os"
	"strconv"
	"strings"
	"sync"
	"text/template"
	"time"

	"github.com/gogo/protobuf/types"
	"github.com/spf13/cobra"
	"github.com/spf13/cobra/doc"

	meshconfig "istio.io/api/mesh/v1alpha1"
	networkingconfig "istio.io/api/networking/v1alpha3"
	"istio.io/pkg/collateral"
	"istio.io/pkg/env"
	"istio.io/pkg/log"
	"istio.io/pkg/version"

	"istio.io/istio/pilot/cmd/pilot-agent/status"
	"istio.io/istio/pilot/pkg/features"
	"istio.io/istio/pilot/pkg/model"
	"istio.io/istio/pilot/pkg/proxy"
	"istio.io/istio/pilot/pkg/proxy/envoy"
	"istio.io/istio/pilot/pkg/serviceregistry"
	"istio.io/istio/pkg/cmd"
	"istio.io/istio/pkg/config"
	"istio.io/istio/pkg/config/constants"
	"istio.io/istio/pkg/config/mesh"
	"istio.io/istio/pkg/spiffe"
	"istio.io/istio/pkg/util/protomarshal"
)

const trustworthyJWTPath = "/var/run/secrets/tokens/istio-token"

var (
	role             = &model.Proxy{Metadata: map[string]string{}}
	proxyIP          string
	registry         serviceregistry.ServiceRegistry
	statusPort       uint16
	applicationPorts []string

	// proxy config flags (named identically)
	configPath                                string
	controlPlaneBootstrap                     bool
	binaryPath                                string
	serviceCluster                            string
	drainDuration                             time.Duration
	parentShutdownDuration                    time.Duration
	discoveryAddress                          string
	zipkinAddress                             string
	lightstepAddress                          string
	lightstepAccessToken                      string
	lightstepSecure                           bool
	lightstepCacertPath                       string
	datadogAgentAddress                       string
	connectTimeout                            time.Duration
	statsdUDPAddress                          string
	envoyMetricsServiceAddress                string
	envoyAccessLogServiceAddress              string
	envoyAccessLogServiceTLSMode              string
	envoyAccessLogServiceTLSClientCertificate string
	envoyAccessLogServiceTLSPrivateKey        string
	envoyAccessLogServiceTLSCaCertificates    string
	envoyAccessLogServiceTLSSni               string
	envoyAccessLogServiceTLSSubjectAltNames   []string
	envoyAccessLogServiceTCPKeepaliveProbes   uint32
	envoyAccessLogServiceTCPKeepaliveTime     time.Duration
	envoyAccessLogServiceTCPKeepaliveInterval time.Duration
	proxyAdminPort                            uint16
	controlPlaneAuthPolicy                    string
	customConfigFile                          string
	proxyLogLevel                             string
	proxyComponentLogLevel                    string
	dnsRefreshRate                            string
	concurrency                               int
	templateFile                              string
	disableInternalTelemetry                  bool
	tlsCertsToWatch                           []string
	loggingOptions                            = log.DefaultOptions()

	wg sync.WaitGroup

	instanceIPVar        = env.RegisterStringVar("INSTANCE_IP", "", "")
	podNameVar           = env.RegisterStringVar("POD_NAME", "", "")
	podNamespaceVar      = env.RegisterStringVar("POD_NAMESPACE", "", "")
	istioNamespaceVar    = env.RegisterStringVar("ISTIO_NAMESPACE", "", "")
	kubeAppProberNameVar = env.RegisterStringVar(status.KubeAppProberEnvName, "", "")
	sdsEnabledVar        = env.RegisterBoolVar("SDS_ENABLED", false, "")
	sdsUdsPathVar        = env.RegisterStringVar("SDS_UDS_PATH", "/var/run/sds/uds_path", "SDS unix domain socket path")

	sdsUdsWaitTimeout = time.Minute

	rootCmd = &cobra.Command{
		Use:          "pilot-agent",
		Short:        "Istio Pilot agent.",
		Long:         "Istio Pilot agent runs in the sidecar or gateway container and bootstraps Envoy.",
		SilenceUsage: true,
		FParseErrWhitelist: cobra.FParseErrWhitelist{
			// Allow unknown flags for backward-compatibility.
			UnknownFlags: true,
		},
	}

	proxyCmd = &cobra.Command{
		Use:   "proxy",
		Short: "Envoy proxy agent",
		FParseErrWhitelist: cobra.FParseErrWhitelist{
			// Allow unknown flags for backward-compatibility.
			UnknownFlags: true,
		},
		RunE: func(c *cobra.Command, args []string) error {
			cmd.PrintFlags(c.Flags())
			if err := log.Configure(loggingOptions); err != nil {
				return err
			}
			log.Infof("Version %s", version.Info.String())
			role.Type = model.SidecarProxy
			if len(args) > 0 {
				role.Type = model.NodeType(args[0])
				if !model.IsApplicationNodeType(role.Type) {
					log.Errorf("Invalid role Type: %#v", role.Type)
					return fmt.Errorf("Invalid role Type: " + string(role.Type))
				}
			}

			//Do we need to get IP from the command line or environment?
			if len(proxyIP) != 0 {
				role.IPAddresses = append(role.IPAddresses, proxyIP)
			} else {
				envIP := instanceIPVar.Get()
				if len(envIP) > 0 {
					role.IPAddresses = append(role.IPAddresses, envIP)
				}
			}

			// Obtain all the IPs from the node
			if ipAddrs, ok := proxy.GetPrivateIPs(context.Background()); ok {
				log.Infof("Obtained private IP %v", ipAddrs)
				role.IPAddresses = append(role.IPAddresses, ipAddrs...)
			}

			// No IP addresses provided, append 127.0.0.1 for ipv4 and ::1 for ipv6
			if len(role.IPAddresses) == 0 {
				role.IPAddresses = append(role.IPAddresses, "127.0.0.1")
				role.IPAddresses = append(role.IPAddresses, "::1")
			}
			// Check if proxy runs in ipv4 or ipv6 environment to set Envoy's
			// operational parameters correctly.
			proxyIPv6 := isIPv6Proxy(role.IPAddresses)
			if len(role.ID) == 0 {
				if registry == serviceregistry.KubernetesRegistry {
					role.ID = podNameVar.Get() + "." + podNamespaceVar.Get()
				} else if registry == serviceregistry.ConsulRegistry {
					role.ID = role.IPAddresses[0] + ".service.consul"
				} else {
					role.ID = role.IPAddresses[0]
				}
			}

			spiffe.SetTrustDomain(spiffe.DetermineTrustDomain(role.TrustDomain, true))
			role.TrustDomain = spiffe.GetTrustDomain()
			log.Infof("Proxy role: %#v", role)

			tlsCertsToWatch = []string{
				tlsServerCertChain, tlsServerKey, tlsServerRootCert,
				tlsClientCertChain, tlsClientKey, tlsClientRootCert,
			}

			// dedupe cert paths so we don't set up 2 watchers for the same file:
			tlsCertsToWatch = dedupeStrings(tlsCertsToWatch)

			proxyConfig := mesh.DefaultProxyConfig()

			// set all flags
			proxyConfig.CustomConfigFile = customConfigFile
			proxyConfig.ConfigPath = configPath
			proxyConfig.BinaryPath = binaryPath
			proxyConfig.ServiceCluster = serviceCluster
			proxyConfig.DrainDuration = types.DurationProto(drainDuration)
			proxyConfig.ParentShutdownDuration = types.DurationProto(parentShutdownDuration)
			proxyConfig.DiscoveryAddress = discoveryAddress
			proxyConfig.ConnectTimeout = types.DurationProto(connectTimeout)
			proxyConfig.StatsdUdpAddress = statsdUDPAddress
<<<<<<< HEAD
			proxyConfig.EnvoyMetricsServiceAddress = envoyMetricsServiceAddress
			proxyConfig.EnvoyAccessLogService.Address = envoyAccessLogServiceAddress
			if envoyAccessLogServiceTLSMode != "" {
				proxyConfig.EnvoyAccessLogService.TlsSettings = &networkingconfig.TLSSettings{
					Mode: networkingconfig.TLSSettings_TLSmode(networkingconfig.
						TLSSettings_TLSmode_value[envoyAccessLogServiceTLSMode]),
					ClientCertificate: envoyAccessLogServiceTLSClientCertificate,
					PrivateKey:        envoyAccessLogServiceTLSPrivateKey,
					CaCertificates:    envoyAccessLogServiceTLSCaCertificates,
					Sni:               envoyAccessLogServiceTLSSni,
					SubjectAltNames:   envoyAccessLogServiceTLSSubjectAltNames,
				}
			}
			if envoyAccessLogServiceTCPKeepaliveProbes > 0 || envoyAccessLogServiceTCPKeepaliveTime.Seconds() > 0 ||
				envoyAccessLogServiceTCPKeepaliveInterval.Seconds() > 0 {
				proxyConfig.EnvoyAccessLogService.TcpKeepalive = &networkingconfig.ConnectionPoolSettings_TCPSettings_TcpKeepalive{
					Probes:   envoyAccessLogServiceTCPKeepaliveProbes,
					Time:     types.DurationProto(envoyAccessLogServiceTCPKeepaliveTime),
					Interval: types.DurationProto(envoyAccessLogServiceTCPKeepaliveInterval),
				}
			}
=======
			proxyConfig.EnvoyMetricsService = &meshconfig.RemoteService{Address: envoyMetricsServiceAddress}
			proxyConfig.EnvoyAccessLogService = &meshconfig.RemoteService{Address: envoyAccessLogServiceAddress}
>>>>>>> 63460346
			proxyConfig.ProxyAdminPort = int32(proxyAdminPort)
			proxyConfig.Concurrency = int32(concurrency)

			var pilotSAN []string
			ns := ""
			switch controlPlaneAuthPolicy {
			case meshconfig.AuthenticationPolicy_NONE.String():
				proxyConfig.ControlPlaneAuthPolicy = meshconfig.AuthenticationPolicy_NONE
			case meshconfig.AuthenticationPolicy_MUTUAL_TLS.String():
				proxyConfig.ControlPlaneAuthPolicy = meshconfig.AuthenticationPolicy_MUTUAL_TLS
				if registry == serviceregistry.KubernetesRegistry {
					partDiscoveryAddress := strings.Split(discoveryAddress, ":")
					discoveryHostname := partDiscoveryAddress[0]
					parts := strings.Split(discoveryHostname, ".")
					if len(parts) == 1 {
						// namespace of pilot is not part of discovery address use
						// pod namespace e.g. istio-pilot:15005
						ns = podNamespaceVar.Get()
					} else if len(parts) == 2 {
						// namespace is found in the discovery address
						// e.g. istio-pilot.istio-system:15005
						ns = parts[1]
					} else {
						// discovery address is a remote address. For remote clusters
						// only support the default config, or env variable
						ns = istioNamespaceVar.Get()
						if ns == "" {
							ns = constants.IstioSystemNamespace
						}
					}
				}
			}
			role.DNSDomain = getDNSDomain(role.DNSDomain)
			setSpiffeTrustDomain(role.DNSDomain)

			// Obtain the SAN to later create a Envoy proxy.
			pilotSAN = getSAN(ns, envoy.PilotSvcAccName, role.PilotIdentity)
			log.Infof("PilotSAN %#v", pilotSAN)

			// resolve statsd address
			if proxyConfig.StatsdUdpAddress != "" {
				addr, err := proxy.ResolveAddr(proxyConfig.StatsdUdpAddress)
				if err != nil {
					// If istio-mixer.istio-system can't be resolved, skip generating the statsd config.
					// (instead of crashing). Mixer is optional.
					log.Warnf("resolve StatsdUdpAddress failed: %v", err)
					proxyConfig.StatsdUdpAddress = ""
				} else {
					proxyConfig.StatsdUdpAddress = addr
				}
			}

			// set tracing config
			if lightstepAddress != "" {
				proxyConfig.Tracing = &meshconfig.Tracing{
					Tracer: &meshconfig.Tracing_Lightstep_{
						Lightstep: &meshconfig.Tracing_Lightstep{
							Address:     lightstepAddress,
							AccessToken: lightstepAccessToken,
							Secure:      lightstepSecure,
							CacertPath:  lightstepCacertPath,
						},
					},
				}
			} else if zipkinAddress != "" {
				proxyConfig.Tracing = &meshconfig.Tracing{
					Tracer: &meshconfig.Tracing_Zipkin_{
						Zipkin: &meshconfig.Tracing_Zipkin{
							Address: zipkinAddress,
						},
					},
				}
			} else if datadogAgentAddress != "" {
				proxyConfig.Tracing = &meshconfig.Tracing{
					Tracer: &meshconfig.Tracing_Datadog_{
						Datadog: &meshconfig.Tracing_Datadog{
							Address: datadogAgentAddress,
						},
					},
				}
			}

			if err := config.ValidateProxyConfig(&proxyConfig); err != nil {
				return err
			}

			if out, err := protomarshal.ToYAML(&proxyConfig); err != nil {
				log.Infof("Failed to serialize to YAML: %v", err)
			} else {
				log.Infof("Effective config: %s", out)
			}

			controlPlaneAuthEnabled := controlPlaneAuthPolicy == meshconfig.AuthenticationPolicy_MUTUAL_TLS.String()
			sdsEnabled, sdsTokenPath := detectSds(controlPlaneBootstrap, controlPlaneAuthEnabled, sdsUdsPathVar.Get(), trustworthyJWTPath)

			// since Envoy needs the certs for mTLS, we wait for them to become available before starting it
			// skip waiting cert if sds is enabled, otherwise it takes long time for pod to start.
			if controlPlaneAuthEnabled && !sdsEnabled {
				log.Infof("Monitored certs: %#v", tlsCertsToWatch)
				for _, cert := range tlsCertsToWatch {
					waitForFile(cert, 2*time.Minute)
				}
			}

			opts := make(map[string]interface{})
			if sdsEnabled {
				opts["sds_uds_path"] = sdsUdsPathVar.Get()
				opts["sds_token_path"] = sdsTokenPath
			}

			// TODO: change Mixer and Pilot to use standard template and deprecate this custom bootstrap parser
			if controlPlaneBootstrap {
				if templateFile != "" && proxyConfig.CustomConfigFile == "" {
					opts["PodName"] = podNameVar.Get()
					opts["PodNamespace"] = podNamespaceVar.Get()
					// Setting default to ipv4 local host, wildcard and dns policy
					opts["localhost"] = "127.0.0.1"
					opts["wildcard"] = "0.0.0.0"
					opts["dns_lookup_family"] = "V4_ONLY"
					// Check if nodeIP carries IPv4 or IPv6 and set up proxy accordingly
					if proxyIPv6 {
						opts["localhost"] = "::1"
						opts["wildcard"] = "::"
						opts["dns_lookup_family"] = "AUTO"
					}
					mixerSAN := getSAN(ns, envoy.MixerSvcAccName, role.MixerIdentity)
					log.Infof("MixerSAN %#v", mixerSAN)
					if len(mixerSAN) > 1 {
						opts["MixerSubjectAltName"] = mixerSAN[0]
					}

					// protobuf encoding of IP_ADDRESS type
					opts["PodIP"] = base64.StdEncoding.EncodeToString(net.ParseIP(instanceIPVar.Get()))

					if proxyConfig.ControlPlaneAuthPolicy == meshconfig.AuthenticationPolicy_MUTUAL_TLS {
						opts["ControlPlaneAuth"] = "enable"
					}
					if disableInternalTelemetry {
						opts["DisableReportCalls"] = "true"
					}

					tmpl, err := template.ParseFiles(templateFile)
					if err != nil {
						return err
					}
					var buffer bytes.Buffer
					err = tmpl.Execute(&buffer, opts)
					if err != nil {
						return err
					}
					content := buffer.Bytes()
					log.Infof("Static config:\n%s", string(content))
					proxyConfig.CustomConfigFile = proxyConfig.ConfigPath + "/envoy.yaml"
					err = ioutil.WriteFile(proxyConfig.CustomConfigFile, content, 0644)
					if err != nil {
						return err
					}
				}
			} else if templateFile != "" && proxyConfig.CustomConfigFile == "" {
				proxyConfig.ProxyBootstrapTemplatePath = templateFile
			}

			ctx, cancel := context.WithCancel(context.Background())
			defer func() {
				log.Info("pilot-agent is terminating")
				cancel()
				wg.Wait()
			}()
			// If a status port was provided, start handling status probes.
			if statusPort > 0 {
				parsedPorts, err := parseApplicationPorts()
				if err != nil {
					return err
				}
				localHostAddr := "127.0.0.1"
				if proxyIPv6 {
					localHostAddr = "[::1]"
				}
				prober := kubeAppProberNameVar.Get()
				statusServer, err := status.NewServer(status.Config{
					LocalHostAddr:      localHostAddr,
					AdminPort:          proxyAdminPort,
					StatusPort:         statusPort,
					ApplicationPorts:   parsedPorts,
					KubeAppHTTPProbers: prober,
					NodeType:           role.Type,
				})
				if err != nil {
					return err
				}
				go waitForCompletion(ctx, statusServer.Run)
			}

			log.Infof("PilotSAN %#v", pilotSAN)

			envoyProxy := envoy.NewProxy(proxyConfig, role.ServiceNode(), proxyLogLevel, proxyComponentLogLevel, pilotSAN, role.IPAddresses, dnsRefreshRate, opts)
			agent := proxy.NewAgent(envoyProxy, proxy.DefaultRetry, features.TerminationDrainDuration())
			watcher := envoy.NewWatcher(tlsCertsToWatch, agent.ConfigCh())

			go waitForCompletion(ctx, agent.Run)
			go waitForCompletion(ctx, watcher.Run)

			cmd.WaitSignal(make(chan struct{}))
			return nil
		},
	}
)

func dedupeStrings(in []string) []string {
	stringMap := map[string]bool{}
	for _, c := range in {
		stringMap[c] = true
	}
	unique := make([]string, 0)
	for c := range stringMap {
		unique = append(unique, c)
	}
	return unique
}

func waitForCompletion(ctx context.Context, fn func(context.Context)) {
	wg.Add(1)
	fn(ctx)
	wg.Done()
}

//explicitly setting the trustdomain so the pilot and mixer SAN will have same trustdomain
//and the initialization of the spiffe pkg isn't linked to generating pilot's SAN first
func setSpiffeTrustDomain(domain string) {

	if controlPlaneAuthPolicy == meshconfig.AuthenticationPolicy_MUTUAL_TLS.String() {
		pilotTrustDomain := role.TrustDomain
		if len(pilotTrustDomain) == 0 {
			if registry == serviceregistry.KubernetesRegistry &&
				(domain == podNamespaceVar.Get()+".svc.cluster.local" || domain == "") {
				pilotTrustDomain = "cluster.local"
			} else if registry == serviceregistry.ConsulRegistry &&
				(domain == "service.consul" || domain == "") {
				pilotTrustDomain = ""
			} else {
				pilotTrustDomain = domain
			}
		}
		spiffe.SetTrustDomain(pilotTrustDomain)
	}

}

func getSAN(ns string, defaultSA string, overrideIdentity string) []string {
	var san []string
	if controlPlaneAuthPolicy == meshconfig.AuthenticationPolicy_MUTUAL_TLS.String() {

		if overrideIdentity == "" {
			san = append(san, envoy.GetSAN(ns, defaultSA))
		} else {
			san = append(san, envoy.GetSAN("", overrideIdentity))
		}
	}
	return san
}

func getDNSDomain(domain string) string {
	if len(domain) == 0 {
		if registry == serviceregistry.KubernetesRegistry {
			domain = podNamespaceVar.Get() + ".svc.cluster.local"
		} else if registry == serviceregistry.ConsulRegistry {
			domain = "service.consul"
		} else {
			domain = ""
		}
	}
	return domain
}

// check if SDS UDS path and token path exist, if both exist, requests key/cert
// using SDS instead of secret mount.
func detectSds(controlPlaneBootstrap, controlPlaneAuthEnabled bool, udspath, trustworthyJWTPath string) (bool, string) {
	if !sdsEnabledVar.Get() {
		return false, ""
	}

	if !controlPlaneBootstrap {
		// workload sidecar
		// treat sds as disabled if uds path isn't set.
		if _, err := os.Stat(udspath); err != nil {
			return false, ""
		}
		if _, err := os.Stat(trustworthyJWTPath); err == nil {
			return true, trustworthyJWTPath
		}

		return false, ""
	}

	// for controlplane sidecar, if controlplanesecurity isn't enabled
	// doens't matter what to return since sds won't be used.
	if !controlPlaneAuthEnabled {
		return false, ""
	}

	// controlplane components like pilot/mixer/galley have sidecar
	// they start almost same time as sds server; wait since there is a chance
	// when pilot-agent start, the uds file doesn't exist.
	if !waitForFile(udspath, sdsUdsWaitTimeout) {
		return false, ""
	}
	if _, err := os.Stat(trustworthyJWTPath); err == nil {
		return true, trustworthyJWTPath
	}

	return false, ""
}

func parseApplicationPorts() ([]uint16, error) {
	parsedPorts := make([]uint16, 0, len(applicationPorts))
	for _, port := range applicationPorts {
		port := strings.TrimSpace(port)
		if len(port) > 0 {
			parsedPort, err := strconv.ParseUint(port, 10, 16)
			if err != nil {
				return nil, err
			}
			parsedPorts = append(parsedPorts, uint16(parsedPort))
		}
	}
	return parsedPorts, nil
}

func timeDuration(dur *types.Duration) time.Duration {
	out, err := types.DurationFromProto(dur)
	if err != nil {
		log.Warna(err)
	}
	return out
}

func init() {
	proxyCmd.PersistentFlags().StringVar((*string)(&registry), "serviceregistry",
		string(serviceregistry.KubernetesRegistry),
		fmt.Sprintf("Select the platform for service registry, options are {%s, %s, %s}",
			serviceregistry.KubernetesRegistry, serviceregistry.ConsulRegistry, serviceregistry.MockRegistry))
	proxyCmd.PersistentFlags().StringVar(&proxyIP, "ip", "",
		"Proxy IP address. If not provided uses ${INSTANCE_IP} environment variable.")
	proxyCmd.PersistentFlags().StringVar(&role.ID, "id", "",
		"Proxy unique ID. If not provided uses ${POD_NAME}.${POD_NAMESPACE} from environment variables")
	proxyCmd.PersistentFlags().StringVar(&role.DNSDomain, "domain", "",
		"DNS domain suffix. If not provided uses ${POD_NAMESPACE}.svc.cluster.local")
	proxyCmd.PersistentFlags().StringVar(&role.TrustDomain, "trust-domain", "",
		"The domain to use for identities")
	proxyCmd.PersistentFlags().StringVar(&role.PilotIdentity, "pilotIdentity", "",
		"The identity used as the suffix for pilot's spiffe SAN ")
	proxyCmd.PersistentFlags().StringVar(&role.MixerIdentity, "mixerIdentity", "",
		"The identity used as the suffix for mixer's spiffe SAN. This would only be used by pilot all other proxy would get this value from pilot")

	proxyCmd.PersistentFlags().Uint16Var(&statusPort, "statusPort", 0,
		"HTTP Port on which to serve pilot agent status. If zero, agent status will not be provided.")
	proxyCmd.PersistentFlags().StringSliceVar(&applicationPorts, "applicationPorts", []string{},
		"Ports exposed by the application. Used to determine that Envoy is configured and ready to receive traffic.")

	// Flags for proxy configuration
	values := mesh.DefaultProxyConfig()
	proxyCmd.PersistentFlags().StringVar(&configPath, "configPath", values.ConfigPath,
		"Path to the generated configuration file directory")
	proxyCmd.PersistentFlags().StringVar(&binaryPath, "binaryPath", values.BinaryPath,
		"Path to the proxy binary")
	proxyCmd.PersistentFlags().StringVar(&serviceCluster, "serviceCluster", values.ServiceCluster,
		"Service cluster")
	proxyCmd.PersistentFlags().DurationVar(&drainDuration, "drainDuration",
		timeDuration(values.DrainDuration),
		"The time in seconds that Envoy will drain connections during a hot restart")
	proxyCmd.PersistentFlags().DurationVar(&parentShutdownDuration, "parentShutdownDuration",
		timeDuration(values.ParentShutdownDuration),
		"The time in seconds that Envoy will wait before shutting down the parent process during a hot restart")
	proxyCmd.PersistentFlags().StringVar(&discoveryAddress, "discoveryAddress", values.DiscoveryAddress,
		"Address of the discovery service exposing xDS (e.g. istio-pilot:8080)")
	proxyCmd.PersistentFlags().StringVar(&zipkinAddress, "zipkinAddress", "",
		"Address of the Zipkin service (e.g. zipkin:9411)")
	proxyCmd.PersistentFlags().StringVar(&lightstepAddress, "lightstepAddress", "",
		"Address of the LightStep Satellite pool")
	proxyCmd.PersistentFlags().StringVar(&lightstepAccessToken, "lightstepAccessToken", "",
		"Access Token for LightStep Satellite pool")
	proxyCmd.PersistentFlags().BoolVar(&lightstepSecure, "lightstepSecure", false,
		"Should connection to the LightStep Satellite pool be secure")
	proxyCmd.PersistentFlags().StringVar(&lightstepCacertPath, "lightstepCacertPath", "",
		"Path to the trusted cacert used to authenticate the pool")
	proxyCmd.PersistentFlags().StringVar(&datadogAgentAddress, "datadogAgentAddress", "",
		"Address of the Datadog Agent")
	proxyCmd.PersistentFlags().DurationVar(&connectTimeout, "connectTimeout",
		timeDuration(values.ConnectTimeout),
		"Connection timeout used by Envoy for supporting services")
	proxyCmd.PersistentFlags().StringVar(&statsdUDPAddress, "statsdUdpAddress", values.StatsdUdpAddress,
		"IP Address and Port of a statsd UDP listener (e.g. 10.75.241.127:9125)")
	proxyCmd.PersistentFlags().StringVar(&envoyMetricsServiceAddress, "envoyMetricsServiceAddress", values.EnvoyMetricsService.Address,
		"Host and Port of an Envoy Metrics Service API implementation (e.g. metrics-service:15000)")
	proxyCmd.PersistentFlags().StringVar(&envoyAccessLogServiceAddress, "envoyAccessLogServiceAddress", values.EnvoyAccessLogService.Address,
		"Host and Port of an Envoy gRPC Access Log Service API implementation (e.g. accesslog-service.istio-system:15000)")
	proxyCmd.PersistentFlags().StringVar(&envoyAccessLogServiceTLSMode, "envoyAccessLogServiceTLSMode", "",
		"Mode Indicates whether connections to this port should be secured")
	proxyCmd.PersistentFlags().StringVar(&envoyAccessLogServiceTLSClientCertificate, "envoyAccessLogServiceTLSClientCertificate",
		"", "Path to client certificate file")
	proxyCmd.PersistentFlags().StringVar(&envoyAccessLogServiceTLSPrivateKey, "envoyAccessLogServiceTLSPrivateKey",
		"", "Path to private key file file")
	proxyCmd.PersistentFlags().StringVar(&envoyAccessLogServiceTLSCaCertificates, "envoyAccessLogServiceTLSCaCertificates",
		"", "Path to private ca certificate file")
	proxyCmd.PersistentFlags().StringVar(&envoyAccessLogServiceTLSSni, "envoyAccessLogServiceTLSSni",
		"", "A name to be used during TLS handshake")
	proxyCmd.PersistentFlags().StringSliceVar(&envoyAccessLogServiceTLSSubjectAltNames, "envoyAccessLogServiceTLSSubjectAltNames",
		[]string{}, "List to verify subject identity in certificate")
	proxyCmd.PersistentFlags().Uint32Var(&envoyAccessLogServiceTCPKeepaliveProbes, "envoyAccessLogServiceTCPKeepaliveProbes",
		0, "Maximum number of keepalive probes to send without response before deciding the connection is dead")
	proxyCmd.PersistentFlags().DurationVar(&envoyAccessLogServiceTCPKeepaliveTime, "envoyAccessLogServiceTCPKeepaliveTime",
		0, "The time duration a connection needs to be idle before keep-alive probes start being sent")
	proxyCmd.PersistentFlags().DurationVar(&envoyAccessLogServiceTCPKeepaliveInterval, "envoyAccessLogServiceTCPKeepaliveInterval",
		0, "The time duration between keep-alive probes")
	proxyCmd.PersistentFlags().Uint16Var(&proxyAdminPort, "proxyAdminPort", uint16(values.ProxyAdminPort),
		"Port on which Envoy should listen for administrative commands")
	proxyCmd.PersistentFlags().StringVar(&controlPlaneAuthPolicy, "controlPlaneAuthPolicy",
		values.ControlPlaneAuthPolicy.String(), "Control Plane Authentication Policy")
	proxyCmd.PersistentFlags().StringVar(&customConfigFile, "customConfigFile", values.CustomConfigFile,
		"Path to the custom configuration file")
	// Log levels are provided by the library https://github.com/gabime/spdlog, used by Envoy.
	proxyCmd.PersistentFlags().StringVar(&proxyLogLevel, "proxyLogLevel", "warning",
		fmt.Sprintf("The log level used to start the Envoy proxy (choose from {%s, %s, %s, %s, %s, %s, %s})",
			"trace", "debug", "info", "warning", "error", "critical", "off"))
	// See https://www.envoyproxy.io/docs/envoy/latest/operations/cli#cmdoption-component-log-level
	proxyCmd.PersistentFlags().StringVar(&proxyComponentLogLevel, "proxyComponentLogLevel", "misc:error",
		"The component log level used to start the Envoy proxy")
	proxyCmd.PersistentFlags().StringVar(&dnsRefreshRate, "dnsRefreshRate", "300s",
		"The dns_refresh_rate for bootstrap STRICT_DNS clusters")
	proxyCmd.PersistentFlags().IntVar(&concurrency, "concurrency", int(values.Concurrency),
		"number of worker threads to run")
	proxyCmd.PersistentFlags().StringVar(&templateFile, "templateFile", "",
		"Go template bootstrap config")
	proxyCmd.PersistentFlags().BoolVar(&disableInternalTelemetry, "disableInternalTelemetry", false,
		"Disable internal telemetry")
	proxyCmd.PersistentFlags().BoolVar(&controlPlaneBootstrap, "controlPlaneBootstrap", true,
		"Process bootstrap provided via templateFile to be used by control plane components.")

	// Attach the Istio logging options to the command.
	loggingOptions.AttachCobraFlags(rootCmd)

	cmd.AddFlags(rootCmd)

	rootCmd.AddCommand(proxyCmd)
	rootCmd.AddCommand(version.CobraCommand())

	rootCmd.AddCommand(collateral.CobraCommand(rootCmd, &doc.GenManHeader{
		Title:   "Istio Pilot Agent",
		Section: "pilot-agent CLI",
		Manual:  "Istio Pilot Agent",
	}))
}

func waitForFile(fname string, maxWait time.Duration) bool {
	log.Infof("waiting %v for %s", maxWait, fname)

	logDelay := 1 * time.Second
	nextLog := time.Now().Add(logDelay)
	endWait := time.Now().Add(maxWait)

	for {
		_, err := os.Stat(fname)
		if err == nil {
			return true
		}
		if !os.IsNotExist(err) { // another error (e.g., permission) - likely no point in waiting longer
			log.Errora("error while waiting for file", err.Error())
			return false
		}

		now := time.Now()
		if now.After(endWait) {
			log.Warna("file still not available after", maxWait)
			return false
		}
		if now.After(nextLog) {
			log.Infof("waiting for file")
			logDelay *= 2
			nextLog.Add(logDelay)
		}
		time.Sleep(100 * time.Millisecond)
	}
}

func main() {
	if err := rootCmd.Execute(); err != nil {
		log.Errora(err)
		os.Exit(-1)
	}
}

// isIPv6Proxy check the addresses slice and returns true for a valid IPv6 address
// for all other cases it returns false
func isIPv6Proxy(ipAddrs []string) bool {
	for i := 0; i < len(ipAddrs); i++ {
		addr := net.ParseIP(ipAddrs[i])
		if addr == nil {
			// Should not happen, invalid IP in proxy's IPAddresses slice should have been caught earlier,
			// skip it to prevent a panic.
			continue
		}
		if addr.To4() != nil {
			return false
		}
	}
	return true
}<|MERGE_RESOLUTION|>--- conflicted
+++ resolved
@@ -204,8 +204,7 @@
 			proxyConfig.DiscoveryAddress = discoveryAddress
 			proxyConfig.ConnectTimeout = types.DurationProto(connectTimeout)
 			proxyConfig.StatsdUdpAddress = statsdUDPAddress
-<<<<<<< HEAD
-			proxyConfig.EnvoyMetricsServiceAddress = envoyMetricsServiceAddress
+			proxyConfig.EnvoyMetricsService = &meshconfig.RemoteService{Address: envoyMetricsServiceAddress}
 			proxyConfig.EnvoyAccessLogService.Address = envoyAccessLogServiceAddress
 			if envoyAccessLogServiceTLSMode != "" {
 				proxyConfig.EnvoyAccessLogService.TlsSettings = &networkingconfig.TLSSettings{
@@ -226,10 +225,6 @@
 					Interval: types.DurationProto(envoyAccessLogServiceTCPKeepaliveInterval),
 				}
 			}
-=======
-			proxyConfig.EnvoyMetricsService = &meshconfig.RemoteService{Address: envoyMetricsServiceAddress}
-			proxyConfig.EnvoyAccessLogService = &meshconfig.RemoteService{Address: envoyAccessLogServiceAddress}
->>>>>>> 63460346
 			proxyConfig.ProxyAdminPort = int32(proxyAdminPort)
 			proxyConfig.Concurrency = int32(concurrency)
 
