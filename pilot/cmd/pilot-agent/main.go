--- conflicted
+++ resolved
@@ -142,11 +142,7 @@
 
 			// If a status port was provided, start handling status probes.
 			if proxyConfig.StatusPort > 0 {
-<<<<<<< HEAD
-				if err := initStatusServer(ctx, proxy, proxyConfig, agent.IsEnvoyDraining, agent); err != nil {
-=======
-				if err := initStatusServer(ctx, proxy, proxyConfig, agentOptions.EnvoyPrometheusPort, agent); err != nil {
->>>>>>> f7626afb
+				if err := initStatusServer(ctx, proxy, proxyConfig, agentOptions.EnvoyPrometheusPort, agent.IsEnvoyDraining, agent); err != nil {
 					return err
 				}
 			}
@@ -207,15 +203,10 @@
 	}))
 }
 
-<<<<<<< HEAD
-func initStatusServer(ctx context.Context, proxy *model.Proxy, proxyConfig *meshconfig.ProxyConfig, proxyDraining func() bool, probes ...ready.Prober) error {
+func initStatusServer(ctx context.Context, proxy *model.Proxy, proxyConfig *meshconfig.ProxyConfig,
+	envoyPrometheusPort int, proxyDraining func() bool, probes ...ready.Prober) error {
 	o := options.NewStatusServerOptions(proxy, proxyConfig, proxyDraining, probes...)
-=======
-func initStatusServer(ctx context.Context, proxy *model.Proxy, proxyConfig *meshconfig.ProxyConfig,
-	envoyPrometheusPort int, probes ...ready.Prober) error {
-	o := options.NewStatusServerOptions(proxy, proxyConfig, probes...)
 	o.EnvoyPrometheusPort = envoyPrometheusPort
->>>>>>> f7626afb
 	statusServer, err := status.NewServer(*o)
 	if err != nil {
 		return err
