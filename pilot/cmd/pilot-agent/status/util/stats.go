--- conflicted
+++ resolved
@@ -51,26 +51,11 @@
 
 // String representation of the Stats.
 func (s *Stats) String() string {
-<<<<<<< HEAD
 	return fmt.Sprintf("cds updates: %d successful, %d rejected; lds updates: %d successful, %d rejected",
 		s.CDSUpdatesSuccess,
 		s.CDSUpdatesRejection,
 		s.LDSUpdatesSuccess,
 		s.LDSUpdatesRejection)
-=======
-	cdsStatus := "Not Received"
-	ldsStatus := "Not Received"
-	if s.CDSVersion > 0 {
-		cdsStatus = "Received"
-	} else if s.LDSVersion > 0 {
-		cdsStatus = "Rejected"
-	}
-
-	if s.LDSVersion > 0 {
-		ldsStatus = "Received"
-	}
-	return fmt.Sprintf("cds update: %s, lds update: %s", cdsStatus, ldsStatus)
->>>>>>> 37edd86e
 }
 
 // GetServerState returns the current Envoy state by checking the "server.state" stat.
