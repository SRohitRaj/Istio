--- conflicted
+++ resolved
@@ -134,16 +134,13 @@
 			// Verify that removing galley's clusterrole results in the webhook configuration being removed.
 			ctx.NewSubTest("webhookUninstall").
 				Run(func(ctx framework.TestContext) {
-<<<<<<< HEAD
 					// Remove Galley's clusterrole
 					env.DeleteClusterRole(fmt.Sprintf("istio-galley-%v", istioNs))
-=======
-					// Remove galley's namespace
-					_ = env.DeleteNamespace(istioNs)
->>>>>>> 23feb0b7
 
 					// Verify webhook config is deleted
-					_ = env.WaitForValidatingWebhookDeletion(vwcName)
+					if err := env.WaitForValidatingWebhookDeletion(vwcName); err != nil {
+						t.Fatal(err)
+					}
 				})
 		})
 }
