# This file provides some defaults for integration testing.
apiVersion: install.istio.io/v1alpha1
kind: IstioOperator
spec:
  meshConfig:
    accessLogFile: "/dev/stdout"
  components:
<<<<<<< HEAD
    egressGateways:
    - name: istio-egressgateway
      enabled: false
    ingressGateways:
    - name: istio-ingressgateway
      enabled: true
=======
>>>>>>> e003da32
  addonComponents:
    prometheus:
      enabled: false
  values:
    global:
      proxy:
        resources:
          requests:
            cpu: 10m
            memory: 40Mi

    prometheus:
      scrapeInterval: 5s

    gateways:
      istio-ingressgateway:
        meshExpansionPorts:
          - port: 15012
            targetPort: 15012
            name: tcp-istiod
        autoscaleMax: 1
        resources:
          requests:
            cpu: 10m
            memory: 40Mi
          limits:
            cpu: 100m
            memory: 128Mi

      istio-egressgateway:
        autoscaleMax: 1
        resources:
          requests:
            cpu: 10m
            memory: 40Mi
          limits:
            cpu: 100m
            memory: 128Mi

    mixer:
      policy:
        replicaCount: 2
        autoscaleEnabled: false
        resources:
          requests:
            cpu: 10m
            memory: 100Mi
          limits:
            cpu: 100m
            memory: 100Mi
      telemetry:
        loadshedding:
          mode: disabled
        resources:
          requests:
            cpu: 50m
            memory: 100Mi
          limits:
            cpu: 100m
            memory: 100Mi
      adapters:
        stdio:
          enabled: true<|MERGE_RESOLUTION|>--- conflicted
+++ resolved
@@ -5,15 +5,9 @@
   meshConfig:
     accessLogFile: "/dev/stdout"
   components:
-<<<<<<< HEAD
-    egressGateways:
-    - name: istio-egressgateway
-      enabled: false
     ingressGateways:
     - name: istio-ingressgateway
       enabled: true
-=======
->>>>>>> e003da32
   addonComponents:
     prometheus:
       enabled: false
