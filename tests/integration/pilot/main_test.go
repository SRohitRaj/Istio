// +build integ
// Copyright Istio Authors
//
// Licensed under the Apache License, Version 2.0 (the "License");
// you may not use this file except in compliance with the License.
// You may obtain a copy of the License at
//
//     http://www.apache.org/licenses/LICENSE-2.0
//
// Unless required by applicable law or agreed to in writing, software
// distributed under the License is distributed on an "AS IS" BASIS,
// WITHOUT WARRANTIES OR CONDITIONS OF ANY KIND, either express or implied.
// See the License for the specific language governing permissions and
// limitations under the License.

package pilot

import (
	"fmt"
	"io/ioutil"
	"strconv"
	"testing"

	"istio.io/istio/pkg/config/protocol"
	"istio.io/istio/pkg/test/framework"
	"istio.io/istio/pkg/test/framework/components/echo"
	"istio.io/istio/pkg/test/framework/components/echo/echoboot"
	"istio.io/istio/pkg/test/framework/components/istio"
	"istio.io/istio/pkg/test/framework/components/istio/ingress"
	"istio.io/istio/pkg/test/framework/components/namespace"
	"istio.io/istio/pkg/test/framework/resource"
)

var (
	i istio.Instance

	ingr ingress.Instance

	// Below are various preconfigured echo deployments. Whenever possible, tests should utilize these
	// to avoid excessive creation/tear down of deployments. In general, a test should only deploy echo if
	// its doing something unique to that specific test.
	apps EchoDeployments

	echoPorts = []echo.Port{
		{Name: "http", Protocol: protocol.HTTP, InstancePort: 18080},
		{Name: "grpc", Protocol: protocol.GRPC, InstancePort: 17070},
		{Name: "tcp", Protocol: protocol.TCP, InstancePort: 19090},
		{Name: "tcp-server", Protocol: protocol.TCP, InstancePort: 16060, ServerFirst: true},
		{Name: "auto-tcp", Protocol: protocol.TCP, InstancePort: 19091},
		{Name: "auto-tcp-server", Protocol: protocol.TCP, InstancePort: 16061, ServerFirst: true},
		{Name: "auto-http", Protocol: protocol.HTTP, InstancePort: 18081},
		{Name: "auto-grpc", Protocol: protocol.GRPC, InstancePort: 17071},
	}
)

const (
	podASvc     = "a"
	podBSvc     = "b"
	podCSvc     = "c"
	vmASvc      = "vm-a"
	headlessSvc = "headless"
	nakedSvc    = "naked"
	externalSvc = "external"
)

type EchoDeployments struct {
	// Namespace echo apps will be deployed
	namespace namespace.Instance
	// Namespace where external echo app will be deployed
	externalNamespace namespace.Instance

	// Standard echo app to be used by tests
	podA echo.Instances
	// Standard echo app to be used by tests
	podB echo.Instances
	// Standard echo app to be used by tests
	podC echo.Instances
	// Headless echo app to be used by tests
	headless echo.Instances
	// Echo app to be used by tests, with no sidecar injected
	naked echo.Instances
	// A virtual machine echo app (only deployed to one cluster)
	vmA echo.Instances

	// Echo app to be used by tests, with no sidecar injected
	external echo.Instances
	// Fake hostname of external service
	externalHost string

	all echo.Instances
}

// TestMain defines the entrypoint for pilot tests using a standard Istio installation.
// If a test requires a custom install it should go into its own package, otherwise it should go
// here to reuse a single install across tests.
func TestMain(m *testing.M) {
	framework.
		NewSuite(m).
		Setup(func(ctx resource.Context) (err error) {
			crd, err := ioutil.ReadFile("testdata/service-apis-crd.yaml")
			if err != nil {
				return err
			}
			return ctx.Config().ApplyYAML("", string(crd))
		}).
		Setup(istio.Setup(&i, func(ctx resource.Context, cfg *istio.Config) {
			cfg.Values["telemetry.v2.metadataExchange.wasmEnabled"] = "false"
			cfg.Values["telemetry.v2.prometheus.wasmEnabled"] = "false"
<<<<<<< HEAD
			cfg.Values["meshConfig.defaultConfig.proxyMetadata.ISTIO_META_PROXY_XDS_VIA_AGENT"] = "enable"
			cfg.Values["meshConfig.defaultConfig.proxyMetadata.ISTIO_META_DNS_CAPTURE"] = "ALL"
=======
>>>>>>> 4be2ed4b
			cfg.ControlPlaneValues = `
# Add TCP port, not in the default install
components:
  ingressGateways:
    - name: istio-ingressgateway
      enabled: true
      k8s:
        service:
          ports:
            - port: 15021
              targetPort: 15021
              name: status-port
            - port: 80
              targetPort: 8080
              name: http2
            - port: 443
              targetPort: 8443
              name: https
            - port: 15443
              targetPort: 15443
              name: tls
            - port: 31400
              name: tcp
            - port: 15012
              targetPort: 15012
              name: tcp-istiod
values:
  pilot:
    env:
      PILOT_ENABLED_SERVICE_APIS: "true"`
		})).
		Setup(func(ctx resource.Context) error {
			var err error
			apps.namespace, err = namespace.New(ctx, namespace.Config{
				Prefix: "echo",
				Inject: true,
			})
			if err != nil {
				return err
			}
			apps.externalNamespace, err = namespace.New(ctx, namespace.Config{
				Prefix: "external",
				Inject: false,
			})
			if err != nil {
				return err
			}
			// Headless services don't work with targetPort, set to same port
			headlessPorts := make([]echo.Port, len(echoPorts))
			for i, p := range echoPorts {
				p.ServicePort = p.InstancePort
				headlessPorts[i] = p
			}
			builder := echoboot.NewBuilder(ctx)
			for _, c := range ctx.Environment().Clusters() {
				builder.
					With(nil, echo.Config{
						Service:   podASvc,
						Namespace: apps.namespace,
						Ports:     echoPorts,
						Subsets:   []echo.SubsetConfig{{}},
						Locality:  "region.zone.subzone",
						Cluster:   c,
					}).
					With(nil, echo.Config{
						Service:   podBSvc,
						Namespace: apps.namespace,
						Ports:     echoPorts,
						Subsets:   []echo.SubsetConfig{{}},
						Cluster:   c,
					}).
					With(nil, echo.Config{
						Service:   podCSvc,
						Namespace: apps.namespace,
						Ports:     echoPorts,
						Subsets:   []echo.SubsetConfig{{}},
						Cluster:   c,
					}).
					With(nil, echo.Config{
						Service:   headlessSvc,
						Headless:  true,
						Namespace: apps.namespace,
						Ports:     headlessPorts,
						Subsets:   []echo.SubsetConfig{{}},
						Cluster:   c,
					}).
					With(nil, echo.Config{
						Service:   nakedSvc,
						Namespace: apps.namespace,
						Ports:     echoPorts,
						Subsets: []echo.SubsetConfig{
							{
								Annotations: map[echo.Annotation]*echo.AnnotationValue{
									echo.SidecarInject: {
										Value: strconv.FormatBool(false)},
								},
							},
						},
						Cluster: c,
					}).
					With(nil, echo.Config{
						Service:   externalSvc,
						Namespace: apps.externalNamespace,
						Ports:     echoPorts,
						Subsets: []echo.SubsetConfig{
							{
								Annotations: map[echo.Annotation]*echo.AnnotationValue{
									echo.SidecarInject: {
										Value: strconv.FormatBool(false)},
								},
							},
						},
						Cluster: c,
					})

			}

			for _, c := range ctx.Clusters().ByNetwork() {
				builder.With(nil, echo.Config{
					Service:        vmASvc,
					Namespace:      apps.namespace,
					Ports:          echoPorts,
					DeployAsVM:     true,
					Subsets:        []echo.SubsetConfig{{}},
					Cluster:        c[0],
				})
			}

			echos, err := builder.Build()
			if err != nil {
				return err
			}
			apps.all = echos
			apps.podA = echos.Match(echo.Service(podASvc))
			apps.podB = echos.Match(echo.Service(podBSvc))
			apps.podC = echos.Match(echo.Service(podCSvc))
			apps.headless = echos.Match(echo.Service(headlessSvc))
			apps.naked = echos.Match(echo.Service(nakedSvc))
			apps.external = echos.Match(echo.Service(externalSvc))
			apps.vmA = echos.Match(echo.Service(vmASvc))

			return nil
		}).
		Setup(func(ctx resource.Context) (err error) {
			ingr = i.IngressFor(ctx.Clusters().Default())

			apps.externalHost = "fake.example.com"
			if err := ctx.Config().ApplyYAML(apps.namespace.Name(), fmt.Sprintf(`
apiVersion: networking.istio.io/v1alpha3
kind: Sidecar
metadata:
  name: restrict-to-namespace
spec:
  egress:
  - hosts:
    - "./*"
    - "istio-system/*"
---
apiVersion: networking.istio.io/v1alpha3
kind: ServiceEntry
metadata:
  name: external-service
spec:
  hosts:
  - %s
  location: MESH_EXTERNAL
  ports:
  - name: http
    number: 80
    protocol: HTTP
  - name: grpc
    number: 7070
    protocol: GRPC
  resolution: DNS
  endpoints:
  - address: external.%s
`, apps.externalHost, apps.externalNamespace.Name())); err != nil {
				return err
			}
			return nil
		}).
		Run()
}

func echoConfig(ns namespace.Instance, name string) echo.Config {
	return echo.Config{
		Service:   name,
		Namespace: ns,
		Ports: []echo.Port{
			{
				Name:     "http",
				Protocol: protocol.HTTP,
				// We use a port > 1024 to not require root
				InstancePort: 8090,
			},
		},
		Subsets: []echo.SubsetConfig{{}},
	}
}<|MERGE_RESOLUTION|>--- conflicted
+++ resolved
@@ -106,11 +106,6 @@
 		Setup(istio.Setup(&i, func(ctx resource.Context, cfg *istio.Config) {
 			cfg.Values["telemetry.v2.metadataExchange.wasmEnabled"] = "false"
 			cfg.Values["telemetry.v2.prometheus.wasmEnabled"] = "false"
-<<<<<<< HEAD
-			cfg.Values["meshConfig.defaultConfig.proxyMetadata.ISTIO_META_PROXY_XDS_VIA_AGENT"] = "enable"
-			cfg.Values["meshConfig.defaultConfig.proxyMetadata.ISTIO_META_DNS_CAPTURE"] = "ALL"
-=======
->>>>>>> 4be2ed4b
 			cfg.ControlPlaneValues = `
 # Add TCP port, not in the default install
 components:
