//go:build integ
// +build integ

// Copyright Istio Authors
//
// Licensed under the Apache License, Version 2.0 (the "License");
// you may not use this file except in compliance with the License.
// You may obtain a copy of the License at
//
//     http://www.apache.org/licenses/LICENSE-2.0
//
// Unless required by applicable law or agreed to in writing, software
// distributed under the License is distributed on an "AS IS" BASIS,
// WITHOUT WARRANTIES OR CONDITIONS OF ANY KIND, either express or implied.
// See the License for the specific language governing permissions and
// limitations under the License.

package pilot

import (
	"fmt"
	"testing"

	discovery "github.com/envoyproxy/go-control-plane/envoy/service/discovery/v3"

	"istio.io/istio/pilot/pkg/xds"
	"istio.io/istio/pkg/test/framework"
	"istio.io/istio/pkg/test/util/retry"
	"istio.io/istio/pkg/util/protomarshal"
)

func TestPiggyback(t *testing.T) {
	// nolint: staticcheck
	framework.
		NewTest(t).Features("usability.observability.proxy-status"). // TODO create new "agent-piggyback" feature
		RequiresSingleCluster().
		RequiresLocalControlPlane().
		RequireIstioVersion("1.10.0").
		Run(func(t framework.TestContext) {
			// Add retry loop to handle case when the pod has disconnected from Istio temporarily
			retry.UntilSuccessOrFail(t, func() error {
				out, _, err := t.Clusters()[0].PodExec(
					apps.A[0].WorkloadsOrFail(t)[0].PodName(),
					apps.A.Config().Namespace.Name(),
					"istio-proxy",
					"pilot-agent request --debug-port 15004 GET /debug/syncz")
				if err != nil {
					return fmt.Errorf("couldn't curl sidecar: %v", err)
				}
				dr := discovery.DiscoveryResponse{}
				if err := protomarshal.Unmarshal([]byte(out), &dr); err != nil {
					return fmt.Errorf("unmarshal: %v", err)
				}
				if dr.TypeUrl != xds.TypeDebugSyncronization {
					return fmt.Errorf("the output doesn't contain expected typeURL: %s", out)
				}
				if len(dr.Resources) < 1 {
					return fmt.Errorf("the output didn't unmarshal as expected (no resources): %s", out)
				}
				if dr.Resources[0].TypeUrl != "type.googleapis.com/envoy.service.status.v3.ClientConfig" {
					return fmt.Errorf("resources[0] doesn't contain expected typeURL: %s", out)
				}
				return nil
			})
<<<<<<< HEAD
=======

			expectSubstrings := func(have string, wants ...string) error {
				for _, want := range wants {
					if !strings.Contains(have, want) {
						return fmt.Errorf("substring %q not found; have %q", want, have)
					}
				}
				return nil
			}

			// Test gRPC-based Tap Service using istioctl.
			retry.UntilSuccessOrFail(t, func() error {
				podName := apps.A[0].WorkloadsOrFail(t)[0].PodName()
				nsName := apps.A.Config().Namespace.Name()
				pf, err := t.Clusters()[0].NewPortForwarder(podName, nsName, "localhost", 0, 15004)
				if err != nil {
					return fmt.Errorf("failed to create the port forwarder: %v", err)
				}
				pf.Start()
				defer pf.Close()

				istioCtl := istioctl.NewOrFail(t, t, istioctl.Config{Cluster: t.Clusters().Default()})
				args := []string{
					"x",
					"internal-debug",
					"syncz",
					"--plaintext",
					"--xds-address", pf.Address(),
				}
				output, _, err := istioCtl.Invoke(args)
				if err != nil {
					return err
				}

				// Just verify pod A is known to Pilot; implicitly this verifies that
				// the printing code printed it.
				return expectSubstrings(output, fmt.Sprintf("%s.%s", podName, nsName))
			})
>>>>>>> 5a52f286
		})
}<|MERGE_RESOLUTION|>--- conflicted
+++ resolved
@@ -19,12 +19,14 @@
 
 import (
 	"fmt"
+	"strings"
 	"testing"
 
 	discovery "github.com/envoyproxy/go-control-plane/envoy/service/discovery/v3"
 
 	"istio.io/istio/pilot/pkg/xds"
 	"istio.io/istio/pkg/test/framework"
+	"istio.io/istio/pkg/test/framework/components/istioctl"
 	"istio.io/istio/pkg/test/util/retry"
 	"istio.io/istio/pkg/util/protomarshal"
 )
@@ -62,8 +64,6 @@
 				}
 				return nil
 			})
-<<<<<<< HEAD
-=======
 
 			expectSubstrings := func(have string, wants ...string) error {
 				for _, want := range wants {
@@ -102,6 +102,5 @@
 				// the printing code printed it.
 				return expectSubstrings(output, fmt.Sprintf("%s.%s", podName, nsName))
 			})
->>>>>>> 5a52f286
 		})
 }