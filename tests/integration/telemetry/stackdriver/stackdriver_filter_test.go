--- conflicted
+++ resolved
@@ -121,206 +121,8 @@
 	cfg.Values["global.proxy.componentLogLevel"] = "rbac:debug,wasm:debug"
 
 	// conditionally use a fake metadata server for testing off of GCP
-<<<<<<< HEAD
-	if gceInst != nil {
-		cfg.ControlPlaneValues = strings.Join([]string{cfg.ControlPlaneValues, fakeGCEMetadataServerValues, gceInst.Address()}, "")
-	}
-}
-
-func conditionallySetupMetadataServer(ctx resource.Context) (err error) {
-	if !metadata.OnGCE() {
-		if gceInst, err = gcemetadata.New(ctx, gcemetadata.Config{}); err != nil {
-			return
-		}
-	}
-	return nil
-}
-
-func testSetup(ctx resource.Context) (err error) {
-	echoNsInst, err = namespace.New(ctx, namespace.Config{
-		Prefix: "istio-echo",
-		Inject: true,
-	})
-	if err != nil {
-		return
-	}
-
-	sdInst, err = stackdriver.New(ctx, stackdriver.Config{})
-	if err != nil {
-		return
-	}
-	templateBytes, err := os.ReadFile(filepath.Join(env.IstioSrc, stackdriverBootstrapOverride))
-	if err != nil {
-		return
-	}
-	sdBootstrap, err := tmpl.Evaluate(string(templateBytes), map[string]interface{}{
-		"StackdriverAddress": sdInst.Address(),
-		"EchoNamespace":      getEchoNamespaceInstance().Name(),
-		"UseRealSD":          stackdriver.UseRealStackdriver(),
-	})
-	if err != nil {
-		return
-	}
-
-	err = ctx.ConfigAll().ApplyYAML(echoNsInst.Name(), sdBootstrap)
-	if err != nil {
-		return
-	}
-
-	builder := echoboot.NewBuilder(ctx)
-	for _, cls := range ctx.Clusters() {
-		clName := cls.Name()
-		builder.
-			WithConfig(echo.Config{
-				Service:   fmt.Sprintf("clt-%s", clName),
-				Cluster:   cls,
-				Namespace: getEchoNamespaceInstance(),
-				Subsets: []echo.SubsetConfig{
-					{
-						Annotations: map[echo.Annotation]*echo.AnnotationValue{
-							echo.SidecarBootstrapOverride: {
-								Value: sdBootstrapConfigMap,
-							},
-						},
-					},
-				},
-			}).
-			WithConfig(echo.Config{
-				Service:   "srv",
-				Cluster:   cls,
-				Namespace: getEchoNamespaceInstance(),
-				Ports: []echo.Port{
-					{
-						Name:     "grpc",
-						Protocol: protocol.GRPC,
-						// We use a port > 1024 to not require root
-						InstancePort: 7070,
-					},
-					{
-						Name:     "http",
-						Protocol: protocol.HTTP,
-						// We use a port > 1024 to not require root
-						InstancePort: 8888,
-					},
-					{
-						Name:     "tcp",
-						Protocol: protocol.TCP,
-						// We use a port > 1024 to not require root
-						InstancePort: 9000,
-					},
-				},
-				Subsets: []echo.SubsetConfig{
-					{
-						Annotations: map[echo.Annotation]*echo.AnnotationValue{
-							echo.SidecarBootstrapOverride: {
-								Value: sdBootstrapConfigMap,
-							},
-						},
-					},
-				},
-			})
-	}
-	echos, err := builder.Build()
-	if err != nil {
-		return
-	}
-	clt = echos.Match(echo.ServicePrefix("clt"))
-	srv = echos.Match(echo.Service("srv"))
-	return nil
-}
-
-// send both a grpc and http requests (http with forced tracing).
-func sendTraffic(t *testing.T, cltInstance echo.Instance, headers http.Header) error {
-	t.Helper()
-	//  All server instance have same names, so setting target as srv[0].
-	// Sending the number of total request same as number of servers, so that load balancing gets a chance to send request to all the clusters.
-	grpcOpts := echo.CallOptions{
-		Target:   srv[0],
-		PortName: "grpc",
-		Count:    telemetry.RequestCountMultipler * len(srv),
-	}
-	// an HTTP request with forced tracing
-	httpOpts := echo.CallOptions{
-		Target:   srv[0],
-		PortName: "http",
-		Headers:  headers,
-		Count:    telemetry.RequestCountMultipler * len(srv),
-	}
-	if _, err := cltInstance.Call(grpcOpts); err != nil {
-		return err
-	}
-	if _, err := cltInstance.Call(httpOpts); err != nil {
-		return err
-	}
-	return nil
-}
-
-func validateMetrics(t *testing.T, serverReqCount, clientReqCount, clName, trustDomain string) error {
-	t.Helper()
-
-	var wantClient, wantServer monitoring.TimeSeries
-	if err := unmarshalFromTemplateFile(serverReqCount, &wantServer, clName, trustDomain); err != nil {
-		return fmt.Errorf("metrics: error generating wanted server request: %v", err)
-	}
-	if err := unmarshalFromTemplateFile(clientReqCount, &wantClient, clName, trustDomain); err != nil {
-		return fmt.Errorf("metrics: error generating wanted client request: %v", err)
-	}
-
-	// Traverse all time series received and compare with expected client and server time series.
-	ts, err := sdInst.ListTimeSeries(getEchoNamespaceInstance().Name())
-	if err != nil {
-		return fmt.Errorf("metrics: error getting time-series from Stackdriver: %v", err)
-	}
-
-	t.Logf("number of timeseries: %v", len(ts))
-	var gotServer, gotClient bool
-	for _, tt := range ts {
-		if tt == nil {
-			continue
-		}
-		if tt.Metric.Type != wantClient.Metric.Type && tt.Metric.Type != wantServer.Metric.Type {
-			continue
-		}
-		// TODO temp hack to get the change that actually sets these fields merged
-		if labels := tt.GetMetric().GetLabels(); labels != nil {
-			delete(labels, "api_version")
-			delete(labels, "api_name")
-		}
-		if proto.Equal(tt, &wantServer) {
-			gotServer = true
-		}
-		if proto.Equal(tt, &wantClient) {
-			gotClient = true
-		}
-	}
-	if !gotServer || !gotClient {
-		return fmt.Errorf("metrics: did not get expected metrics for cluster %s; got %v\n want client %v\n want server %v",
-			clName, ts, wantClient.String(), wantServer.String())
-	}
-	return nil
-}
-
-func validateLogs(t *testing.T, srvLogEntry, clName, trustDomain string, filter stackdriver.LogType) error {
-	t.Helper()
-	var wantLog loggingpb.LogEntry
-	if err := unmarshalFromTemplateFile(srvLogEntry, &wantLog, clName, trustDomain); err != nil {
-		return fmt.Errorf("logs: failed to parse wanted log entry: %v", err)
-	}
-
-	// Traverse all log entries received and compare with expected server log entry.
-	entries, err := sdInst.ListLogEntries(filter, getEchoNamespaceInstance().Name())
-	if err != nil {
-		return fmt.Errorf("logs: failed to get received log entries: %v", err)
-	}
-
-	for _, l := range entries {
-		if proto.Equal(l, &wantLog) {
-			return nil
-		}
-=======
 	if GCEInst != nil {
 		cfg.ControlPlaneValues = strings.Join([]string{cfg.ControlPlaneValues, fakeGCEMetadataServerValues, GCEInst.Address()}, "")
->>>>>>> 608da1f4
 	}
 }
 
