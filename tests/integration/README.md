--- conflicted
+++ resolved
@@ -60,11 +60,7 @@
 command-line: 
 
 ```console
-<<<<<<< HEAD
-$ go test ./...  --istio.test.env kubernetes --istio.test.kube.config ~/.kube/config
-=======
-$ go test ./...  -istio.test.env kube -istio.test.kube.config ~/.kube/config
->>>>>>> e4d174a8
+$ go test ./...  --istio.test.env kuber --istio.test.kube.config ~/.kube/config
 ```
 
 If not specified, ~/.kube/config will be used by default.
