# The following policy denies access to path /deny to workload

apiVersion: security.istio.io/v1beta1
kind: AuthorizationPolicy
metadata:
  name: policy-dst0-deny
  namespace: "{{ .Namespace }}"
spec:
  selector:
    matchLabels:
      "app": "{{ .dst0 }}"
  action: DENY
  rules:
  - to:
    - operation:
        paths: ["/deny"]
---

<<<<<<< HEAD
apiVersion: "security.istio.io/v1beta1"
=======
# The following policy denies access to path /allow/admin to workload c

apiVersion: security.istio.io/v1beta1
>>>>>>> d50c9dfa
kind: AuthorizationPolicy
metadata:
  name: policy-dst1-deny
  namespace: "{{ .Namespace }}"
spec:
  selector:
    matchLabels:
      "app": "{{ .dst1 }}"
  action: DENY
  rules:
  - to:
    - operation:
        paths: ["/allow/admin"]
---

# The following policy allows access to path with prefix "/allow" to workload.

apiVersion: security.istio.io/v1beta1
kind: AuthorizationPolicy
metadata:
  name: policy-dst1-allow
  namespace: "{{ .Namespace }}"
spec:
  selector:
    matchLabels:
      "app": "{{ .dst1 }}"
  action: ALLOW
  rules:
  - to:
    - operation:
        paths: ["/allow*"]
---<|MERGE_RESOLUTION|>--- conflicted
+++ resolved
@@ -16,13 +16,9 @@
         paths: ["/deny"]
 ---
 
-<<<<<<< HEAD
-apiVersion: "security.istio.io/v1beta1"
-=======
-# The following policy denies access to path /allow/admin to workload c
+# The following policy denies access to path /allow/admin to workload
 
 apiVersion: security.istio.io/v1beta1
->>>>>>> d50c9dfa
 kind: AuthorizationPolicy
 metadata:
   name: policy-dst1-deny
