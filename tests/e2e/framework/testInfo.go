--- conflicted
+++ resolved
@@ -42,16 +42,13 @@
 
 var (
 	logsBucketPath = flag.String("logs_bucket_path", "", "Cloud Storage Bucket path to use to store logs")
-<<<<<<< HEAD
 	projectID      = flag.String("project_id", "", "Project ID")
 	resources      = []string{
 		"pod",
 		"service",
 		"ingress",
 	}
-=======
-	testLogsPath   = flag.String("test_logs_path", "", "Local path to store logs in")
->>>>>>> 148a5a31
+	testLogsPath = flag.String("test_logs_path", "", "Local path to store logs in")
 )
 
 const (
