--- conflicted
+++ resolved
@@ -143,11 +143,7 @@
 
 // DeleteRule Delete rule(s)
 func (i *Istioctl) DeleteRule(rule string) error {
-<<<<<<< HEAD
 	return i.run("-n %s --istioNamespace %s delete -f %s", i.namespace, i.istioNamespace, rule)
-=======
-	return i.run(fmt.Sprintf("-n %s --istioNamespace %s delete -f %s",
-		i.namespace, i.istioNamespace, rule))
 }
 
 // CreateAdapters creates adapters config.
@@ -160,5 +156,4 @@
 func (i *Istioctl) CreateDescriptors(scope, descriptorsFile string) error {
 	return i.run(fmt.Sprintf("-n %s --istioNamespace %s mixer descriptor create %s -f %s",
 		i.namespace, i.istioNamespace, scope, descriptorsFile))
->>>>>>> e083ab22
 }