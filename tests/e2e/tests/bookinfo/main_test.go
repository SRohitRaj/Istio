--- conflicted
+++ resolved
@@ -59,10 +59,6 @@
 	testMysqlRule                      = routeRulesDir + "/" + "virtual-service-ratings-mysql"
 	detailsExternalServiceRouteRule    = routeRulesDir + "/" + "virtual-service-details-v2"
 	detailsExternalServiceEgressRule   = routeRulesDir + "/" + "egress-rule-google-apis"
-<<<<<<< HEAD
-	reviewsDestinationRule             = routeRulesDir + "/" + "destination-policy-reviews"
-=======
->>>>>>> 82797c0c
 
 	// users
 	normalUsername = "normal-user"
@@ -210,17 +206,10 @@
 		"password": {pass},
 		"username": {user},
 	})
-<<<<<<< HEAD
+	if err != nil {
+		return nil, fmt.Errorf("failed login for user '%s': %v", user, err)
+	}
 	resp.Body.Close()
-	if err != nil {
-		return nil, fmt.Errorf("failed login for user '%s': %v", user, err)
-	}
-=======
-	if err != nil {
-		return nil, fmt.Errorf("failed login for user '%s': %v", user, err)
-	}
-	resp.Body.Close()
->>>>>>> 82797c0c
 	return jar, nil
 }
 
