--- conflicted
+++ resolved
@@ -47,13 +47,9 @@
 )
 
 var (
-<<<<<<< HEAD
 	tc             *testConfig
 	testRetryTimes = 10
-=======
-	tc           *testConfig
 	defaultRules = []string{allRule}
->>>>>>> 412d3617
 )
 
 type testConfig struct {
