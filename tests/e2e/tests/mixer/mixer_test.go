// Copyright 2017 Istio Authors
//
// Licensed under the Apache License, Version 2.0 (the "License");
// you may not use this file except in compliance with the License.
// You may obtain a copy of the License at
//
//     http://www.apache.org/licenses/LICENSE-2.0
//
// Unless required by applicable law or agreed to in writing, software
// distributed under the License is distributed on an "AS IS" BASIS,
// WITHOUT WARRANTIES OR CONDITIONS OF ANY KIND, either express or implied.
// See the License for the specific language governing permissions and
// limitations under the License.

// Package mixer defines integration tests that validate working mixer
// functionality in context of a test Istio-enabled cluster.
package mixer

import (
	"context"
	"flag"
	"fmt"
	"io/ioutil"
	"math"
	"net/http"
	"os"
	"path/filepath"
	"strings"
	"testing"
	"time"

	"github.com/golang/glog"
	"github.com/prometheus/client_golang/api"
	"github.com/prometheus/client_golang/api/prometheus/v1"
	"github.com/prometheus/common/model"

	"istio.io/istio/devel/fortio"
	"istio.io/istio/tests/e2e/framework"
	"istio.io/istio/tests/e2e/util"
)

const (
	bookinfoYaml             = "samples/bookinfo/kube/bookinfo.yaml"
	bookinfoRatingsv2Yaml    = "samples/bookinfo/kube/bookinfo-ratings-v2.yaml"
	bookinfoDbYaml           = "samples/bookinfo/kube/bookinfo-db.yaml"
	rulesDir                 = "samples/bookinfo/kube"
	rateLimitRule            = "mixer-rule-ratings-ratelimit.yaml"
	denialRule               = "mixer-rule-ratings-denial.yaml"
	newTelemetryRule         = "mixer-rule-additional-telemetry.yaml"
	routeAllRule             = "route-rule-all-v1.yaml"
	routeReviewsVersionsRule = "route-rule-reviews-v2-v3.yaml"
	routeReviewsV3Rule       = "route-rule-reviews-v3.yaml"
	tcpDbRule                = "route-rule-ratings-db.yaml"

	prometheusPort   = "9090"
	mixerMetricsPort = "42422"
	productPagePort  = "10000"

	destLabel         = "destination_service"
	responseCodeLabel = "response_code"

	// This namespace is used by default in all mixer config documents.
	// It will be replaced with the test namespace.
	templateNamespace = "istio-system"
)

type testConfig struct {
	*framework.CommonConfig
	gateway  string
	rulesDir string
}

var (
	tc                 *testConfig
	productPageTimeout = 60 * time.Second
	rules              = []string{rateLimitRule, denialRule, newTelemetryRule, routeAllRule,
		routeReviewsVersionsRule, routeReviewsV3Rule, tcpDbRule}
)

func (t *testConfig) Setup() (err error) {
	defer func() {
		if err != nil {
			dumpK8Env()
		}
	}()

	t.gateway = "http://" + tc.Kube.Ingress
	var srcBytes []byte
	for _, rule := range rules {
		src := util.GetResourcePath(filepath.Join(rulesDir, rule))
		dest := filepath.Join(t.rulesDir, rule)
		srcBytes, err = ioutil.ReadFile(src)
		if err != nil {
			glog.Errorf("Failed to read original rule file %s", src)
			return err
		}
		err = ioutil.WriteFile(dest, srcBytes, 0600)
		if err != nil {
			glog.Errorf("Failed to write into new rule file %s", dest)
			return err
		}
	}

	err = createDefaultRoutingRules()

	if !util.CheckPodsRunning(tc.Kube.Namespace) {
		return fmt.Errorf("can't get all pods running")
	}

	// pre-warm the system. we don't care about what happens with this
	// request, but we want Mixer, etc., to be ready to go when the actual
	// Tests start.
	if err = visitProductPage(30*time.Second, 200); err != nil {
		glog.Infof("initial product page request failed: %v", err)
	}

	allowPrometheusSync()

	return
}

func createDefaultRoutingRules() error {
	if err := createRouteRule(routeAllRule); err != nil {
		return fmt.Errorf("could not create base routing rules: %v", err)
	}
	allowRuleSync()
	return nil
}

func (t *testConfig) Teardown() error {
	return deleteDefaultRoutingRules()
}

func deleteDefaultRoutingRules() error {
	if err := deleteRouteRule(routeAllRule); err != nil {
		return fmt.Errorf("could not delete default routing rule: %v", err)
	}
	return nil
}

type promProxy struct {
	namespace      string
	portFwdProcess *os.Process
}

func newPromProxy(namespace string) *promProxy {
	return &promProxy{
		namespace: namespace,
	}
}

func dumpK8Env() {
	_, _ = util.Shell("kubectl --namespace %s get pods -o wide", tc.Kube.Namespace)

	podLogs("istio=ingress", "istio-ingress")
	podLogs("istio=mixer", "mixer")
	podLogs("istio=pilot", "discovery")
	podLogs("app=productpage", "istio-proxy")

}

func podID(labelSelector string) (pod string, err error) {
	pod, err = util.Shell("kubectl -n %s get pod -l %s -o jsonpath='{.items[0].metadata.name}'", tc.Kube.Namespace, labelSelector)
	if err != nil {
		glog.Warningf("could not get %s pod: %v", labelSelector, err)
		return
	}
	pod = strings.Trim(pod, "'")
	glog.Infof("%s pod name: %s", labelSelector, pod)
	return
}

func podLogs(labelSelector string, container string) {
	pod, err := podID(labelSelector)
	if err != nil {
		return
	}
	glog.Info("Expect and ignore an error getting crash logs when there are no crash (-p invocation)")
	_, _ = util.Shell("kubectl --namespace %s logs %s -c %s --tail=40 -p", tc.Kube.Namespace, pod, container)
	_, _ = util.Shell("kubectl --namespace %s logs %s -c %s --tail=40", tc.Kube.Namespace, pod, container)
}

// portForward sets up local port forward to the pod specified by the "app" label
func (p *promProxy) portForward(labelSelector string, localPort string, remotePort string) error {
	var pod string
	var err error

	getName := fmt.Sprintf("kubectl -n %s get pod -l %s -o jsonpath='{.items[0].metadata.name}'", p.namespace, labelSelector)
	pod, err = util.Shell(getName)
	if err != nil {
		return err
	}
	glog.Infof("%s pod name: %s", labelSelector, pod)

	glog.Infof("Setting up %s proxy", labelSelector)
	portFwdCmd := fmt.Sprintf("kubectl port-forward %s %s:%s -n %s", strings.Trim(pod, "'"), localPort, remotePort, p.namespace)
	glog.Info(portFwdCmd)
	if p.portFwdProcess, err = util.RunBackground(portFwdCmd); err != nil {
		glog.Errorf("Failed to port forward: %s", err)
		return err
	}
	glog.Infof("running %s port-forward in background, pid = %d", labelSelector, p.portFwdProcess.Pid)
	return nil
}

func (p *promProxy) Setup() error {
	var err error

	if err = p.portForward("app=prometheus", prometheusPort, prometheusPort); err != nil {
		return err
	}

	if err = p.portForward("istio=mixer", mixerMetricsPort, mixerMetricsPort); err != nil {
		return err
	}

	if err = p.portForward("app=productpage", productPagePort, "9080"); err != nil {
		return err
	}

	return nil
}

func (p *promProxy) Teardown() (err error) {
	glog.Info("Cleaning up mixer proxy")
	if p.portFwdProcess != nil {
		err := p.portFwdProcess.Kill()
		if err != nil {
			glog.Errorf("Failed to kill port-forward process, pid: %d", p.portFwdProcess.Pid)
		}
	}
	return
}
func TestMain(m *testing.M) {
	flag.Parse()
	check(framework.InitGlog(), "cannot setup glog")
	check(setTestConfig(), "could not create TestConfig")
	tc.Cleanup.RegisterCleanable(tc)
	os.Exit(tc.RunTest(m))
}

func fatalf(t *testing.T, format string, args ...interface{}) {
	dumpK8Env()
	t.Fatalf(format, args...)
}

func errorf(t *testing.T, format string, args ...interface{}) {
	dumpK8Env()
	t.Errorf(format, args...)
}

func TestGlobalCheckAndReport(t *testing.T) {
	// setup prometheus API
	promAPI, err := promAPI()
	if err != nil {
		t.Fatalf("Could not build prometheus API client: %v", err)
	}

	// establish baseline
	t.Log("Establishing metrics baseline for test...")
	query := fmt.Sprintf("request_count{%s=\"%s\"}", destLabel, fqdn("productpage"))
	t.Logf("prometheus query: %s", query)
	value, err := promAPI.Query(context.Background(), query, time.Now())
	if err != nil {
		t.Fatalf("Could not get metrics from prometheus: %v", err)
	}

	prior200s, err := vectorValue(value, map[string]string{responseCodeLabel: "200"})
	if err != nil {
		t.Logf("error getting prior 200s, using 0 as value (msg: %v)", err)
		prior200s = 0
	}

	t.Logf("Baseline established: prior200s = %f", prior200s)
	t.Log("Visiting product page...")

	if errNew := visitProductPage(productPageTimeout, http.StatusOK); errNew != nil {
		t.Fatalf("Test app setup failure: %v", errNew)
	}
	allowPrometheusSync()

	glog.Info("Successfully sent request(s) to /productpage; checking metrics...")

	query = fmt.Sprintf("request_count{%s=\"%s\",%s=\"200\"}", destLabel, fqdn("productpage"), responseCodeLabel)
	t.Logf("prometheus query: %s", query)
	value, err = promAPI.Query(context.Background(), query, time.Now())
	if err != nil {
		fatalf(t, "Could not get metrics from prometheus: %v", err)
	}
	glog.Infof("promvalue := %s", value.String())

	got, err := vectorValue(value, map[string]string{})
	if err != nil {
		t.Logf("prometheus values for request_count:\n%s", promDump(promAPI, "request_count"))
		fatalf(t, "Could not find metric value: %v", err)
	}
	t.Logf("Got request_count (200s) of: %f", got)
	t.Logf("Actual new requests observed: %f", got-prior200s)

	want := float64(1)
	if (got - prior200s) < want {
		t.Logf("prometheus values for request_count:\n%s", promDump(promAPI, "request_count"))
		errorf(t, "Bad metric value: got %f, want at least %f", got-prior200s, want)
	}
}

func TestTcpMetrics(t *testing.T) {
	if err := replaceRouteRule(tcpDbRule); err != nil {
		t.Fatalf("Could not update reviews routing rule: %v", err)
	}
	defer func() {
		if err := deleteRouteRule(tcpDbRule); err != nil {
			t.Fatalf("Could not delete reviews routing rule: %v", err)
		}
	}()
	allowRuleSync()

	if err := visitProductPage(productPageTimeout, http.StatusOK); err != nil {
		t.Fatalf("Test app setup failure: %v", err)
	}
	allowPrometheusSync()

	glog.Info("Successfully sent request(s) to /productpage; checking metrics...")

	promAPI, err := promAPI()
	if err != nil {
		fatalf(t, "Could not build prometheus API client: %v", err)
	}
	query := fmt.Sprintf("tcp_bytes_sent{destination_service=\"%s\"}", fqdn("mongodb"))
	t.Logf("prometheus query: %s", query)
	value, err := promAPI.Query(context.Background(), query, time.Now())
	if err != nil {
		fatalf(t, "Could not get metrics from prometheus: %v", err)
	}
	glog.Infof("promvalue := %s", value.String())

	got, err := vectorValue(value, map[string]string{})
	if err != nil {
		t.Logf("prometheus values for tcp_bytes_sent:\n%s", promDump(promAPI, "tcp_bytes_sent"))
		fatalf(t, "Could not find metric value: %v", err)
	}
	t.Logf("tcp_bytes_sent: %f", got)
	want := float64(1)
	if got < want {
		t.Logf("prometheus values for tcp_bytes_sent:\n%s", promDump(promAPI, "tcp_bytes_sent"))
		errorf(t, "Bad metric value: got %f, want at least %f", got, want)
	}

	query = fmt.Sprintf("tcp_bytes_received{destination_service=\"%s\"}", fqdn("mongodb"))
	t.Logf("prometheus query: %s", query)
	value, err = promAPI.Query(context.Background(), query, time.Now())
	if err != nil {
		fatalf(t, "Could not get metrics from prometheus: %v", err)
	}
	glog.Infof("promvalue := %s", value.String())

	got, err = vectorValue(value, map[string]string{})
	if err != nil {
		t.Logf("prometheus values for tcp_bytes_received:\n%s", promDump(promAPI, "tcp_bytes_received"))
		fatalf(t, "Could not find metric value: %v", err)
	}
	t.Logf("tcp_bytes_received: %f", got)
	if got < want {
		t.Logf("prometheus values for tcp_bytes_received:\n%s", promDump(promAPI, "tcp_bytes_received"))
		errorf(t, "Bad metric value: got %f, want at least %f", got, want)
	}
}

func TestNewMetrics(t *testing.T) {
	if err := applyMixerRule(newTelemetryRule); err != nil {
		fatalf(t, "could not create required mixer rule: %v", err)
	}

	defer func() {
		if err := deleteMixerRule(newTelemetryRule); err != nil {
			t.Logf("could not clear rule: %v", err)
		}
	}()

	dumpK8Env()
	allowRuleSync()

	if err := visitProductPage(productPageTimeout, http.StatusOK); err != nil {
		fatalf(t, "Test app setup failure: %v", err)
	}

	glog.Info("Successfully sent request(s) to /productpage; checking metrics...")
	allowPrometheusSync()
	promAPI, err := promAPI()
	if err != nil {
		fatalf(t, "Could not build prometheus API client: %v", err)
	}
	query := fmt.Sprintf("response_size_count{%s=\"%s\",%s=\"200\"}", destLabel, fqdn("productpage"), responseCodeLabel)
	t.Logf("prometheus query: %s", query)
	value, err := promAPI.Query(context.Background(), query, time.Now())
	if err != nil {
		fatalf(t, "Could not get metrics from prometheus: %v", err)
	}
	glog.Infof("promvalue := %s", value.String())

	got, err := vectorValue(value, map[string]string{})
	if err != nil {
		t.Logf("prometheus values for response_size_count:\n%s", promDump(promAPI, "response_size_count"))
		t.Logf("prometheus values for request_count:\n%s", promDump(promAPI, "request_count"))
		fatalf(t, "Could not find metric value: %v", err)
	}
	want := float64(1)
	if got < want {
		t.Logf("prometheus values for response_size_count:\n%s", promDump(promAPI, "response_size_count"))
		t.Logf("prometheus values for request_count:\n%s", promDump(promAPI, "request_count"))
		errorf(t, "Bad metric value: got %f, want at least %f", got, want)
	}
}

func TestDenials(t *testing.T) {
	if err := visitProductPage(productPageTimeout, http.StatusOK); err != nil {
		fatalf(t, "Test app setup failure: %v", err)
	}

	// deny rule will deny all requests to product page unless
	// ["x-user"] header is set.
	glog.Infof("Denials: block productpage if x-user header is missing")
	if err := applyMixerRule(denialRule); err != nil {
		fatalf(t, "could not create required mixer rule: %v", err)
	}

	defer func() {
		if err := deleteMixerRule(denialRule); err != nil {
			t.Logf("could not clear rule: %v", err)
		}
	}()

	time.Sleep(10 * time.Second)

	// Product page should not be accessible anymore.
	glog.Infof("Denials: ensure productpage is denied access")
	if err := visitProductPage(productPageTimeout, http.StatusForbidden, &header{"x-user", ""}); err != nil {
		fatalf(t, "product page was not denied: %v", err)
	}

	// Product page *should be* accessible with x-user header.
	glog.Infof("Denials: ensure productpage is accessible for testuser")
	if err := visitProductPage(productPageTimeout, http.StatusOK, &header{"x-user", "testuser"}); err != nil {
		fatalf(t, "product page was not denied: %v", err)
	}
}

func TestRateLimit(t *testing.T) {
	if err := replaceRouteRule(routeReviewsV3Rule); err != nil {
		fatalf(t, "Could not create replace reviews routing rule: %v", err)
	}

	// the rate limit rule applies a max rate limit of 1 rps to the ratings service.
	if err := applyMixerRule(rateLimitRule); err != nil {
		fatalf(t, "could not create required mixer rule: %v", err)
	}
	defer func() {
		if err := deleteMixerRule(rateLimitRule); err != nil {
			t.Logf("could not clear rule: %v", err)
		}
	}()

	allowRuleSync()

	// setup prometheus API
	promAPI, err := promAPI()
	if err != nil {
		fatalf(t, "Could not build prometheus API client: %v", err)
	}

	// establish baseline
	t.Log("Establishing metrics baseline for test...")
	query := fmt.Sprintf("request_count{%s=\"%s\"}", destLabel, fqdn("ratings"))
	t.Logf("prometheus query: %s", query)
	value, err := promAPI.Query(context.Background(), query, time.Now())
	if err != nil {
		fatalf(t, "Could not get metrics from prometheus: %v", err)
	}

	prior429s, err := vectorValue(value, map[string]string{responseCodeLabel: "429"})
	if err != nil {
		t.Logf("error getting prior 429s, using 0 as value (msg: %v)", err)
		prior429s = 0
	}

	prior200s, err := vectorValue(value, map[string]string{responseCodeLabel: "200"})
	if err != nil {
		t.Logf("error getting prior 200s, using 0 as value (msg: %v)", err)
		prior200s = 0
	}
	t.Logf("Baseline established: prior200s = %f, prior429s = %f", prior200s, prior429s)

	t.Log("Sending traffic...")

	url := fmt.Sprintf("%s/productpage", tc.gateway)

	// run at a large QPS (here 100) for a minute to ensure that enough
	// traffic is generated to trigger 429s from the rate limit rule
	opts := fortio.HTTPRunnerOptions{
		RunnerOptions: fortio.RunnerOptions{
			QPS:        10,
			Duration:   1 * time.Minute,
			NumThreads: 8,
		},
		URL: url,
	}

	// productpage should still return 200s when ratings is rate-limited.
	res, err := fortio.RunHTTPTest(&opts)
	if err != nil {
		fatalf(t, "Generating traffic via fortio failed: %v", err)
	}

	allowPrometheusSync()

	totalReqs := res.DurationHistogram.Count
	succReqs := float64(res.RetCodes[http.StatusOK])
	badReqs := res.RetCodes[http.StatusBadRequest]

	glog.Info("Successfully sent request(s) to /productpage; checking metrics...")
	t.Logf("Fortio Summary: %d reqs (%f 200s (%f rps), %d 400s)", totalReqs, succReqs, succReqs/opts.Duration.Seconds(), badReqs)

	// consider only successful requests (as recorded at productpage service)
	callsToRatings := succReqs

	// the rate-limit is 1 rps
	want200s := opts.Duration.Seconds()

	// everything in excess of 200s should be 429s (ideally)
	want429s := callsToRatings - want200s

	t.Logf("Expected Totals: 200s: %f (%f rps), 429s: %f (%f rps)", want200s, want200s/opts.Duration.Seconds(), want429s, want429s/opts.Duration.Seconds())

	// if we received less traffic than the expected enforced limit to ratings
	// then there is no way to determine if the rate limit was applied at all
	// and for how much traffic. log all metrics and abort test.
	if callsToRatings < want200s {
		t.Logf("full set of prometheus metrics:\n%s", promDump(promAPI, "request_count"))
		fatalf(t, "Not enough traffic generated to exercise rate limit: ratings_reqs=%f, want200s=%f", callsToRatings, want200s)
	}

	query = fmt.Sprintf("request_count{%s=\"%s\"}", destLabel, fqdn("ratings"))
	t.Logf("prometheus query: %s", query)
	value, err = promAPI.Query(context.Background(), query, time.Now())
	if err != nil {
		fatalf(t, "Could not get metrics from prometheus: %v", err)
	}
	glog.Infof("promvalue := %s", value.String())

	got, err := vectorValue(value, map[string]string{responseCodeLabel: "429", "destination_version": "v1"})
	if err != nil {
		t.Logf("prometheus values for request_count:\n%s", promDump(promAPI, "request_count"))
<<<<<<< HEAD
		t.Errorf("Could not find 429s: %v", err)
		got = 0 // want to see 200 rate even if a bug makes there is no 429s
=======
		fatalf(t, "Could not find rate limit value: %v", err)
>>>>>>> 69b55c78
	}

	// establish some baseline to protect against flakiness due to randomness in routing
	want := math.Floor(want429s * .75)

	got = got - prior429s

	t.Logf("Actual 429s: %f (%f rps)", got, got/opts.Duration.Seconds())

	// check resource exhausteds
	if got < want {
		t.Logf("prometheus values for request_count:\n%s", promDump(promAPI, "request_count"))
		errorf(t, "Bad metric value for rate-limited requests (429s): got %f, want at least %f", got, want)
	}

	got, err = vectorValue(value, map[string]string{responseCodeLabel: "200", "destination_version": "v1"})
	if err != nil {
		t.Logf("prometheus values for request_count:\n%s", promDump(promAPI, "request_count"))
<<<<<<< HEAD
		t.Errorf("Could not find successes value: %v", err)
		got = 0
=======
		fatalf(t, "Could not find successes value: %v", err)
>>>>>>> 69b55c78
	}

	got = got - prior200s

	t.Logf("Actual 200s: %f (%f rps), expecting 1 rps", got, got/opts.Duration.Seconds())

	// establish some baseline to protect against flakiness due to randomness in routing
	// and to allow for leniency in actual ceiling of enforcement (if 10 is the limit, but we allow slightly
	// less than 10, don't fail this test).
	want = math.Floor(want200s * .5)

	// check successes
	if got < want {
		t.Logf("prometheus values for request_count:\n%s", promDump(promAPI, "request_count"))
		errorf(t, "Bad metric value for successful requests (200s): got %f, want at least %f", got, want)
	}

	if got > want200s {
		t.Logf("prometheus values for request_count:\n%s", promDump(promAPI, "request_count"))
		errorf(t, "Bad metric value for successful requests (200s): got %f, want at most %f", got, want200s)
	}
}

func allowRuleSync() {
	glog.Info("Sleeping to allow rules to take effect...")
	time.Sleep(1 * time.Minute)
}

func allowPrometheusSync() {
	glog.Info("Sleeping to allow prometheus to record metrics...")
	time.Sleep(30 * time.Second)
}

func promAPI() (v1.API, error) {
	client, err := api.NewClient(api.Config{Address: fmt.Sprintf("http://localhost:%s", prometheusPort)})
	if err != nil {
		return nil, err
	}
	return v1.NewAPI(client), nil
}

// promDump gets all of the recorded values for a metric by name and generates a report of the values.
// used for debugging of failures to provide a comprehensive view of traffic experienced.
func promDump(client v1.API, metric string) string {
	if value, err := client.Query(context.Background(), fmt.Sprintf("%s{}", metric), time.Now()); err == nil {
		return value.String()
	}
	return ""
}

func vectorValue(val model.Value, labels map[string]string) (float64, error) {
	if val.Type() != model.ValVector {
		return 0, fmt.Errorf("value not a model.Vector; was %s", val.Type().String())
	}

	value := val.(model.Vector)
	for _, sample := range value {
		metric := sample.Metric
		nameCount := len(labels)
		for k, v := range metric {
			if labelVal, ok := labels[string(k)]; ok && labelVal == string(v) {
				nameCount--
			}
		}
		if nameCount == 0 {
			return float64(sample.Value), nil
		}
	}
	return 0, fmt.Errorf("value not found for %#v", labels)
}

// checkProductPageDirect
func checkProductPageDirect() {
	glog.Info("checkProductPageDirect")
	dumpURL("http://localhost:"+productPagePort+"/productpage", false)
}

// dumpMixerMetrics fetch metrics directly from mixer and dump them
func dumpMixerMetrics() {
	glog.Info("dumpMixerMetrics")
	dumpURL("http://localhost:"+mixerMetricsPort+"/metrics", true)
}

func dumpURL(url string, dumpContents bool) {
	clnt := &http.Client{
		Timeout: 1 * time.Minute,
	}
	status, contents, err := get(clnt, url)
	glog.Infof("%s ==> %d, <%v>", url, status, err)
	if dumpContents {
		glog.Infoln(contents)
	}
}

type header struct {
	name  string
	value string
}

func get(clnt *http.Client, url string, headers ...*header) (status int, contents string, err error) {
	var req *http.Request
	req, err = http.NewRequest("GET", url, nil)
	if err != nil {
		return 0, "", err
	}

	for _, hdr := range headers {
		req.Header.Set(hdr.name, hdr.value)
	}
	resp, err := clnt.Do(req)
	if err != nil {
		glog.Warningf("Error communicating with %s: %v", url, err)
	} else {
		glog.Infof("Get from %s: %s (%d)", url, resp.Status, resp.StatusCode)
		var ba []byte
		ba, err = ioutil.ReadAll(resp.Body)
		if err != nil {
			glog.Warningf("Unable to connect to read from %s: %v", url, err)
			return
		}
		contents = string(ba)
		status = resp.StatusCode
		closeResponseBody(resp)
	}
	return
}

func visitProductPage(timeout time.Duration, wantStatus int, headers ...*header) error {
	start := time.Now()
	clnt := &http.Client{
		Timeout: 1 * time.Minute,
	}
	url := tc.gateway + "/productpage"

	for {
		status, _, err := get(clnt, url, headers...)
		if err != nil {
			glog.Warningf("Unable to connect to product page: %v", err)
		}

		if status == wantStatus {
			glog.Infof("Got %d response from product page!", wantStatus)
			return nil
		}

		if time.Since(start) > timeout {
			dumpMixerMetrics()
			checkProductPageDirect()
			return fmt.Errorf("could not retrieve product page in %v: Last status: %v", timeout, status)
		}

		// see what is happening
		dumpK8Env()

		time.Sleep(3 * time.Second)
	}
}

func fqdn(service string) string {
	return fmt.Sprintf("%s.%s.svc.cluster.local", service, tc.Kube.Namespace)
}

func createRouteRule(ruleName string) error {
	rule := filepath.Join(tc.rulesDir, ruleName)
	return util.KubeApply(tc.Kube.Namespace, rule)
}

func replaceRouteRule(ruleName string) error {
	rule := filepath.Join(tc.rulesDir, ruleName)
	return util.KubeApply(tc.Kube.Namespace, rule)
}

func deleteRouteRule(ruleName string) error {
	rule := filepath.Join(tc.rulesDir, ruleName)
	return util.KubeDelete(tc.Kube.Namespace, rule)
}

func deleteMixerRule(ruleName string) error {
	return doMixerRule(ruleName, util.KubeDeleteContents)
}

func applyMixerRule(ruleName string) error {
	return doMixerRule(ruleName, util.KubeApplyContents)
}

type kubeDo func(namespace string, contents string) error

// doMixerRule
// New mixer rules contain fully qualified pointers to other
// resources, they must be replaced by the current namespace.
func doMixerRule(ruleName string, do kubeDo) error {
	rule := filepath.Join(tc.rulesDir, ruleName)
	cb, err := ioutil.ReadFile(rule)
	if err != nil {
		glog.Errorf("Cannot read original yaml file %s", rule)
		return err
	}
	contents := string(cb)
	if !strings.Contains(contents, templateNamespace) {
		return fmt.Errorf("%s must contain %s so the it can replaced", rule, templateNamespace)
	}
	contents = strings.Replace(contents, templateNamespace, tc.Kube.Namespace, -1)
	return do(tc.Kube.Namespace, contents)
}

func setTestConfig() error {
	cc, err := framework.NewCommonConfig("mixer_test")
	if err != nil {
		return err
	}
	tc = new(testConfig)
	tc.CommonConfig = cc
	tmpDir, err := ioutil.TempDir(os.TempDir(), "mixer_test")
	if err != nil {
		return err
	}
	tc.rulesDir = tmpDir
	demoApps := []framework.App{
		{
			AppYaml:    util.GetResourcePath(bookinfoYaml),
			KubeInject: true,
		},
		{
			AppYaml:    util.GetResourcePath(bookinfoRatingsv2Yaml),
			KubeInject: true,
		},
		{
			AppYaml:    util.GetResourcePath(bookinfoDbYaml),
			KubeInject: true,
		},
	}
	for i := range demoApps {
		tc.Kube.AppManager.AddApp(&demoApps[i])
	}
	mp := newPromProxy(tc.Kube.Namespace)
	tc.Cleanup.RegisterCleanable(mp)
	return nil
}

func check(err error, msg string) {
	if err != nil {
		glog.Fatalf("%s. Error %s", msg, err)
	}
}

func closeResponseBody(r *http.Response) {
	if err := r.Body.Close(); err != nil {
		glog.Error(err)
	}
}<|MERGE_RESOLUTION|>--- conflicted
+++ resolved
@@ -550,12 +550,8 @@
 	got, err := vectorValue(value, map[string]string{responseCodeLabel: "429", "destination_version": "v1"})
 	if err != nil {
 		t.Logf("prometheus values for request_count:\n%s", promDump(promAPI, "request_count"))
-<<<<<<< HEAD
 		t.Errorf("Could not find 429s: %v", err)
 		got = 0 // want to see 200 rate even if a bug makes there is no 429s
-=======
-		fatalf(t, "Could not find rate limit value: %v", err)
->>>>>>> 69b55c78
 	}
 
 	// establish some baseline to protect against flakiness due to randomness in routing
@@ -574,12 +570,8 @@
 	got, err = vectorValue(value, map[string]string{responseCodeLabel: "200", "destination_version": "v1"})
 	if err != nil {
 		t.Logf("prometheus values for request_count:\n%s", promDump(promAPI, "request_count"))
-<<<<<<< HEAD
 		t.Errorf("Could not find successes value: %v", err)
 		got = 0
-=======
-		fatalf(t, "Could not find successes value: %v", err)
->>>>>>> 69b55c78
 	}
 
 	got = got - prior200s
