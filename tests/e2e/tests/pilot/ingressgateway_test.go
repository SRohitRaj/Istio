--- conflicted
+++ resolved
@@ -284,11 +284,7 @@
 	defer cfgs.Teardown()
 
 	for cluster := range tc.Kube.Clusters {
-<<<<<<< HEAD
-		runRetriableTest(t, cluster, "VirtualServiceMergingAtGateway-route1", defaultRetryBudget, func() error {
-=======
 		runRetriableTest(t, "VirtualServiceMergingAtGateway-route1", defaultRetryBudget, func() error {
->>>>>>> 82797c0c
 			reqURL := fmt.Sprintf("http://%s.%s/route1", ingressGatewayServiceName, istioNamespace)
 			resp := ClientRequest(cluster, "t", reqURL, 10, "-key Host -val uk.bookinfo.com:80")
 			count := make(map[string]int)
@@ -302,11 +298,7 @@
 			return fmt.Errorf("expected %v requests to reach %s => Got %v", 10, "v1", count)
 		})
 
-<<<<<<< HEAD
-		runRetriableTest(t, cluster, "VirtualServiceMergingAtGateway-route2", defaultRetryBudget, func() error {
-=======
 		runRetriableTest(t, "VirtualServiceMergingAtGateway-route2", defaultRetryBudget, func() error {
->>>>>>> 82797c0c
 			reqURL := fmt.Sprintf("http://%s.%s/route2", ingressGatewayServiceName, istioNamespace)
 			resp := ClientRequest(cluster, "t", reqURL, 10, "-key Host -val uk.bookinfo.com:80")
 			count := make(map[string]int)
