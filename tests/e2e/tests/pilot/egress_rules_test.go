// Copyright 2017 Istio Authors
//
// Licensed under the Apache License, Version 2.0 (the "License");
// you may not use this file except in compliance with the License.
// You may obtain a copy of the License at
//
//     http://www.apache.org/licenses/LICENSE-2.0
//
// Unless required by applicable law or agreed to in writing, software
// distributed under the License is distributed on an "AS IS" BASIS,
// WITHOUT WARRANTIES OR CONDITIONS OF ANY KIND, either express or implied.
// See the License for the specific language governing permissions and
// limitations under the License.

// Routing tests

package pilot

import (
	"fmt"
	"os"
	"strings"
	"time"

	multierror "github.com/hashicorp/go-multierror"

	"testing"

	"istio.io/istio/pkg/log"
	tutil "istio.io/istio/tests/e2e/tests/pilot/util"
)

type egressRules struct {
	*tutil.Environment
}

func (t *egressRules) String() string {
	return "egress-rules"
}

func (t *egressRules) Setup() error {
	return nil
}

// TODO: test negatives
<<<<<<< HEAD
func (t *egressRules) Run(tt *testing.T) error {
=======
func (t *egressRules) Run() error {
	if os.Getenv("SKIP_EGRESS") != "" {
		return nil
	}
>>>>>>> e7578668
	// egress rules are v1alpha1
	if !t.Config.V1alpha1 {
		return nil
	}
	cases := []struct {
		description string
		config      string
		check       func() error
	}{
		{
			description: "allow external traffic to httbin.org",
			config:      "v1alpha1/egress-rule-httpbin.yaml.tmpl",
			check: func() error {
				return t.verifyReachable("http://httpbin.org/headers", true)
			},
		},
		{
			description: "allow external traffic to *.httbin.org",
			config:      "v1alpha1/egress-rule-wildcard-httpbin.yaml.tmpl",
			check: func() error {
				return t.verifyReachable("http://www.httpbin.org/headers", true)
			},
		},
		{
			description: "ensure traffic to httbin.org is prohibited when setting *.httbin.org",
			config:      "v1alpha1/egress-rule-wildcard-httpbin.yaml.tmpl",
			check: func() error {
				return t.verifyReachable("http://httpbin.org/headers", false)
			},
		},
		{
			description: "allow external http2 traffic to nghttp2.org",
			config:      "v1alpha1/egress-rule-nghttp2.yaml.tmpl",
			check: func() error {
				return t.verifyReachable("http://nghttp2.org", true)
			},
		},
		{
			description: "prohibit https to httbin.org",
			config:      "v1alpha1/egress-rule-httpbin.yaml.tmpl",
			check: func() error {
				return t.verifyReachable("http://httpbin.org:443/headers", false)
			},
		},
		{
			description: "allow https external traffic to www.wikipedia.org by a tcp egress rule with cidr",
			config:      "v1alpha1/egress-rule-tcp-wikipedia-cidr.yaml.tmpl",
			check: func() error {
				return t.verifyReachable("https://www.wikipedia.org", true)
			},
		},
		{
			description: "prohibit http external traffic to cnn.com by a tcp egress rule",
			config:      "v1alpha1/egress-rule-tcp-wikipedia-cidr.yaml.tmpl",
			check: func() error {
				return t.verifyReachable("https://cnn.com", false)
			},
		},
	}
	var errs error
	for _, cs := range cases {
		tutil.Tlog("Checking egressRules test", cs.description)
		if err := t.ApplyConfig(cs.config, nil); err != nil {
			return err
		}

		if err := tutil.Repeat(cs.check, 3, time.Second); err != nil {
			log.Infof("Failed the test with %v", err)
			errs = multierror.Append(errs, multierror.Prefix(err, cs.description))
		} else {
			log.Info("Success!")
		}

		if err := t.DeleteConfig(cs.config, nil); err != nil {
			return err
		}
	}
	return errs
}

func (t *egressRules) Teardown() {
	log.Info("Cleaning up egress rules...")
	if err := t.DeleteAllConfigs(); err != nil {
		log.Warna(err)
	}
}

// verifyReachable verifies that the url is reachable
func (t *egressRules) verifyReachable(url string, shouldBeReachable bool) error {
	funcs := make(map[string]func() tutil.Status)
	for _, src := range []string{"a", "b"} {
		name := fmt.Sprintf("Request from %s to %s", src, url)
		funcs[name] = (func(src string) func() tutil.Status {
			trace := fmt.Sprint(time.Now().UnixNano())
			return func() tutil.Status {
				resp := t.ClientRequest(src, url, 1, fmt.Sprintf("-key Trace-Id -val %q", trace))
				reachable := resp.IsHTTPOk() && strings.Contains(resp.Body, trace)
				if reachable && !shouldBeReachable {
					return fmt.Errorf("%s is reachable from %s (should be unreachable)", url, src)
				}
				if !reachable && shouldBeReachable {
					return tutil.ErrAgain
				}

				return nil
			}
		})(src)
	}

	return tutil.Parallel(funcs)
}<|MERGE_RESOLUTION|>--- conflicted
+++ resolved
@@ -43,14 +43,10 @@
 }
 
 // TODO: test negatives
-<<<<<<< HEAD
 func (t *egressRules) Run(tt *testing.T) error {
-=======
-func (t *egressRules) Run() error {
 	if os.Getenv("SKIP_EGRESS") != "" {
 		return nil
 	}
->>>>>>> e7578668
 	// egress rules are v1alpha1
 	if !t.Config.V1alpha1 {
 		return nil
