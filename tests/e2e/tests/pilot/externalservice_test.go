--- conflicted
+++ resolved
@@ -69,21 +69,6 @@
 			url:               "https://www.bing.com",
 			shouldBeReachable: false,
 		},
-<<<<<<< HEAD
-		// See issue https://github.com/istio/istio/issues/7869
-		//{
-		//	name:              "REACHABLE_wikipedia.org_over_cidr_range",
-		//	config:            "testdata/networking/v1alpha3/service-entry-tcp-wikipedia-cidr.yaml",
-		//	url:               "https://www.wikipedia.org",
-		//	shouldBeReachable: true,
-		//},
-		//{
-		//	name:              "UNREACHABLE_google.com_over_cidr_range",
-		//	config:            "testdata/networking/v1alpha3/service-entry-tcp-wikipedia-cidr.yaml",
-		//	url:               "https://google.com",
-		//	shouldBeReachable: false,
-		//},
-=======
 		// test resolution NONE
 		{
 			name:              "REACHABLE_www.wikipedia.org_443_over_wikipedia_cidr_range_443",
@@ -215,7 +200,6 @@
 			url:               "https://cn.bing.com",
 			shouldBeReachable: true,
 		},
->>>>>>> 82797c0c
 	}
 
 	var cfgs *deployableConfig
