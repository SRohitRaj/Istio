// Copyright 2017 Istio Authors
//
// Licensed under the Apache License, Version 2.0 (the "License");
// you may not use this file except in compliance with the License.
// You may obtain a copy of the License at
//
//     http://www.apache.org/licenses/LICENSE-2.0
//
// Unless required by applicable law or agreed to in writing, software
// distributed under the License is distributed on an "AS IS" BASIS,
// WITHOUT WARRANTIES OR CONDITIONS OF ANY KIND, either express or implied.
// See the License for the specific language governing permissions and
// limitations under the License.

// TODO(nmittler): Named file with prefix "a_" to force golang to run it first.  Running it last results in flakes.

package pilot

import (
	"fmt"
	"strings"
	"testing"

	uuid "github.com/satori/go.uuid"
)

const (
<<<<<<< HEAD
	traceHeader = "X-Client-Trace-Key"
	numTraces   = 5
=======
	traceHeader         = "X-Client-Trace-Id"
	numTraces           = 5
	mixerCheckOperation = "mixer/check"
	traceIDField        = "\"traceId\""
>>>>>>> 435a9963
)

func TestZipkin(t *testing.T) {
	t.Skipf("Skipping %s", t.Name())
	for i := 0; i < numTraces; i++ {
		testName := fmt.Sprintf("index_%d", i)
		traceSent := false
		var id string

		runRetriableTest(t, testName, defaultRetryBudget, func() error {
			if !traceSent {
				// Send a request with a trace header.
				id = uuid.NewV4().String()
				response := ClientRequest("a", "http://b", 1,
					fmt.Sprintf("-key %v -val %v", traceHeader, id))
				if !response.IsHTTPOk() {
					// Keep retrying until we successfully send a trace request.
					return errAgain
				}

				traceSent = true
			}

			// Check the zipkin server to verify the trace was received.
			response := ClientRequest(
				"t",
				fmt.Sprintf("http://zipkin.%s:9411/api/v1/traces?annotationQuery=guid:x-client-trace-id=%s",
					tc.Kube.IstioSystemNamespace(), id),
				1, "",
			)

			if !response.IsHTTPOk() {
				return errAgain
			}

			// Check that the trace contains the id value (must occur more than once, as the
			// response also contains the request URL with query parameter).
			if strings.Count(response.Body, id) == 1 {
				return errAgain
			}

			// If first invocation (due to mixer check result caching), then check that the mixer
			// span is also included in the trace
			// a) Count the number of spans - should be 2, one for the invocation of service b, and the other for the
			//		server span associated with the mixer check
			// b) Check that the trace data contains the mixer/check (part of the operation name for the server span)
			// NOTE: We are also indirectly verifying that the mixer/check span is a child span of the service invocation, as
			// the mixer/check span can only exist in this trace as a child span. If it wasn't a child span then it would be
			// in a separate trace instance not retrieved by the query based on the single x-client-trace-id.
			if i == 0 && (strings.Count(response.Body, traceIDField) != 2 ||
				!strings.Contains(response.Body, mixerCheckOperation)) {
				return errAgain
			}

			return nil
		})
	}
}<|MERGE_RESOLUTION|>--- conflicted
+++ resolved
@@ -25,15 +25,10 @@
 )
 
 const (
-<<<<<<< HEAD
-	traceHeader = "X-Client-Trace-Key"
-	numTraces   = 5
-=======
 	traceHeader         = "X-Client-Trace-Id"
 	numTraces           = 5
 	mixerCheckOperation = "mixer/check"
 	traceIDField        = "\"traceId\""
->>>>>>> 435a9963
 )
 
 func TestZipkin(t *testing.T) {
