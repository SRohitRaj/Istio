--- conflicted
+++ resolved
@@ -47,13 +47,8 @@
 
 var (
 	tc = &testConfig{
-<<<<<<< HEAD
-		V1alpha1: false,
-		V1alpha3: true,
-=======
 		V1alpha1: true, //implies envoyv1
 		V1alpha3: true, //implies envoyv2
->>>>>>> ee923c7b
 		Ingress:  true,
 		Egress:   false,
 	}
