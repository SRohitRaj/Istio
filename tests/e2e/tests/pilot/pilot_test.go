// Copyright 2018 Istio Authors
//
// Licensed under the Apache License, Version 2.0 (the "License");
// you may not use this file except in compliance with the License.
// You may obtain a copy of the License at
//
//     http://www.apache.org/licenses/LICENSE-2.0
//
// Unless required by applicable law or agreed to in writing, software
// distributed under the License is distributed on an "AS IS" BASIS,
// WITHOUT WARRANTIES OR CONDITIONS OF ANY KIND, either express or implied.
// See the License for the specific language governing permissions and
// limitations under the License.

package pilot

import (
	"flag"
	"os"
	"strconv"
	"testing"

	"github.com/davecgh/go-spew/spew"

	"istio.io/istio/pkg/log"
	tutil "istio.io/istio/tests/e2e/tests/pilot/util"
)

var (
	config = tutil.NewConfig()

	// Enable/disable auth, or run both for the tests.
	verbose bool
)

func init() {
	flag.StringVar(&config.Hub, "hub", config.Hub, "Docker hub")
	flag.StringVar(&config.Tag, "tag", config.Tag, "Docker tag")
	flag.StringVar(&config.ImagePullPolicy, "image-pull-policy", config.ImagePullPolicy,
		"Pull policy for Docker images")
	flag.StringVar(&config.IstioNamespace, "ns", config.IstioNamespace,
		"Namespace in which to install Istio components (empty to create/delete temporary one)")
	flag.StringVar(&config.Namespace, "n", config.Namespace,
		"Namespace in which to install the applications (empty to create/delete temporary one)")
	flag.StringVar(&config.Registry, "registry", config.Registry, "Pilot registry")
	flag.BoolVar(&verbose, "verbose", false, "Debug level noise from proxies")
	flag.BoolVar(&config.CheckLogs, "logs", config.CheckLogs,
		"Validate pod logs (expensive in long-running tests)")

	flag.StringVar(&config.KubeConfig, "kubeconfig", config.KubeConfig,
		"kube config file (missing or empty file makes the test use in-cluster kube config instead)")
	flag.IntVar(&config.TestCount, "count", config.TestCount, "Number of times to run each test")
<<<<<<< HEAD
	flag.StringVar(&authmode, "auth", string(authModeEnable),
		fmt.Sprintf("Auth mode for the tests (Choose from %s, %s, %s)", authModeEnable, authModeDisable, authModeBoth))
=======
	flag.BoolVar(&config.Auth, "auth_enable", config.Auth, "Whether to use mTLS for all traffic within the mesh.")
>>>>>>> 9c01a3f5
	flag.BoolVar(&config.Mixer, "mixer", config.Mixer, "Enable / disable mixer.")
	flag.BoolVar(&config.V1alpha1, "v1alpha1", config.V1alpha1, "Enable / disable v1alpha1 routing rules.")
	flag.BoolVar(&config.V1alpha3, "v1alpha3", config.V1alpha3, "Enable / disable v1alpha3 routing rules.")
	flag.BoolVar(&config.RDSv2, "rdsv2", false, "Enable RDSv2 for v1alpha3")
	flag.BoolVar(&config.NoRBAC, "norbac", false, "Disable RBAC YAML")
	flag.StringVar(&config.ErrorLogsDir, "errorlogsdir", config.ErrorLogsDir,
		"Store per pod logs as individual files in specific directory instead of writing to stderr.")
	flag.StringVar(&config.CoreFilesDir, "core-files-dir", config.CoreFilesDir,
		"Copy core files to this directory on the Kubernetes node machine.")

	// If specified, only run one test
	flag.StringVar(&config.SelectedTest, "testtype", config.SelectedTest,
		"Select test to run (default is all tests)")

	flag.BoolVar(&config.UseAutomaticInjection, "use-sidecar-injector", config.UseAutomaticInjection,
		"Use automatic sidecar injector")
	flag.BoolVar(&config.UseAdmissionWebhook, "use-admission-webhook", config.UseAdmissionWebhook,
		"Use k8s external admission webhook for config validation")

	flag.StringVar(&config.AdmissionServiceName, "admission-service-name", config.AdmissionServiceName,
		"Name of admission webhook service name")

	flag.IntVar(&config.DebugPort, "debugport", config.DebugPort, "Debugging port")

	flag.BoolVar(&config.DebugImagesAndMode, "debug", config.DebugImagesAndMode,
		"Use debug images and mode (false for prod)")
	flag.BoolVar(&config.SkipCleanup, "skip-cleanup", config.SkipCleanup,
		"Debug, skip clean up")
	flag.BoolVar(&config.SkipCleanupOnFailure, "skip-cleanup-on-failure", config.SkipCleanupOnFailure,
		"Debug, skip clean up on failure")
}

func setup(env *tutil.Environment, t *testing.T) {
	tutil.Tlog("Deploying infrastructure", spew.Sdump(env.Config))
	if env.Err = env.Setup(); env.Err != nil {
		t.Fatal(env.Err)
	}
}

func teardown(env *tutil.Environment) {
	env.Teardown()
}

func TestPilot(t *testing.T) {
	if verbose {
		config.Verbosity = 3
	}

	// Only run the tests if the user has defined the KUBECONFIG environment variable.
	if config.KubeConfig == "" {
		t.Skip("Env variable KUBECONFIG not set. Skipping tests")
	}

	if config.Hub == "" {
		t.Skip("HUB not specified. Skipping tests")
	}

	if config.Tag == "" {
		t.Skip("TAG not specified. Skipping tests")
	}

	env := tutil.NewEnvironment(*config)
	defer teardown(env)
	setup(env, t)

	tests := []tutil.Test{
		&http{Environment: env},
		&grpc{Environment: env},
		&tcp{Environment: env},
		&headless{Environment: env},
		&ingress{Environment: env},
		&egressRules{Environment: env},
		&routing{Environment: env},
		&routingToEgress{Environment: env},
		&zipkin{Environment: env},
		&authExclusion{Environment: env},
		&kubernetesExternalNameServices{Environment: env},
	}

<<<<<<< HEAD
	switch authMode(authmode) {
	case authModeEnable:
		config.Auth = true
		doTest(authTestName, config, t)
	case authModeDisable:
		doTest(noAuthTestName, config, t)
	case authModeBoth:
		// Deprecated - will run auth
		config.Auth = true
		doTest(authTestName, config, t)
	default:
		t.Fatalf("Unknown auth mode(=%s).", authmode)
	}
}
=======
	for _, test := range tests {
		// Run the test the configured number of times.
		for i := 0; i < config.TestCount; i++ {
			testName := test.String()
>>>>>>> 9c01a3f5

			// User specified test doesn't match this test ... skip it.
			if len(config.SelectedTest) > 0 && config.SelectedTest != testName {
				t.Run(testName, func(t *testing.T) {
					t.Skipf("Skipping test [%v] due to user-specified test: %v", t.Name(), config.SelectedTest)
				})
				continue
			}

			if config.TestCount > 1 {
				testName = testName + "_attempt_" + strconv.Itoa(i+1)
			}
			t.Run(testName, func(t *testing.T) {
				if env.Err = test.Setup(); env.Err != nil {
					t.Fatal(env.Err)
				}
				defer test.Teardown()

				if env.Err = test.Run(); env.Err != nil {
					t.Error(env.Err)
				}
			})
		}
	}
}

// TODO(nmittler): convert individual tests over to pure golang tests
func TestMain(m *testing.M) {
	flag.Parse()
	_ = log.Configure(log.DefaultOptions())

	// Run all tests.
	os.Exit(m.Run())
}<|MERGE_RESOLUTION|>--- conflicted
+++ resolved
@@ -50,12 +50,7 @@
 	flag.StringVar(&config.KubeConfig, "kubeconfig", config.KubeConfig,
 		"kube config file (missing or empty file makes the test use in-cluster kube config instead)")
 	flag.IntVar(&config.TestCount, "count", config.TestCount, "Number of times to run each test")
-<<<<<<< HEAD
-	flag.StringVar(&authmode, "auth", string(authModeEnable),
-		fmt.Sprintf("Auth mode for the tests (Choose from %s, %s, %s)", authModeEnable, authModeDisable, authModeBoth))
-=======
 	flag.BoolVar(&config.Auth, "auth_enable", config.Auth, "Whether to use mTLS for all traffic within the mesh.")
->>>>>>> 9c01a3f5
 	flag.BoolVar(&config.Mixer, "mixer", config.Mixer, "Enable / disable mixer.")
 	flag.BoolVar(&config.V1alpha1, "v1alpha1", config.V1alpha1, "Enable / disable v1alpha1 routing rules.")
 	flag.BoolVar(&config.V1alpha3, "v1alpha3", config.V1alpha3, "Enable / disable v1alpha3 routing rules.")
@@ -135,27 +130,10 @@
 		&kubernetesExternalNameServices{Environment: env},
 	}
 
-<<<<<<< HEAD
-	switch authMode(authmode) {
-	case authModeEnable:
-		config.Auth = true
-		doTest(authTestName, config, t)
-	case authModeDisable:
-		doTest(noAuthTestName, config, t)
-	case authModeBoth:
-		// Deprecated - will run auth
-		config.Auth = true
-		doTest(authTestName, config, t)
-	default:
-		t.Fatalf("Unknown auth mode(=%s).", authmode)
-	}
-}
-=======
 	for _, test := range tests {
 		// Run the test the configured number of times.
 		for i := 0; i < config.TestCount; i++ {
 			testName := test.String()
->>>>>>> 9c01a3f5
 
 			// User specified test doesn't match this test ... skip it.
 			if len(config.SelectedTest) > 0 && config.SelectedTest != testName {
