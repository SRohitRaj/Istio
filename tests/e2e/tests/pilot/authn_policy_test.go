--- conflicted
+++ resolved
@@ -21,11 +21,7 @@
 
 func TestAuthNPolicy(t *testing.T) {
 	if !tc.Kube.AuthEnabled {
-<<<<<<< HEAD
-		t.Skipf("Skipping %s: auth_enabled=false", t.Name())
-=======
 		t.Skipf("Skipping %s: auth_enable=false", t.Name())
->>>>>>> ee923c7b
 	}
 
 	cfgs := &deployableConfig{
