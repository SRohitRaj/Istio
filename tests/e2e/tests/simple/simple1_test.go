// Copyright 2017 Istio Authors
//
// Licensed under the Apache License, Version 2.0 (the "License");
// you may not use this file except in compliance with the License.
// You may obtain a copy of the License at
//
//     http://www.apache.org/licenses/LICENSE-2.0
//
// Unless required by applicable law or agreed to in writing, software
// distributed under the License is distributed on an "AS IS" BASIS,
// WITHOUT WARRANTIES OR CONDITIONS OF ANY KIND, either express or implied.
// See the License for the specific language governing permissions and
// limitations under the License.

/*
Simple test - first time:
source istio.VERSION
bazel run //tests/e2e/tests/simple:go_default_test -- -test.v \
    -test.run TestSimple1 --skip_cleanup --auth_enable --namespace=e2e
After which to Retest:
bazel run //tests/e2e/tests/simple:go_default_test -- -test.v \
    -test.run TestSimple1 --skip_setup --skip_cleanup --auth_enable --namespace=e2e
*/

package simple

import (
	"bytes"
	"flag"
	"os"
	"strings"
	"testing"
	"time"

	"istio.io/fortio/fhttp"
	"istio.io/fortio/periodic"
	"istio.io/istio/pkg/log"
	"istio.io/istio/tests/e2e/framework"
	"istio.io/istio/tests/util"
)

const (
<<<<<<< HEAD
	servicesYaml         = "tests/e2e/tests/simple/servicesToBeInjected.yaml"
	nonInjectedYaml      = "tests/e2e/tests/simple/servicesNotInjected.yaml"
	routingR1Yaml   = "tests/e2e/tests/simple/routingrule1.yaml"
	routingR2Yaml   = "tests/e2e/tests/simple/routingrule2.yaml"
	routingRNPYaml  = "tests/e2e/tests/simple/routingruleNoPods.yaml"
	timeToWaitForPods    = 20 * time.Second
	timeToWaitForIngress = 100 * time.Second
=======
	servicesYaml    = "tests/e2e/tests/simple/servicesToBeInjected.yaml"
	nonInjectedYaml = "tests/e2e/tests/simple/servicesNotInjected.yaml"
	routingR1Yaml   = "tests/e2e/tests/simple/routingrule1.yaml"
	routingR2Yaml   = "tests/e2e/tests/simple/routingrule2.yaml"
	routingRNPYaml  = "tests/e2e/tests/simple/routingruleNoPods.yaml"
>>>>>>> 18be0587
)

type testConfig struct {
	*framework.CommonConfig
}

var (
	tc *testConfig
)

func TestMain(m *testing.M) {
	flag.Parse()
	if err := framework.InitLogging(); err != nil {
		panic("cannot setup logging")
	}
	if err := setTestConfig(); err != nil {
		log.Error("could not create TestConfig")
		os.Exit(-1)
	}
	os.Exit(tc.RunTest(m))
}

func TestSimpleIngress(t *testing.T) {
	// Tests that a simple ingress with rewrite/dropping of the /fortio/ prefix
	// works, as fortio only replies with "echo debug server ..." on the /debug uri.
	url := tc.Kube.IngressOrFail(t) + "/fortio/debug"
	// Make sure the pods are running:
	if !util.CheckPodsRunning(tc.Kube.Namespace) {
		t.Fatalf("Pods not ready!")
	}

	// This checks until all of those 3 things become ready:
	// 1) ingress pod is up (that done by IngressOrFail above)
	// 2) the destination pod (and its envoy) is up/reachable
	// 3) the ingress and routerules are propagated and active on the ingress
	log.Infof("Fetching '%s'", url)
	needle := []byte("echo debug server up")

	o := fhttp.NewHTTPOptions(url)
	var (
		code      int
		data      []byte
		dataDebug string
	)
	timeOut := time.Now().Add(timeToWaitForIngress)
	for i := 0; true; i++ {
		if time.Now().After(timeOut) {
			t.Errorf("Ingress not really ready after %v - last error is %d : %s", timeToWaitForIngress, code, dataDebug)
		}
		code, data = fhttp.Fetch(o)
		dataDebug = fhttp.DebugSummary(data, 512) // not for searching, only for logging
		if code != 200 {
			log.Infof("Iter %d : ingress+svc not ready, code %d data %s", code, dataDebug)
			time.Sleep(1 * time.Second)
			continue
		}
		if !bytes.Contains(data, needle) {
			t.Fatalf("Iter %d : unexpected content despite 200: %s", i, dataDebug)
		}
		// Test success:
		log.Infof("Iter %d : ingress->Svc is up! Found %s", i, dataDebug)
		return
	}
}

func TestSvc2Svc(t *testing.T) {
	ns := tc.Kube.Namespace
	// Get the 2 pods
	podList, err := getPodList(ns, "app=echosrv")
	if err != nil {
		t.Fatalf("kubectl failure to get pods %v", err)
	}
	if len(podList) != 2 {
		t.Fatalf("Unexpected to get %d pods when expecting 2. got %v", len(podList), podList)
	}
	// Check that both pods are ready (can talk to each other through envoy) before doing a (small) load test
	// (despite the CheckPodsRunning in previous test, envoy rules may not have reached the 2 pods envoy yet)
	log.Infof("Configuration readiness pre-check from %v to http://echosrv:8080/echo", podList)
	timeout := time.Now().Add(timeToWaitForPods)
	var res string
	for {
		if time.Now().After(timeout) {
			t.Fatalf("Pod readyness failed after %v - last error: %s", timeToWaitForPods, res)
		}
		ready := 0
		for i := range podList {
			pod := podList[i]
			res, err := util.Shell("kubectl exec -n %s %s -c echosrv -- /usr/local/bin/fortio curl http://echosrv:8080/echo", ns, pod)
			if err != nil {
				log.Infof("Pod %i %s not ready: %s", i, pod, res)
			} else {
				ready++
			}
		}
		if ready == len(podList) {
			log.Infof("All %d pods ready", ready)
			break
		}
		time.Sleep(time.Second)
	}
	// call into the service from each of the pods
	// TODO: use the fortio 0.3.1 web/api endpoint instead and get JSON results (across this file)
	for _, pod := range podList {
		log.Infof("From pod \"%s\"", pod)
		_, err := util.Shell("kubectl exec -n %s %s -c echosrv -- /usr/local/bin/fortio load -qps 0 -t 10s http://echosrv.%s:8080/echo", ns, pod, ns)
		if err != nil {
			t.Fatalf("kubectl failure to run fortio %v", err)
		}
	}
	// Success
}

// Readiness is shared with previous test, expected to run serially.
func TestAuth(t *testing.T) {
	ns := tc.Kube.Namespace
	// Get the 2 pods
	podList, err := getPodList(ns, "app=fortio-noistio")
	if err != nil {
		t.Fatalf("kubectl failure to get pods %v", err)
	}
	if len(podList) != 1 {
		t.Fatalf("Unexpected to get %d pods when expecting 1. got %v", len(podList), podList)
	}
	pod := podList[0]
	log.Infof("From client, non istio injected pod \"%s\"", pod)
	res, err := util.Shell("kubectl exec -n %s %s -- /usr/local/bin/fortio load -qps 5 -t 1s http://echosrv.%s:8080/echo", ns, pod, ns)
	if tc.Kube.AuthEnabled {
		if err == nil {
			t.Errorf("Running with auth on yet able to connect from non istio to istio (insecure): %v", res)
		} else {
			log.Infof("Got expected error with auth on and non istio->istio connection: %v", err)
		}
	} else {
		if err == nil {
			log.Infof("Got expected success with auth off and non istio->istio connection: %v", res)
		} else {
			t.Errorf("Unexpected error connect from non istio to istio without auth: %v", err)
		}
	}
}

func Test503sDuringChanges(t *testing.T) {
	url := "http://" + tc.Kube.Ingress + "/fortio/debug"
	rulePath1 := util.GetResourcePath(routingR1Yaml)
	rulePath2 := util.GetResourcePath(routingR2Yaml)
	go func() {
		time.Sleep(9 * time.Second)
		log.Infof("Changing rules mid run to v1/v2")
		if err := tc.Kube.Istioctl.CreateRule(rulePath1); err != nil {
			t.Errorf("istioctl rule create %s failed", routingR1Yaml)
			return
		}
		time.Sleep(4 * time.Second)
		log.Infof("Changing rules mid run to a/b")
		if err := tc.Kube.Istioctl.CreateRule(rulePath2); err != nil {
			t.Errorf("istioctl rule create %s failed", routingR1Yaml)
			return
		}
		time.Sleep(4 * time.Second)
		util.KubeDelete(tc.Kube.Namespace, rulePath1) // nolint:errcheck
		util.KubeDelete(tc.Kube.Namespace, rulePath2) // nolint:errcheck
	}()
	// run at a low/moderate QPS for a while while changing the routing rules,
	// check for any non 200s
	opts := fhttp.HTTPRunnerOptions{
		RunnerOptions: periodic.RunnerOptions{
			QPS:        8,
			Duration:   20 * time.Second,
			NumThreads: 8,
		},
	}
	opts.URL = url
	res, err := fhttp.RunHTTPTest(&opts)
	if err != nil {
		t.Fatalf("Generating traffic via fortio failed: %v", err)
	}
	numRequests := res.DurationHistogram.Count
	num200s := res.RetCodes[http.StatusOK]
	if num200s != numRequests {
		t.Errorf("Not all %d requests were successful (%v)", numRequests, res.RetCodes)
	}
}

func Test503sWithBadClusters(t *testing.T) {
	url := "http://" + tc.Kube.Ingress + "/fortio/debug"
	rulePath := util.GetResourcePath(routingRNPYaml)
	go func() {
		time.Sleep(9 * time.Second)
		log.Infof("Changing rules with some non existent destination, mid run")
		if err := tc.Kube.Istioctl.CreateRule(rulePath); err != nil {
			t.Errorf("istiocrl create rule %s failed", routingRNPYaml)
			return
		}
	}()
	defer tc.Kube.Istioctl.DeleteRule(rulePath) // nolint:errcheck
	// run at a low/moderate QPS for a while while changing the routing rules,
	// check for any non 200s
	opts := fhttp.HTTPRunnerOptions{
		RunnerOptions: periodic.RunnerOptions{
			QPS:        8,
			Duration:   20 * time.Second,
			NumThreads: 8,
		},
	}
	opts.URL = url
	res, err := fhttp.RunHTTPTest(&opts)
	if err != nil {
		t.Fatalf("Generating traffic via fortio failed: %v", err)
	}
	numRequests := res.DurationHistogram.Count
	num200s := res.RetCodes[http.StatusOK]
	numErrors := numRequests - num200s
	// 1 or a handful of 503s (1 per connection) is maybe ok, but not much more
	if numErrors > int64(opts.NumThreads)*2 {
		t.Errorf("Not all %d requests were successful (%v)", numRequests, res.RetCodes)
	}
}

func Test503sDuringChanges(t *testing.T) {
	url := "http://" + tc.Kube.Ingress + "/fortio/debug"
	rulePath1 := util.GetResourcePath(routingR1Yaml)
	rulePath2 := util.GetResourcePath(routingR2Yaml)
	go func() {
		time.Sleep(9 * time.Second)
		log.Infof("Changing rules mid run to v1/v2")
		if err := tc.Kube.Istioctl.CreateRule(rulePath1); err != nil {
			t.Errorf("istioctl rule create %s failed", routingR1Yaml)
			return
		}
		time.Sleep(4 * time.Second)
		log.Infof("Changing rules mid run to a/b")
		if err := tc.Kube.Istioctl.CreateRule(rulePath2); err != nil {
			t.Errorf("istioctl rule create %s failed", routingR1Yaml)
			return
		}
		time.Sleep(4 * time.Second)
		util.KubeDelete(tc.Kube.Namespace, rulePath1) // nolint:errcheck
		util.KubeDelete(tc.Kube.Namespace, rulePath2) // nolint:errcheck
	}()
	// run at a low/moderate QPS for a while while changing the routing rules,
	// check for any non 200s
	opts := fhttp.HTTPRunnerOptions{
		RunnerOptions: periodic.RunnerOptions{
			QPS:        8,
			Duration:   20 * time.Second,
			NumThreads: 8,
		},
	}
	opts.URL = url
	res, err := fhttp.RunHTTPTest(&opts)
	if err != nil {
		t.Fatalf("Generating traffic via fortio failed: %v", err)
	}
	numRequests := res.DurationHistogram.Count
	num200s := res.RetCodes[http.StatusOK]
	if num200s != numRequests {
		t.Errorf("Not all %d requests were successful (%v)", numRequests, res.RetCodes)
	}
}

func Test503sWithBadClusters(t *testing.T) {
	url := "http://" + tc.Kube.Ingress + "/fortio/debug"
	rulePath := util.GetResourcePath(routingRNPYaml)
	go func() {
		time.Sleep(9 * time.Second)
		log.Infof("Changing rules with some non existent destination, mid run")
		if err := tc.Kube.Istioctl.CreateRule(rulePath); err != nil {
			t.Errorf("istiocrl create rule %s failed", routingRNPYaml)
			return
		}
	}()
	defer tc.Kube.Istioctl.DeleteRule(rulePath) // nolint:errcheck
	// run at a low/moderate QPS for a while while changing the routing rules,
	// check for any non 200s
	opts := fhttp.HTTPRunnerOptions{
		RunnerOptions: periodic.RunnerOptions{
			QPS:        8,
			Duration:   20 * time.Second,
			NumThreads: 8,
		},
	}
	opts.URL = url
	res, err := fhttp.RunHTTPTest(&opts)
	if err != nil {
		t.Fatalf("Generating traffic via fortio failed: %v", err)
	}
	numRequests := res.DurationHistogram.Count
	num200s := res.RetCodes[http.StatusOK]
	numErrors := numRequests - num200s
	// 1 or a handful of 503s (1 per connection) is maybe ok, but not much more
	if numErrors > int64(opts.NumThreads)*2 {
		t.Errorf("Not all %d requests were successful (%v)", numRequests, res.RetCodes)
	}
}

type fortioTemplate struct {
	FortioImage string
}

func getPodList(namespace string, selector string) ([]string, error) {
	pods, err := util.Shell("kubectl get pods -n %s -l %s -o jsonpath={.items[*].metadata.name}", namespace, selector)
	if err != nil {
		return nil, err
	}
	return strings.Split(pods, " "), nil
}

func setTestConfig() error {
	cc, err := framework.NewCommonConfig("simple_auth_test")
	if err != nil {
		return err
	}
	tc = new(testConfig)
	tc.CommonConfig = cc
	hub := os.Getenv("FORTIO_HUB")
	tag := os.Getenv("FORTIO_TAG")
	image := hub + "/fortio:" + tag
	if hub == "" || tag == "" {
<<<<<<< HEAD
		image = "istio/fortio:latest"
=======
		image = "istio/fortio:latest_release"
>>>>>>> master
	}
	log.Infof("Fortio hub %s tag %s -> image %s", hub, tag, image)
	services := []framework.App{
		{
			KubeInject:      true,
			AppYamlTemplate: util.GetResourcePath(servicesYaml),
			Template: &fortioTemplate{
				FortioImage: image,
			},
		},
		{
			KubeInject:      false,
			AppYamlTemplate: util.GetResourcePath(nonInjectedYaml),
			Template: &fortioTemplate{
				FortioImage: image,
			},
		},
	}
	for i := range services {
		tc.Kube.AppManager.AddApp(&services[i])
	}
	return nil
}<|MERGE_RESOLUTION|>--- conflicted
+++ resolved
@@ -27,6 +27,7 @@
 import (
 	"bytes"
 	"flag"
+	"net/http"
 	"os"
 	"strings"
 	"testing"
@@ -40,21 +41,13 @@
 )
 
 const (
-<<<<<<< HEAD
 	servicesYaml         = "tests/e2e/tests/simple/servicesToBeInjected.yaml"
 	nonInjectedYaml      = "tests/e2e/tests/simple/servicesNotInjected.yaml"
-	routingR1Yaml   = "tests/e2e/tests/simple/routingrule1.yaml"
-	routingR2Yaml   = "tests/e2e/tests/simple/routingrule2.yaml"
-	routingRNPYaml  = "tests/e2e/tests/simple/routingruleNoPods.yaml"
+	routingR1Yaml        = "tests/e2e/tests/simple/routingrule1.yaml"
+	routingR2Yaml        = "tests/e2e/tests/simple/routingrule2.yaml"
+	routingRNPYaml       = "tests/e2e/tests/simple/routingruleNoPods.yaml"
 	timeToWaitForPods    = 20 * time.Second
 	timeToWaitForIngress = 100 * time.Second
-=======
-	servicesYaml    = "tests/e2e/tests/simple/servicesToBeInjected.yaml"
-	nonInjectedYaml = "tests/e2e/tests/simple/servicesNotInjected.yaml"
-	routingR1Yaml   = "tests/e2e/tests/simple/routingrule1.yaml"
-	routingR2Yaml   = "tests/e2e/tests/simple/routingrule2.yaml"
-	routingRNPYaml  = "tests/e2e/tests/simple/routingruleNoPods.yaml"
->>>>>>> 18be0587
 )
 
 type testConfig struct {
@@ -273,83 +266,6 @@
 	}
 }
 
-func Test503sDuringChanges(t *testing.T) {
-	url := "http://" + tc.Kube.Ingress + "/fortio/debug"
-	rulePath1 := util.GetResourcePath(routingR1Yaml)
-	rulePath2 := util.GetResourcePath(routingR2Yaml)
-	go func() {
-		time.Sleep(9 * time.Second)
-		log.Infof("Changing rules mid run to v1/v2")
-		if err := tc.Kube.Istioctl.CreateRule(rulePath1); err != nil {
-			t.Errorf("istioctl rule create %s failed", routingR1Yaml)
-			return
-		}
-		time.Sleep(4 * time.Second)
-		log.Infof("Changing rules mid run to a/b")
-		if err := tc.Kube.Istioctl.CreateRule(rulePath2); err != nil {
-			t.Errorf("istioctl rule create %s failed", routingR1Yaml)
-			return
-		}
-		time.Sleep(4 * time.Second)
-		util.KubeDelete(tc.Kube.Namespace, rulePath1) // nolint:errcheck
-		util.KubeDelete(tc.Kube.Namespace, rulePath2) // nolint:errcheck
-	}()
-	// run at a low/moderate QPS for a while while changing the routing rules,
-	// check for any non 200s
-	opts := fhttp.HTTPRunnerOptions{
-		RunnerOptions: periodic.RunnerOptions{
-			QPS:        8,
-			Duration:   20 * time.Second,
-			NumThreads: 8,
-		},
-	}
-	opts.URL = url
-	res, err := fhttp.RunHTTPTest(&opts)
-	if err != nil {
-		t.Fatalf("Generating traffic via fortio failed: %v", err)
-	}
-	numRequests := res.DurationHistogram.Count
-	num200s := res.RetCodes[http.StatusOK]
-	if num200s != numRequests {
-		t.Errorf("Not all %d requests were successful (%v)", numRequests, res.RetCodes)
-	}
-}
-
-func Test503sWithBadClusters(t *testing.T) {
-	url := "http://" + tc.Kube.Ingress + "/fortio/debug"
-	rulePath := util.GetResourcePath(routingRNPYaml)
-	go func() {
-		time.Sleep(9 * time.Second)
-		log.Infof("Changing rules with some non existent destination, mid run")
-		if err := tc.Kube.Istioctl.CreateRule(rulePath); err != nil {
-			t.Errorf("istiocrl create rule %s failed", routingRNPYaml)
-			return
-		}
-	}()
-	defer tc.Kube.Istioctl.DeleteRule(rulePath) // nolint:errcheck
-	// run at a low/moderate QPS for a while while changing the routing rules,
-	// check for any non 200s
-	opts := fhttp.HTTPRunnerOptions{
-		RunnerOptions: periodic.RunnerOptions{
-			QPS:        8,
-			Duration:   20 * time.Second,
-			NumThreads: 8,
-		},
-	}
-	opts.URL = url
-	res, err := fhttp.RunHTTPTest(&opts)
-	if err != nil {
-		t.Fatalf("Generating traffic via fortio failed: %v", err)
-	}
-	numRequests := res.DurationHistogram.Count
-	num200s := res.RetCodes[http.StatusOK]
-	numErrors := numRequests - num200s
-	// 1 or a handful of 503s (1 per connection) is maybe ok, but not much more
-	if numErrors > int64(opts.NumThreads)*2 {
-		t.Errorf("Not all %d requests were successful (%v)", numRequests, res.RetCodes)
-	}
-}
-
 type fortioTemplate struct {
 	FortioImage string
 }
@@ -373,11 +289,7 @@
 	tag := os.Getenv("FORTIO_TAG")
 	image := hub + "/fortio:" + tag
 	if hub == "" || tag == "" {
-<<<<<<< HEAD
-		image = "istio/fortio:latest"
-=======
 		image = "istio/fortio:latest_release"
->>>>>>> master
 	}
 	log.Infof("Fortio hub %s tag %s -> image %s", hub, tag, image)
 	services := []framework.App{
