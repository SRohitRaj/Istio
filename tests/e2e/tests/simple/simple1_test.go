--- conflicted
+++ resolved
@@ -41,18 +41,12 @@
 )
 
 const (
-<<<<<<< HEAD
-	servicesYaml       = "tests/e2e/tests/simple/servicesToBeInjected.yaml"
-	nonInjectedYaml    = "tests/e2e/tests/simple/servicesNotInjected.yaml"
+	servicesYaml       = "tests/e2e/tests/simple/testdata/servicesToBeInjected.yaml"
+	nonInjectedYaml    = "tests/e2e/tests/simple/testdata/servicesNotInjected.yaml"
 	defaultRouteYaml   = "tests/e2e/tests/simple/default-route.yaml"
 	weightedRoute1Yaml = "tests/e2e/tests/simple/weighted-route1.yaml"
 	weightedRoute2Yaml = "tests/e2e/tests/simple/weighted-route2.yaml"
-	routingRNPYaml     = "tests/e2e/tests/simple/routingruleNoPods.yaml"
-
-=======
-	servicesYaml         = "tests/e2e/tests/simple/testdata/servicesToBeInjected.yaml"
-	nonInjectedYaml      = "tests/e2e/tests/simple/testdata/servicesNotInjected.yaml"
->>>>>>> b0e0a319
+	//routingRNPYaml     = "tests/e2e/tests/simple/routingruleNoPods.yaml"
 	timeToWaitForPods    = 20 * time.Second
 	timeToWaitForIngress = 100 * time.Second
 )
