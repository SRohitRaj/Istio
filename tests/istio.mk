# Test-specific targets, included from top Makefile
ifeq (${TEST_ENV},minikube)

# In minikube env we don't need to push the images to dockerhub or gcr, it is all local,
# but we need to use the minikube's docker env.
# Note that tests simply use go/out, so going up 3 dirs from the os/arch/debug path
export KUBECONFIG=${GO_TOP}/out/minikube.conf
export TEST_ENV=minikube
MINIKUBE_FLAGS=--use_local_cluster --cluster_wide
.PHONY: minikube

# Prepare minikube
minikube:
	minikube update-context
	@echo "Minikube started ${KUBECONFIG}"
	minikube docker-env > ${ISTIO_OUT}/minikube.dockerenv

e2e_docker: minikube docker

else ifeq (${TEST_ENV},minikube-none)

# In minikube env we don't need to push the images to dockerhub or gcr, it is all local,
# but we need to use the minikube's docker env.
# Note that tests simply use go/out, so going up 3 dirs from the os/arch/debug path
export KUBECONFIG=${GO_TOP}/out/minikube.conf
export TEST_ENV=minikube-none
MINIKUBE_FLAGS=--use_local_cluster --cluster_wide
.PHONY: minikube

# Prepare minikube
minikube:
	minikube update-context
	@echo "Minikube started ${KUBECONFIG}"

e2e_docker: minikube docker


else

# All other test environments require the docker images to be pushed to a repo.
# The HUB is defined in user-specific .istiorc, TAG can be set or defaults to git version
e2e_docker: push

endif

# If set outside, it appears it is not possible to modify the variable.
E2E_ARGS ?=

DEFAULT_EXTRA_E2E_ARGS = ${MINIKUBE_FLAGS}
DEFAULT_EXTRA_E2E_ARGS += --istioctl=${ISTIO_OUT}/istioctl
DEFAULT_EXTRA_E2E_ARGS += --mixer_tag=${TAG}
DEFAULT_EXTRA_E2E_ARGS += --pilot_tag=${TAG}
DEFAULT_EXTRA_E2E_ARGS += --proxy_tag=${TAG}
DEFAULT_EXTRA_E2E_ARGS += --ca_tag=${TAG}
DEFAULT_EXTRA_E2E_ARGS += --galley_tag=${TAG}
DEFAULT_EXTRA_E2E_ARGS += --mixer_hub=${HUB}
DEFAULT_EXTRA_E2E_ARGS += --pilot_hub=${HUB}
DEFAULT_EXTRA_E2E_ARGS += --proxy_hub=${HUB}
DEFAULT_EXTRA_E2E_ARGS += --ca_hub=${HUB}
DEFAULT_EXTRA_E2E_ARGS += --galley_hub=${HUB}

EXTRA_E2E_ARGS ?= ${DEFAULT_EXTRA_E2E_ARGS}

# These arguments are only needed by upgrade test.
DEFAULT_UPGRADE_E2E_ARGS =
LAST_RELEASE := $(shell curl -L -s https://api.github.com/repos/istio/istio/releases/latest \
	| grep tag_name | sed "s/ *\"tag_name\": *\"\(.*\)\",*/\1/")
DEFAULT_UPGRADE_E2E_ARGS += --base_version=${LAST_RELEASE}
DEFAULT_UPGRADE_E2E_ARGS += --target_version=""
UPGRADE_E2E_ARGS ?= ${DEFAULT_UPGRADE_E2E_ARGS}

e2e_simple: istioctl generate_yaml-envoyv2_transition_loadbalancer_ingressgateway e2e_simple_run
e2e_simple_auth: istioctl generate_yaml-envoyv2_transition_loadbalancer_ingressgateway e2e_simple_auth_run
e2e_simple_noauth: istioctl generate_yaml-envoyv2_transition_loadbalancer_ingressgateway e2e_simple_noauth_run

e2e_mixer: istioctl generate_yaml-envoyv2_transition_loadbalancer_ingressgateway e2e_mixer_run

e2e_galley: istioctl generate_yaml e2e_galley_run

e2e_dashboard: istioctl generate_yaml e2e_dashboard_run

e2e_bookinfo: istioctl generate_yaml e2e_bookinfo_run

e2e_upgrade: istioctl generate_yaml e2e_upgrade_run

e2e_version_skew: istioctl generate_yaml e2e_version_skew_run

e2e_all: istioctl generate_yaml e2e_all_run

# *_run targets do not rebuild the artifacts and test with whatever is given
e2e_simple_run: e2e_simple_auth_run

e2e_simple_auth_run: out_dir
	set -o pipefail; go test -v -timeout 25m ./tests/e2e/tests/simple -args --auth_enable=true \
	--v1alpha1=false --v1alpha3=true --egress=false --ingress=false \
	--rbac_enable=false --cluster_wide ${E2E_ARGS} ${T} ${EXTRA_E2E_ARGS} ${CAPTURE_LOG}

e2e_simple_noauth_run: out_dir
	set -o pipefail; go test -v -timeout 25m ./tests/e2e/tests/simple -args --auth_enable=false \
	--v1alpha1=false --v1alpha3=true --egress=false --ingress=false \
	--rbac_enable=false --cluster_wide ${E2E_ARGS} ${T} ${EXTRA_E2E_ARGS} ${CAPTURE_LOG}

e2e_mixer_run: out_dir
	set -o pipefail; go test -v -timeout 25m ./tests/e2e/tests/mixer \
	--auth_enable=false --v1alpha3=true --egress=false --ingress=false --rbac_enable=false \
	--v1alpha1=false --cluster_wide ${E2E_ARGS} ${T} ${EXTRA_E2E_ARGS} ${CAPTURE_LOG}

e2e_galley_run: out_dir
	go test -v -timeout 25m ./tests/e2e/tests/galley -args ${E2E_ARGS} ${EXTRA_E2E_ARGS} -use_galley_config_validator -cluster_wide

e2e_dashboard_run: out_dir
	go test -v -timeout 25m ./tests/e2e/tests/dashboard -args ${E2E_ARGS} ${EXTRA_E2E_ARGS}

e2e_bookinfo_run: out_dir
	go test -v -timeout 60m ./tests/e2e/tests/bookinfo -args ${E2E_ARGS} ${EXTRA_E2E_ARGS}

e2e_upgrade_run: out_dir
	go test -v -timeout 25m ./tests/e2e/tests/upgrade -args ${E2E_ARGS} ${EXTRA_E2E_ARGS} ${UPGRADE_E2E_ARGS}

e2e_version_skew_run: out_dir
	go test -v -timeout 25m ./tests/e2e/tests/upgrade -args --smooth_check=true ${E2E_ARGS} ${EXTRA_E2E_ARGS} ${UPGRADE_E2E_ARGS}

e2e_all_run: out_dir
	$(MAKE) --keep-going e2e_simple_run e2e_bookinfo_run e2e_dashboard_run e2e_upgrade_run e2e_version_skew_run

JUNIT_E2E_XML ?= $(ISTIO_OUT)/junit.xml
TARGET ?= e2e_all
with_junit_report: | $(JUNIT_REPORT)
	mkdir -p $(dir $(JUNIT_E2E_XML))
	set -o pipefail; $(MAKE) $(TARGET) 2>&1 | tee >($(JUNIT_REPORT) > $(JUNIT_E2E_XML))

e2e_all_junit_report:
	$(MAKE) with_junit_report TARGET=e2e_all

e2e_all_run_junit_report:
	$(MAKE) with_junit_report TARGET=e2e_all_run

# The pilot tests cannot currently be part of e2e_all, since they requires some additional flags.
e2e_pilot: out_dir istioctl generate_yaml
	go test -v -timeout 25m ./tests/e2e/tests/pilot ${E2E_ARGS} ${EXTRA_E2E_ARGS}

e2e_pilotv2_v1alpha3: | istioctl test/local/noauth/e2e_pilotv2

e2e_bookinfo_envoyv2_v1alpha3: | istioctl test/local/auth/e2e_bookinfo_envoyv2

# This is used to keep a record of the test results.
CAPTURE_LOG=| tee -a ${OUT_DIR}/tests/build-log.txt

## Targets for fast local development and staged CI.
# The test take a T argument. Example:
# make test/local/noauth/e2e_pilotv2 T=-test.run=TestPilot/ingress


.PHONY: out_dir
out_dir:
	@mkdir -p ${OUT_DIR}/{logs,tests}

test/local/auth/e2e_simple: out_dir generate_yaml-envoyv2_transition_loadbalancer_ingressgateway
	set -o pipefail; go test -v -timeout 25m ./tests/e2e/tests/simple -args --auth_enable=true \
	--v1alpha1=false --v1alpha3=true --egress=false --ingress=false \
	--rbac_enable=false --use_local_cluster --cluster_wide ${E2E_ARGS} ${T} ${EXTRA_E2E_ARGS} ${CAPTURE_LOG}

test/local/noauth/e2e_simple: out_dir generate_yaml-envoyv2_transition_loadbalancer_ingressgateway
	set -o pipefail; go test -v -timeout 25m ./tests/e2e/tests/simple -args --auth_enable=false \
	--v1alpha1=false --v1alpha3=true --egress=false --ingress=false \
	--rbac_enable=false --use_local_cluster --cluster_wide ${E2E_ARGS} ${T} ${EXTRA_E2E_ARGS} ${CAPTURE_LOG}

test/local/e2e_mixer: out_dir generate_yaml-envoyv2_transition_loadbalancer_ingressgateway
	set -o pipefail; go test -v -timeout 25m ./tests/e2e/tests/mixer \
	--auth_enable=false --v1alpha3=true --egress=false --ingress=false --rbac_enable=false \
	--v1alpha1=false --cluster_wide ${E2E_ARGS} ${T} ${EXTRA_E2E_ARGS} ${CAPTURE_LOG}

test/local/e2e_galley: out_dir istioctl generate_yaml
	set -o pipefail; go test -v -timeout 25m ./tests/e2e/tests/galley -args \
	-use_local_cluster -cluster_wide --use_galley_config_validator -test.v ${E2E_ARGS} ${EXTRA_E2E_ARGS} \
	${CAPTURE_LOG}

# v1alpha3+envoyv2 test without MTLS
test/local/noauth/e2e_pilotv2: out_dir generate_yaml-envoyv2_transition
<<<<<<< HEAD
	set -o pipefail; go test -v -timeout 25m ./tests/e2e/tests/pilot \
		--auth_enable=false --v1alpha3=true --egress=false --ingress=false --rbac_enable=true --v1alpha1=false --cluster_wide \
=======
	set -o pipefail; ISTIO_PROXY_IMAGE=proxyv2 go test -v -timeout 25m ./tests/e2e/tests/pilot \
		--auth_enable=false --egress=false --ingress=false --rbac_enable=true --cluster_wide \
>>>>>>> e80a6e40
		${E2E_ARGS} ${T} ${EXTRA_E2E_ARGS} ${CAPTURE_LOG}
	# Run the pilot controller tests
	set -o pipefail; go test -v -timeout 25m ./tests/e2e/tests/controller ${CAPTURE_LOG}

# v1alpha3+envoyv2 test with MTLS
test/local/auth/e2e_pilotv2: out_dir generate_yaml-envoyv2_transition
<<<<<<< HEAD
	set -o pipefail; go test -v -timeout 25m ./tests/e2e/tests/pilot \
		--auth_enable=true --v1alpha3=true --egress=false --ingress=false --rbac_enable=true --v1alpha1=false --cluster_wide \
=======
	set -o pipefail; ISTIO_PROXY_IMAGE=proxyv2 go test -v -timeout 25m ./tests/e2e/tests/pilot \
		--auth_enable=true --egress=false --ingress=false --rbac_enable=true --cluster_wide \
>>>>>>> e80a6e40
		${E2E_ARGS} ${T} ${EXTRA_E2E_ARGS} ${CAPTURE_LOG}
	# Run the pilot controller tests
	set -o pipefail; go test -v -timeout 25m ./tests/e2e/tests/controller ${CAPTURE_LOG}

test/local/cloudfoundry/e2e_pilotv2: out_dir
	sudo apt update
	sudo apt install -y iptables
	sudo iptables -t nat -A OUTPUT -d 127.1.1.1/32 -p tcp -j REDIRECT --to-port 15001
	set -o pipefail; go test -v -timeout 25m ./tests/e2e/tests/pilot/cloudfoundry ${T} \
		${CAPTURE_LOG}
	sudo iptables -t nat -F

test/local/auth/e2e_bookinfo_envoyv2: out_dir generate_yaml-envoyv2_transition_loadbalancer_ingressgateway
	set -o pipefail; go test -v -timeout 25m ./tests/e2e/tests/bookinfo \
		--auth_enable=true --v1alpha3=true --egress=true --ingress=false --rbac_enable=false \
		--v1alpha1=false --cluster_wide ${E2E_ARGS} ${T} ${EXTRA_E2E_ARGS} ${CAPTURE_LOG}

test/local/noauth/e2e_mixer_envoyv2: out_dir generate_yaml-envoyv2_transition_loadbalancer_ingressgateway
	set -o pipefail; go test -v -timeout 25m ./tests/e2e/tests/mixer \
	--auth_enable=false --v1alpha3=true --egress=false --ingress=false --rbac_enable=false \
	--v1alpha1=false --cluster_wide ${E2E_ARGS} ${T} ${EXTRA_E2E_ARGS} ${CAPTURE_LOG}

junit-report: out_dir ${ISTIO_BIN}/go-junit-report
	${ISTIO_BIN}/go-junit-report < $(OUT_DIR)/tests/build-log.txt > $(OUT_DIR)/tests/junit.xml

# Dumpsys will get as much info as possible from the test cluster
# Can be run after tests. It will also process the auto-saved log output
# This assume istio runs in istio-system namespace, and 'skip-cleanup' was used in tests.
dumpsys: out_dir
	bin/dump_kubernetes.sh --output-directory ${OUT_DIR}/logs --error-if-nasty-logs<|MERGE_RESOLUTION|>--- conflicted
+++ resolved
@@ -177,26 +177,16 @@
 
 # v1alpha3+envoyv2 test without MTLS
 test/local/noauth/e2e_pilotv2: out_dir generate_yaml-envoyv2_transition
-<<<<<<< HEAD
 	set -o pipefail; go test -v -timeout 25m ./tests/e2e/tests/pilot \
-		--auth_enable=false --v1alpha3=true --egress=false --ingress=false --rbac_enable=true --v1alpha1=false --cluster_wide \
-=======
-	set -o pipefail; ISTIO_PROXY_IMAGE=proxyv2 go test -v -timeout 25m ./tests/e2e/tests/pilot \
 		--auth_enable=false --egress=false --ingress=false --rbac_enable=true --cluster_wide \
->>>>>>> e80a6e40
 		${E2E_ARGS} ${T} ${EXTRA_E2E_ARGS} ${CAPTURE_LOG}
 	# Run the pilot controller tests
 	set -o pipefail; go test -v -timeout 25m ./tests/e2e/tests/controller ${CAPTURE_LOG}
 
 # v1alpha3+envoyv2 test with MTLS
 test/local/auth/e2e_pilotv2: out_dir generate_yaml-envoyv2_transition
-<<<<<<< HEAD
 	set -o pipefail; go test -v -timeout 25m ./tests/e2e/tests/pilot \
-		--auth_enable=true --v1alpha3=true --egress=false --ingress=false --rbac_enable=true --v1alpha1=false --cluster_wide \
-=======
-	set -o pipefail; ISTIO_PROXY_IMAGE=proxyv2 go test -v -timeout 25m ./tests/e2e/tests/pilot \
 		--auth_enable=true --egress=false --ingress=false --rbac_enable=true --cluster_wide \
->>>>>>> e80a6e40
 		${E2E_ARGS} ${T} ${EXTRA_E2E_ARGS} ${CAPTURE_LOG}
 	# Run the pilot controller tests
 	set -o pipefail; go test -v -timeout 25m ./tests/e2e/tests/controller ${CAPTURE_LOG}
