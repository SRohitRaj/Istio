--- conflicted
+++ resolved
@@ -125,12 +125,8 @@
       - checkout
       - attach_workspace:
           at:  /go
-<<<<<<< HEAD
-      - <<: *makeSync
-=======
-      - <<: *markJobStartsOnGCS
-      - run: make sync
->>>>>>> 7071d84f
+      - <<: *makeSync
+      - <<: *markJobStartsOnGCS
       - run: bin/testEnvRootMinikube.sh start
       - run:
           command: |
@@ -210,12 +206,8 @@
       - checkout
       - attach_workspace:
           at:  /go
-<<<<<<< HEAD
-      - <<: *makeSync
-=======
-      - <<: *markJobStartsOnGCS
-      - run: make sync
->>>>>>> 7071d84f
+      - <<: *makeSync
+      - <<: *markJobStartsOnGCS
       - run: bin/testEnvRootMinikube.sh start
       - run:
           command: |
@@ -251,12 +243,8 @@
       - checkout
       - attach_workspace:
           at:  /go
-<<<<<<< HEAD
-      - <<: *makeSync
-=======
-      - <<: *markJobStartsOnGCS
-      - run: make sync
->>>>>>> 7071d84f
+      - <<: *makeSync
+      - <<: *markJobStartsOnGCS
       - run: bin/testEnvRootMinikube.sh start
       - run:
           command: |
@@ -325,12 +313,8 @@
       - checkout
       - attach_workspace:
           at:  /go
-<<<<<<< HEAD
-      - <<: *makeSync
-=======
-      - <<: *markJobStartsOnGCS
-      - run: make sync
->>>>>>> 7071d84f
+      - <<: *makeSync
+      - <<: *markJobStartsOnGCS
       - run: bin/testEnvRootMinikube.sh start
       - run:
           command: |
@@ -371,12 +355,8 @@
       - checkout
       - attach_workspace:
           at:  /go
-<<<<<<< HEAD
-      - <<: *makeSync
-=======
-      - <<: *markJobStartsOnGCS
-      - run: make sync
->>>>>>> 7071d84f
+      - <<: *makeSync
+      - <<: *markJobStartsOnGCS
       - run: bin/testEnvRootMinikube.sh start
       - run:
           command: |
@@ -417,12 +397,8 @@
       - checkout
       - attach_workspace:
           at:  /go
-<<<<<<< HEAD
-      - <<: *makeSync
-=======
-      - <<: *markJobStartsOnGCS
-      - run: make sync
->>>>>>> 7071d84f
+      - <<: *makeSync
+      - <<: *markJobStartsOnGCS
       - run: bin/testEnvRootMinikube.sh start
       - run:
           command: |
@@ -497,12 +473,8 @@
     resource_class: xlarge
     steps:
       - checkout
-<<<<<<< HEAD
-      - <<: *makeSync
-=======
-      - <<: *markJobStartsOnGCS
-      - run: make sync
->>>>>>> 7071d84f
+      - <<: *makeSync
+      - <<: *markJobStartsOnGCS
       - run:
           command: |
             mkdir -p /go/out/tests
