--- conflicted
+++ resolved
@@ -1,4 +1,3 @@
-<<<<<<< HEAD
 version: 2
 defaults: &defaults
   working_directory: /go/src/istio.io/istio
@@ -150,7 +149,7 @@
       - run: make init go-build test-bins docker.prebuilt
       - run: bin/testEnvRootMinikube.sh wait
       - run: docker images
-      - run: $GOPATH/bin/pilot-integration-test --logtostderr -hub $HUB -tag $TAG -mixer=true -auth=enable -errorlogsdir=/home/circleci/logs -use-sidecar-injector=false
+      - run: $GOPATH/bin/pilot-integration-test --logtostderr -hub $HUB -tag $TAG -mixer=true -auth=enable -errorlogsdir=/home/circleci/logs -use-sidecar-injector=false --core-files-dir=/home/circleci/logs
       - store_artifacts:
           path: /home/circleci/logs
 
@@ -514,519 +513,4 @@
             - dependencies
       - e2e-pilot:
           requires:
-            - build
-=======
-version: 2
-defaults: &defaults
-  working_directory: /go/src/istio.io/istio
-  docker:
-    - image: istio/ci:go1.9-k8s1.7.4
-  environment:
-    GOPATH: /go
-
-# org context settings. If developing on a clone, please configure:
-
-# DOCKER_USER
-# DOCKER_PASS
-# HUB: ex istio, costinm (it is not the hub, but the dockerhub org or user)
-
-integrationDefaults: &integrationDefaults
-  machine: true
-  working_directory: /go/src/istio.io/istio #same as docker
-  environment:
-    CHANGE_MINIKUBE_NONE_USER: true
-    HUB: docker.io/dnerepo
-    TAG: dontpush
-    GOPATH: /go
-
-jobs:
-  e2e-simple:
-    <<: *integrationDefaults
-    environment:
-            - KUBECONFIG: /go/out/minikube.conf
-            - TEST_ENV: minikube-none
-            - GOPATH: /go
-    steps:
-      - type: shell
-        name: Initialize Working Directory
-        pwd: /
-        command: |
-          sudo mkdir -p /go/src/istio.io/istio
-          sudo chown -R circleci /go
-          mkdir -p /go/out
-          mkdir /home/circleci/logs
-      - checkout
-      - attach_workspace:
-          at:  /go
-      - run: bin/testEnvRootMinikube.sh start
-      - restore_cache:
-          keys:
-            - dep-cache-{{ checksum "Gopkg.lock" }}
-      - run: make docker.prebuilt
-      - run: bin/testEnvRootMinikube.sh wait
-      - run: docker images
-      - run: PATH=$GOPATH/bin:$PATH make e2e_simple E2E_ARGS="--skip_delete -use_local_cluster -cluster_wide -alsologtostderr -test.v -v 2 --istioctl ${GOPATH}/bin/istioctl"
-      - store_artifacts:
-          path: /home/circleci/logs
-      - store_artifacts:
-          path: /tmp
-
-  e2e-mixer:
-    <<: *integrationDefaults
-    environment:
-            - KUBECONFIG: /go/out/minikube.conf
-            - TEST_ENV: minikube-none
-            - GOPATH: /go
-    steps:
-      - type: shell
-        name: Initialize Working Directory
-        pwd: /
-        command: |
-          sudo mkdir -p /go/src/istio.io/istio
-          sudo chown -R circleci /go
-          mkdir -p /go/out
-          mkdir /home/circleci/logs
-      - checkout
-      - attach_workspace:
-          at:  /go
-      - run: bin/testEnvRootMinikube.sh start
-      - restore_cache:
-          keys:
-            - dep-cache-{{ checksum "Gopkg.lock" }}
-      - run: make docker.prebuilt
-      - run: bin/testEnvRootMinikube.sh wait
-      - run: docker images
-      - run:
-            no_output_timeout: 20m
-            # Run the test even if previous failed
-            when: always
-            command: |
-                  make e2e_mixer E2E_ARGS="--skip_delete -use_local_cluster -cluster_wide -alsologtostderr -test.v -v 2 --istioctl ${GOPATH}/bin/istioctl"
-      - store_artifacts:
-          path: /home/circleci/logs
-      - store_artifacts:
-          path: /tmp
-
-  e2e-bookinfo:
-    <<: *integrationDefaults
-    environment:
-            - KUBECONFIG: /go/out/minikube.conf
-            - TEST_ENV: minikube-none
-            - GOPATH: /go
-    steps:
-      - type: shell
-        name: Initialize Working Directory
-        pwd: /
-        command: |
-          sudo mkdir -p /go/src/istio.io/istio
-          sudo chown -R circleci /go
-      - checkout
-      - attach_workspace:
-          at:  /go
-      - run: bin/testEnvRootMinikube.sh start
-      - restore_cache:
-          keys:
-            - dep-cache-{{ checksum "Gopkg.lock" }}
-      - run: make docker.prebuilt
-      - run: bin/testEnvRootMinikube.sh wait
-      - run: docker images
-      - run:
-            no_output_timeout: 20m
-            when: always
-            command: |
-              make e2e_bookinfo E2E_ARGS="--skip_delete -use_local_cluster -cluster_wide -alsologtostderr -test.v -v 2 --istioctl ${GOPATH}/bin/istioctl"
-      - store_artifacts:
-          path: /home/circleci/logs
-      - store_artifacts:
-          path: /tmp
-
-  e2e-pilot:
-    <<: *integrationDefaults
-    environment:
-            - GOPATH: /go
-            - KUBECONFIG: /go/out/minikube.conf
-            - TEST_ENV: minikube-none
-            - HUB: docker.io/dnerepo
-            - TAG: dontpush
-    steps:
-      - type: shell
-        name: Initialize Working Directory
-        pwd: /
-        command: |
-          sudo mkdir -p /go/src/istio.io/istio
-          sudo chown -R circleci /go
-      - checkout
-      - attach_workspace:
-          at:  /go
-      - run: bin/testEnvRootMinikube.sh start
-      - restore_cache:
-          keys:
-            - dep-cache-{{ checksum "Gopkg.lock" }}
-      - run: make docker.prebuilt
-      - run: bin/testEnvRootMinikube.sh wait
-      - run: docker images
-      - run: $GOPATH/bin/pilot-integration-test --logtostderr -hub $HUB -tag $TAG -mixer=true -auth=enable -errorlogsdir=/home/circleci/logs -use-sidecar-injector=false --core-files-dir=/home/circleci/logs
-      - store_artifacts:
-          path: /home/circleci/logs
-
-  e2e-pilot-noauth:
-    <<: *integrationDefaults
-    environment:
-            - GOPATH: /go
-            - KUBECONFIG: /go/out/minikube.conf
-            - TEST_ENV: minikube-none
-            - HUB: docker.io/dnerepo
-            - TAG: dontpush
-    steps:
-      - type: shell
-        name: Initialize Working Directory
-        pwd: /
-        command: |
-          sudo mkdir -p /go/src/istio.io/istio
-          sudo chown -R circleci /go
-      - checkout
-      - attach_workspace:
-          at:  /go
-      - run: bin/testEnvRootMinikube.sh start
-      - restore_cache:
-          keys:
-            - dep-cache-{{ checksum "Gopkg.lock" }}
-      - run: make docker.prebuilt
-      - run: bin/testEnvRootMinikube.sh wait
-      - run: docker images
-      - run: $GOPATH/bin/pilot-integration-test --logtostderr -hub $HUB -tag $TAG -mixer=true -auth=disable -errorlogsdir=/home/circleci/logs  -use-sidecar-injector=false
-      - store_artifacts:
-          path: /home/circleci/logs
-
-  # Run nightly, to verify 'dep update' works and prime the cache
-  depupdate:
-    <<: *defaults
-    steps:
-      - checkout
-      - run:  make depend.update init
-      - save_cache:
-          key: dep-cache-{{ checksum "Gopkg.lock" }}
-          paths:
-            - /go/src/istio.io/istio/vendor
-      - run: make
-      - run:
-          name: Status and artifacts
-          command: |
-            mkdir -p $/go/out
-            make depend.status
-            tar cfz /go/out/istio-vendor.tgz vendor
-      - store_artifacts:
-          path: /go/out/istio-vendor.tgz
-      - store_artifacts:
-          path: vendor/Gopkg.lock
-      - store_artifacts:
-          path: vendor/dep.dot
-      # TODO: auto-commit Gopkg.lock if test is successful
-
-  dependencies:
-    <<: *defaults
-    steps:
-      - checkout
-      - restore_cache:
-          keys:
-            - dep-cache-{{ checksum "Gopkg.lock" }}
-      - run: make init
-      - save_cache:
-          key: dep-cache-{{ checksum "Gopkg.lock" }}
-          paths:
-            - /go/src/istio.io/istio/vendor
-
-  codecov:
-    <<: *defaults
-    resource_class: xlarge
-    environment:
-      KUBECONFIG: /go/src/istio.io/istio/.circleci/config
-    steps:
-      - checkout
-      - run: mkdir -p /tmp/coverage
-      - run:
-          name: Running Kubernetes API Server standalone
-          command: /tmp/apiserver/start-test-server.sh
-          background: true
-      - restore_cache:
-          keys:
-            - dep-cache-{{ checksum "Gopkg.lock" }}
-      - run:
-          command: |
-            cd /go/src/istio.io/istio
-            make init
-      - run: cd /go/src/istio.io/istio; maxprocs=6 bin/parallel-codecov.sh pilot
-      - run:
-          command: |
-            bash <(curl -s https://codecov.io/bash) -F pilot
-      - run: cd /go/src/istio.io/istio; maxprocs=6 bin/parallel-codecov.sh security/pkg
-      - run: cd /go/src/istio.io/istio; maxprocs=6 bin/parallel-codecov.sh security/cmd
-      - run:
-          command: |
-            bash <(curl -s https://codecov.io/bash) -F security
-      - run: cd /go/src/istio.io/istio; maxprocs=6 bin/parallel-codecov.sh broker
-      - run:
-          command: |
-            bash <(curl -s https://codecov.io/bash) -F broker
-      - run: cd /go/src/istio.io/istio; maxprocs=6 bin/parallel-codecov.sh mixer
-      - run:
-          command: |
-            bash <(curl -s https://codecov.io/bash) -F mixer
-
-  test:
-    <<: *defaults
-    environment:
-      KUBECONFIG: /go/src/istio.io/istio/.circleci/config
-    resource_class: xlarge
-    steps:
-      - checkout
-      - restore_cache:
-          keys:
-            - dep-cache-{{ checksum "Gopkg.lock" }}
-      - run:
-          command: |
-            mkdir -p /go/out/tests
-            go get github.com/jstemmer/go-junit-report
-            free
-            trap "go-junit-report </go/out/tests/go-test-report.out > /go/out/tests/go-test-report.xml" EXIT
-            make localTestEnv
-            make pilot-test mixer-test broker-test security-test T=-v | tee -a /go/out/tests/go-test-report.out
-      - store_test_results:
-          path: /go/out/tests
-
-  racetest:
-    <<: *defaults
-    environment:
-      KUBECONFIG: /go/src/istio.io/istio/.circleci/config
-    resource_class: xlarge
-    steps:
-      - checkout
-      - restore_cache:
-          keys:
-            - dep-cache-{{ checksum "Gopkg.lock" }}
-      - run:
-          command: |
-            mkdir -p /go/out/racetests
-            go get github.com/jstemmer/go-junit-report
-            free
-            trap "go-junit-report </go/out/racetests/go-racetest-report.out > /go/out/racetests/go-racetest-report.xml" EXIT
-            make localTestEnv
-            make -k pilot-racetest mixer-racetest broker-racetest security-racetest T=-v | tee -a /go/out/racetests/go-racetest-report.out
-      - store_test_results:
-          path: /go/out/racetests
-
-  benchcheck:
-    <<: *defaults
-    environment:
-      KUBECONFIG: /go/src/istio.io/istio/.circleci/config
-    steps:
-      - checkout
-      - restore_cache:
-          keys:
-            - dep-cache-{{ checksum "Gopkg.lock" }}
-      - run:
-          command: |
-            mkdir -p /go/out/benchcheck
-            make benchcheck | tee -a /go/out/benchcheck/go-benchcheck-report.out
-      - store_test_results:
-          path: /go/out/benchcheck
-
-  build:
-    <<: *defaults
-    resource_class: xlarge
-    steps:
-      - checkout
-      - restore_cache:
-          keys:
-            - dep-cache-{{ checksum "Gopkg.lock" }}
-      - run:
-          command: |
-            cd /go/src/istio.io/istio
-            make init go-build test-bins
-      - persist_to_workspace:
-          root: /go
-          paths:
-            # pkg may include 'dep'
-            - pkg/linux_amd64
-            - bin
-      - run:  make sidecar.deb
-      - store_artifacts:
-          path: /go/out/istio-sidecar.deb
-
-  lint:
-    <<: *defaults
-    environment:
-      KUBECONFIG: /go/src/istio.io/istio/.circleci/config
-    resource_class: xlarge
-    steps:
-      - checkout
-      - restore_cache:
-          keys:
-            - dep-cache-{{ checksum "Gopkg.lock" }}
-      - run: make lint
-
-  ## TODO DISBALE ME and use the container based lint
-  # lint:
-  #   <<: *integrationDefaults
-  #   steps:
-  #     - type: shell
-  #       name: Initialize Working Directory
-  #       pwd: /
-  #       command: |
-  #         sudo mkdir -p /go/src/istio.io/istio
-  #         sudo chown -R circleci /go
-  #     - checkout
-  #     - restore_cache:
-  #         keys:
-  #           - dep-cache-{{ checksum "Gopkg.lock" }}
-  #     - run:
-  #         no_output_timeout: 15m
-  #         command: |
-  #           make lint
-
-  docker-push:
-    <<: *defaults
-    resource_class: xlarge
-    steps:
-      - checkout
-      - restore_cache:
-          keys:
-            - dep-cache-{{ checksum "Gopkg.lock" }}
-      - setup_remote_docker:
-          docker_layer_caching: true
-      - run:
-          command: |
-            if [ ! -z "${DOCKER_USER}" ] ; then
-              echo "Pushing docker images"
-              docker login -u ${DOCKER_USER} -p ${DOCKER_PASS}
-              make docker push
-            fi
-
-  goxbuild:
-    <<: *defaults
-    resource_class: xlarge
-    steps:
-      - checkout
-      - restore_cache:
-          keys:
-            - dep-cache-{{ checksum "Gopkg.lock" }}
-      - run:
-          command: |
-            cp -a /usr/local/go /go
-            export PATH=/go/go/bin:$PATH
-            export GOROOT=/go/go
-            cd /go/src/istio.io/istio
-            make go-build GOOS=darwin KUBECONFIG=/go/src/istio.io/istio/.circleci/config
-            make go-build GOOS=linux GOARCH=arm KUBECONFIG=/go/src/istio.io/istio/.circleci/config
-      - store_artifacts:
-          path: /go/bin
-
-workflows:
-  version: 2
-  nightly:
-    triggers:
-       - schedule:
-           cron: "0 0 * * *"
-           filters:
-             branches:
-               only:
-                 - master
-    jobs: #daisy chained steps ending with docker push
-      - depupdate
-      - dependencies
-      - build:
-          requires:
-            - dependencies
-      - test:
-          requires:
-            - dependencies
-            - build
-      - e2e-simple:
-          requires:
-            - test
-      - e2e-bookinfo:
-          requires:
-            - test
-      - e2e-mixer:
-          requires:
-            - test
-      - e2e-pilot:
-          requires:
-            - test
-      - e2e-pilot-noauth:
-          requires:
-            - test
-      - benchcheck:
-          requires:
-            - test
-      # Compile for mac and arm
-      - goxbuild:
-          requires:
-            - test
-      # Push to dockerhub
-      - docker-push:
-          context: org-global
-          requires:
-            - e2e-bookinfo
-            - e2e-mixer
-            - e2e-pilot
-            - e2e-pilot-noauth
-
-  periodic:
-    triggers:
-       - schedule:
-           cron: "20 1,4,7,10,13,16,19,22 * * *"
-           filters:
-             branches:
-               only:
-                 - master
-    jobs:
-      - depupdate
-      - dependencies
-      - build:
-          requires:
-            - dependencies
-      - codecov:
-          requires:
-            - build
-      - test:
-          requires:
-            - dependencies
-      - racetest:
-          requires:
-            - dependencies
-      - e2e-simple:
-          requires:
-            - build
-      - e2e-bookinfo:
-          requires:
-            - build
-      - e2e-mixer:
-          requires:
-            - build
-      - e2e-pilot:
-          requires:
-            - build
-      - e2e-pilot-noauth:
-          requires:
-            - build
-      - benchcheck:
-          requires:
-            - test
-
-  all:
-    jobs:
-      - dependencies
-      - lint:
-          requires:
-            - dependencies
-      - build:
-          requires:
-            - dependencies
-      - test:
-          requires:
-            - dependencies
-      - e2e-pilot:
-          requires:
-            - build
->>>>>>> 879c038e
+            - build