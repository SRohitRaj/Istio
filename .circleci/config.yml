--- conflicted
+++ resolved
@@ -647,12 +647,9 @@
       - e2e-simple:
           requires:
             - build
-<<<<<<< HEAD
       - e2e-mixer:
           requires:
             - build
-=======
       - e2e-dashboard:
           requires:
-            - build
->>>>>>> c147ba18
+            - build