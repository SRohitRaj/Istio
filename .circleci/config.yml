--- conflicted
+++ resolved
@@ -63,11 +63,7 @@
       - store_artifacts:
           path: /var/lib/localkube/
 
-<<<<<<< HEAD
-  e2e-simple-auth:
-=======
   e2e-dashboard:
->>>>>>> 9c01a3f5
     <<: *integrationDefaults
     environment:
             - KUBECONFIG: /go/out/minikube.conf
@@ -97,11 +93,7 @@
             make docker.tag generate_yaml
       - run: bin/testEnvRootMinikube.sh wait
       - run: docker images
-<<<<<<< HEAD
-      - run: PATH=$GOPATH/bin:$PATH make e2e_simple_run E2E_ARGS="--auth_enable=true --skip_cleanup -use_local_cluster -cluster_wide -test.v"
-=======
       - run: PATH=$GOPATH/bin:$PATH make e2e_dashboard E2E_ARGS="--skip_cleanup -use_local_cluster -test.v"
->>>>>>> 9c01a3f5
       - store_artifacts:
           path: /home/circleci/logs
       - store_artifacts:
@@ -275,7 +267,6 @@
             make docker.tag generate_yaml
       - run: bin/testEnvRootMinikube.sh wait
       - run: docker images
-<<<<<<< HEAD
       - run:
           command: |
             mkdir -p /go/out/tests
@@ -283,9 +274,6 @@
             # Run the tests in env similar with recommended setup.
             make test/minikube/noauth/e2e_pilot HUB="${HUB}" TAG="${TAG}" \
                | tee -a /go/out/tests/go-test-report.out
-=======
-      - run: make e2e_pilot HUB="${HUB}" TAG="${TAG}" TESTOPTS="--skip-cleanup -mixer=true -auth_enable=false -errorlogsdir=/home/circleci/logs  -use-sidecar-injector=false --core-files-dir=/home/circleci/logs"
->>>>>>> 9c01a3f5
       - store_artifacts:
           path: /home/circleci/logs
 
